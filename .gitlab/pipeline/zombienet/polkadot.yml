--- conflicted
+++ resolved
@@ -158,21 +158,21 @@
       --local-dir="${LOCAL_DIR}/functional"
       --test="0011-async-backing-6-seconds-rate.zndsl"
 
-<<<<<<< HEAD
+zombienet-polkadot-functional-0012-elastic-scaling-mvp:
+  extends:
+    - .zombienet-polkadot-common
+  script:
+    - /home/nonroot/zombie-net/scripts/ci/run-test-local-env-manager.sh
+      --local-dir="${LOCAL_DIR}/functional"
+      --test="0012-elastic-scaling-mvp.zndsl"
+
 zombienet-polkadot-functional-0013-spam-statement-distribution-requests:
-=======
-zombienet-polkadot-functional-0012-elastic-scaling-mvp:
->>>>>>> d0ebb850
-  extends:
-    - .zombienet-polkadot-common
-  script:
-    - /home/nonroot/zombie-net/scripts/ci/run-test-local-env-manager.sh
-      --local-dir="${LOCAL_DIR}/functional"
-<<<<<<< HEAD
+  extends:
+    - .zombienet-polkadot-common
+  script:
+    - /home/nonroot/zombie-net/scripts/ci/run-test-local-env-manager.sh
+      --local-dir="${LOCAL_DIR}/functional"
       --test="0013-spam-statement-distribution-requests.zndsl"
-=======
-      --test="0012-elastic-scaling-mvp.zndsl"
->>>>>>> d0ebb850
 
 zombienet-polkadot-smoke-0001-parachains-smoke-test:
   extends:
