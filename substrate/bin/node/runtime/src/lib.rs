// This file is part of Substrate.

// Copyright (C) Parity Technologies (UK) Ltd.
// SPDX-License-Identifier: GPL-3.0-or-later WITH Classpath-exception-2.0

// This program is free software: you can redistribute it and/or modify
// it under the terms of the GNU General Public License as published by
// the Free Software Foundation, either version 3 of the License, or
// (at your option) any later version.

// This program is distributed in the hope that it will be useful,
// but WITHOUT ANY WARRANTY; without even the implied warranty of
// MERCHANTABILITY or FITNESS FOR A PARTICULAR PURPOSE. See the
// GNU General Public License for more details.

// You should have received a copy of the GNU General Public License
// along with this program. If not, see <https://www.gnu.org/licenses/>.

//! The Substrate runtime. This can be compiled with `#[no_std]`, ready for Wasm.

#![cfg_attr(not(feature = "std"), no_std)]
// `construct_runtime!` does a lot of recursion and requires us to increase the limits.
#![recursion_limit = "1024"]

use codec::{Decode, Encode, MaxEncodedLen};
use frame_election_provider_support::{
	bounds::{ElectionBounds, ElectionBoundsBuilder},
	onchain, BalancingConfig, ElectionDataProvider, SequentialPhragmen, VoteWeight,
};
use frame_support::{
	derive_impl,
	dispatch::DispatchClass,
	dynamic_params::{dynamic_pallet_params, dynamic_params},
	genesis_builder_helper::{build_state, get_preset},
	instances::{Instance1, Instance2},
	ord_parameter_types,
	pallet_prelude::Get,
	parameter_types,
	traits::{
		fungible::{
			Balanced, Credit, HoldConsideration, ItemOf, NativeFromLeft, NativeOrWithId, UnionOf,
		},
		tokens::{
			imbalance::ResolveAssetTo, nonfungibles_v2::Inspect, pay::PayAssetFromAccount,
			GetSalary, PayFromAccount,
		},
		AsEnsureOriginWithArg, ConstBool, ConstU128, ConstU16, ConstU32, Contains, Currency,
		EitherOfDiverse, EnsureOriginWithArg, EqualPrivilegeOnly, Imbalance, InsideBoth,
		InstanceFilter, KeyOwnerProofSystem, LinearStoragePrice, LockIdentifier, Nothing,
		OnUnbalanced, WithdrawReasons,
	},
	weights::{
		constants::{
			BlockExecutionWeight, ExtrinsicBaseWeight, RocksDbWeight, WEIGHT_REF_TIME_PER_SECOND,
		},
		ConstantMultiplier, IdentityFee, Weight,
	},
	BoundedVec, PalletId,
};
use frame_system::{
	limits::{BlockLength, BlockWeights},
	EnsureRoot, EnsureRootWithSuccess, EnsureSigned, EnsureSignedBy, EnsureWithSuccess,
};
pub use node_primitives::{AccountId, Signature};
use node_primitives::{AccountIndex, Balance, BlockNumber, Hash, Moment, Nonce};
use pallet_asset_conversion::{AccountIdConverter, Ascending, Chain, WithFirstAsset};
use pallet_broker::{CoreAssignment, CoreIndex, CoretimeInterface, PartsOf57600};
use pallet_election_provider_multi_phase::{GeometricDepositBase, SolutionAccuracyOf};
use pallet_identity::legacy::IdentityInfo;
use pallet_im_online::sr25519::AuthorityId as ImOnlineId;
use pallet_nfts::PalletFeatures;
use pallet_nis::WithMaximumOf;
use pallet_session::historical as pallet_session_historical;
// Can't use `FungibleAdapter` here until Treasury pallet migrates to fungibles
// <https://github.com/paritytech/polkadot-sdk/issues/226>
#[allow(deprecated)]
pub use pallet_transaction_payment::{CurrencyAdapter, Multiplier, TargetedFeeAdjustment};
use pallet_transaction_payment::{FeeDetails, RuntimeDispatchInfo};
use pallet_tx_pause::RuntimeCallNameOf;
use sp_api::impl_runtime_apis;
use sp_authority_discovery::AuthorityId as AuthorityDiscoveryId;
use sp_consensus_beefy::{
	ecdsa_crypto::{AuthorityId as BeefyId, Signature as BeefySignature},
	mmr::MmrLeafVersion,
};
use sp_consensus_grandpa::AuthorityId as GrandpaId;
use sp_core::{crypto::KeyTypeId, OpaqueMetadata};
use sp_inherents::{CheckInherentsResult, InherentData};
use sp_runtime::{
	create_runtime_str,
	curve::PiecewiseLinear,
	generic, impl_opaque_keys,
	traits::{
		self, AccountIdConversion, BlakeTwo256, Block as BlockT, Bounded, ConvertInto, NumberFor,
		OpaqueKeys, SaturatedConversion, StaticLookup,
	},
	transaction_validity::{TransactionPriority, TransactionSource, TransactionValidity},
	ApplyExtrinsicResult, FixedPointNumber, FixedU128, Perbill, Percent, Permill, Perquintill,
	RuntimeDebug,
};
use sp_std::prelude::*;
#[cfg(any(feature = "std", test))]
use sp_version::NativeVersion;
use sp_version::RuntimeVersion;
use static_assertions::const_assert;

#[cfg(any(feature = "std", test))]
pub use frame_system::Call as SystemCall;
#[cfg(any(feature = "std", test))]
pub use pallet_balances::Call as BalancesCall;
#[cfg(any(feature = "std", test))]
pub use pallet_staking::StakerStatus;
#[cfg(any(feature = "std", test))]
pub use pallet_sudo::Call as SudoCall;
#[cfg(any(feature = "std", test))]
pub use sp_runtime::BuildStorage;

/// Implementations of some helper traits passed into runtime modules as associated types.
pub mod impls;
#[cfg(not(feature = "runtime-benchmarks"))]
use impls::AllianceIdentityVerifier;
use impls::{AllianceProposalProvider, Author, CreditToBlockAuthor};

/// Constant values used within the runtime.
pub mod constants;
use constants::{currency::*, time::*};
use sp_runtime::generic::Era;

/// Generated voter bag information.
mod voter_bags;

/// Runtime API definition for assets.
pub mod assets_api;

// Make the WASM binary available.
#[cfg(feature = "std")]
include!(concat!(env!("OUT_DIR"), "/wasm_binary.rs"));

/// Max size for serialized extrinsic params for this testing runtime.
/// This is a quite arbitrary but empirically battle tested value.
#[cfg(test)]
pub const CALL_PARAMS_MAX_SIZE: usize = 244;

/// Wasm binary unwrapped. If built with `SKIP_WASM_BUILD`, the function panics.
#[cfg(feature = "std")]
pub fn wasm_binary_unwrap() -> &'static [u8] {
	WASM_BINARY.expect(
		"Development wasm binary is not available. This means the client is built with \
		 `SKIP_WASM_BUILD` flag and it is only usable for production chains. Please rebuild with \
		 the flag disabled.",
	)
}

/// Runtime version.
#[sp_version::runtime_version]
pub const VERSION: RuntimeVersion = RuntimeVersion {
	spec_name: create_runtime_str!("node"),
	impl_name: create_runtime_str!("substrate-node"),
	authoring_version: 10,
	// Per convention: if the runtime behavior changes, increment spec_version
	// and set impl_version to 0. If only runtime
	// implementation changes and behavior does not, then leave spec_version as
	// is and increment impl_version.
	spec_version: 268,
	impl_version: 0,
	apis: RUNTIME_API_VERSIONS,
	transaction_version: 2,
	state_version: 1,
};

/// The BABE epoch configuration at genesis.
pub const BABE_GENESIS_EPOCH_CONFIG: sp_consensus_babe::BabeEpochConfiguration =
	sp_consensus_babe::BabeEpochConfiguration {
		c: PRIMARY_PROBABILITY,
		allowed_slots: sp_consensus_babe::AllowedSlots::PrimaryAndSecondaryPlainSlots,
	};

/// Native version.
#[cfg(any(feature = "std", test))]
pub fn native_version() -> NativeVersion {
	NativeVersion { runtime_version: VERSION, can_author_with: Default::default() }
}

type NegativeImbalance = <Balances as Currency<AccountId>>::NegativeImbalance;

pub struct DealWithFees;
impl OnUnbalanced<NegativeImbalance> for DealWithFees {
	fn on_unbalanceds<B>(mut fees_then_tips: impl Iterator<Item = NegativeImbalance>) {
		if let Some(fees) = fees_then_tips.next() {
			// for fees, 80% to treasury, 20% to author
			let mut split = fees.ration(80, 20);
			if let Some(tips) = fees_then_tips.next() {
				// for tips, if any, 80% to treasury, 20% to author (though this can be anything)
				tips.ration_merge_into(80, 20, &mut split);
			}
			Treasury::on_unbalanced(split.0);
			Author::on_unbalanced(split.1);
		}
	}
}

/// We assume that ~10% of the block weight is consumed by `on_initialize` handlers.
/// This is used to limit the maximal weight of a single extrinsic.
const AVERAGE_ON_INITIALIZE_RATIO: Perbill = Perbill::from_percent(10);
/// We allow `Normal` extrinsics to fill up the block up to 75%, the rest can be used
/// by  Operational  extrinsics.
const NORMAL_DISPATCH_RATIO: Perbill = Perbill::from_percent(75);
/// We allow for 2 seconds of compute with a 6 second average block time, with maximum proof size.
const MAXIMUM_BLOCK_WEIGHT: Weight =
	Weight::from_parts(WEIGHT_REF_TIME_PER_SECOND.saturating_mul(2), u64::MAX);

parameter_types! {
	pub const BlockHashCount: BlockNumber = 2400;
	pub const Version: RuntimeVersion = VERSION;
	pub RuntimeBlockLength: BlockLength =
		BlockLength::max_with_normal_ratio(5 * 1024 * 1024, NORMAL_DISPATCH_RATIO);
	pub RuntimeBlockWeights: BlockWeights = BlockWeights::builder()
		.base_block(BlockExecutionWeight::get())
		.for_class(DispatchClass::all(), |weights| {
			weights.base_extrinsic = ExtrinsicBaseWeight::get();
		})
		.for_class(DispatchClass::Normal, |weights| {
			weights.max_total = Some(NORMAL_DISPATCH_RATIO * MAXIMUM_BLOCK_WEIGHT);
		})
		.for_class(DispatchClass::Operational, |weights| {
			weights.max_total = Some(MAXIMUM_BLOCK_WEIGHT);
			// Operational transactions have some extra reserved space, so that they
			// are included even if block reached `MAXIMUM_BLOCK_WEIGHT`.
			weights.reserved = Some(
				MAXIMUM_BLOCK_WEIGHT - NORMAL_DISPATCH_RATIO * MAXIMUM_BLOCK_WEIGHT
			);
		})
		.avg_block_initialization(AVERAGE_ON_INITIALIZE_RATIO)
		.build_or_panic();
	pub MaxCollectivesProposalWeight: Weight = Perbill::from_percent(50) * RuntimeBlockWeights::get().max_block;
}

const_assert!(NORMAL_DISPATCH_RATIO.deconstruct() >= AVERAGE_ON_INITIALIZE_RATIO.deconstruct());

/// Calls that can bypass the safe-mode pallet.
pub struct SafeModeWhitelistedCalls;
impl Contains<RuntimeCall> for SafeModeWhitelistedCalls {
	fn contains(call: &RuntimeCall) -> bool {
		match call {
			RuntimeCall::System(_) | RuntimeCall::SafeMode(_) | RuntimeCall::TxPause(_) => true,
			_ => false,
		}
	}
}

/// Calls that cannot be paused by the tx-pause pallet.
pub struct TxPauseWhitelistedCalls;
/// Whitelist `Balances::transfer_keep_alive`, all others are pauseable.
impl Contains<RuntimeCallNameOf<Runtime>> for TxPauseWhitelistedCalls {
	fn contains(full_name: &RuntimeCallNameOf<Runtime>) -> bool {
		match (full_name.0.as_slice(), full_name.1.as_slice()) {
			(b"Balances", b"transfer_keep_alive") => true,
			_ => false,
		}
	}
}

impl pallet_tx_pause::Config for Runtime {
	type RuntimeEvent = RuntimeEvent;
	type RuntimeCall = RuntimeCall;
	type PauseOrigin = EnsureRoot<AccountId>;
	type UnpauseOrigin = EnsureRoot<AccountId>;
	type WhitelistedCalls = TxPauseWhitelistedCalls;
	type MaxNameLen = ConstU32<256>;
	type WeightInfo = pallet_tx_pause::weights::SubstrateWeight<Runtime>;
}

parameter_types! {
	pub const EnterDuration: BlockNumber = 4 * HOURS;
	pub const EnterDepositAmount: Balance = 2_000_000 * DOLLARS;
	pub const ExtendDuration: BlockNumber = 2 * HOURS;
	pub const ExtendDepositAmount: Balance = 1_000_000 * DOLLARS;
	pub const ReleaseDelay: u32 = 2 * DAYS;
}

impl pallet_safe_mode::Config for Runtime {
	type RuntimeEvent = RuntimeEvent;
	type Currency = Balances;
	type RuntimeHoldReason = RuntimeHoldReason;
	type WhitelistedCalls = SafeModeWhitelistedCalls;
	type EnterDuration = EnterDuration;
	type EnterDepositAmount = EnterDepositAmount;
	type ExtendDuration = ExtendDuration;
	type ExtendDepositAmount = ExtendDepositAmount;
	type ForceEnterOrigin = EnsureRootWithSuccess<AccountId, ConstU32<9>>;
	type ForceExtendOrigin = EnsureRootWithSuccess<AccountId, ConstU32<11>>;
	type ForceExitOrigin = EnsureRoot<AccountId>;
	type ForceDepositOrigin = EnsureRoot<AccountId>;
	type ReleaseDelay = ReleaseDelay;
	type Notify = ();
	type WeightInfo = pallet_safe_mode::weights::SubstrateWeight<Runtime>;
}

#[derive_impl(frame_system::config_preludes::SolochainDefaultConfig)]
impl frame_system::Config for Runtime {
	type BaseCallFilter = InsideBoth<SafeMode, TxPause>;
	type BlockWeights = RuntimeBlockWeights;
	type BlockLength = RuntimeBlockLength;
	type DbWeight = RocksDbWeight;
	type Nonce = Nonce;
	type Hash = Hash;
	type AccountId = AccountId;
	type Lookup = Indices;
	type Block = Block;
	type BlockHashCount = BlockHashCount;
	type Version = Version;
	type AccountData = pallet_balances::AccountData<Balance>;
	type SystemWeightInfo = frame_system::weights::SubstrateWeight<Runtime>;
	type SS58Prefix = ConstU16<42>;
	type MaxConsumers = ConstU32<16>;
	type MultiBlockMigrator = MultiBlockMigrations;
}

impl pallet_insecure_randomness_collective_flip::Config for Runtime {}

impl pallet_example_tasks::Config for Runtime {
	type RuntimeTask = RuntimeTask;
	type WeightInfo = pallet_example_tasks::weights::SubstrateWeight<Runtime>;
}

impl pallet_example_mbm::Config for Runtime {}

impl pallet_utility::Config for Runtime {
	type RuntimeEvent = RuntimeEvent;
	type RuntimeCall = RuntimeCall;
	type PalletsOrigin = OriginCaller;
	type WeightInfo = pallet_utility::weights::SubstrateWeight<Runtime>;
}

parameter_types! {
	// One storage item; key size is 32; value is size 4+4+16+32 bytes = 56 bytes.
	pub const DepositBase: Balance = deposit(1, 88);
	// Additional storage item size of 32 bytes.
	pub const DepositFactor: Balance = deposit(0, 32);
}

impl pallet_multisig::Config for Runtime {
	type RuntimeEvent = RuntimeEvent;
	type RuntimeCall = RuntimeCall;
	type Currency = Balances;
	type DepositBase = DepositBase;
	type DepositFactor = DepositFactor;
	type MaxSignatories = ConstU32<100>;
	type WeightInfo = pallet_multisig::weights::SubstrateWeight<Runtime>;
}

parameter_types! {
	// One storage item; key size 32, value size 8; .
	pub const ProxyDepositBase: Balance = deposit(1, 8);
	// Additional storage item size of 33 bytes.
	pub const ProxyDepositFactor: Balance = deposit(0, 33);
	pub const AnnouncementDepositBase: Balance = deposit(1, 8);
	pub const AnnouncementDepositFactor: Balance = deposit(0, 66);
}

/// The type used to represent the kinds of proxying allowed.
#[derive(
	Copy,
	Clone,
	Eq,
	PartialEq,
	Ord,
	PartialOrd,
	Encode,
	Decode,
	RuntimeDebug,
	MaxEncodedLen,
	scale_info::TypeInfo,
)]
pub enum ProxyType {
	Any,
	NonTransfer,
	Governance,
	Staking,
}
impl Default for ProxyType {
	fn default() -> Self {
		Self::Any
	}
}
impl InstanceFilter<RuntimeCall> for ProxyType {
	fn filter(&self, c: &RuntimeCall) -> bool {
		match self {
			ProxyType::Any => true,
			ProxyType::NonTransfer => !matches!(
				c,
				RuntimeCall::Balances(..) |
					RuntimeCall::Assets(..) |
					RuntimeCall::Uniques(..) |
					RuntimeCall::Nfts(..) |
					RuntimeCall::Vesting(pallet_vesting::Call::vested_transfer { .. }) |
					RuntimeCall::Indices(pallet_indices::Call::transfer { .. })
			),
			ProxyType::Governance => matches!(
				c,
				RuntimeCall::Democracy(..) |
					RuntimeCall::Council(..) |
					RuntimeCall::Society(..) |
					RuntimeCall::TechnicalCommittee(..) |
					RuntimeCall::Elections(..) |
					RuntimeCall::Treasury(..)
			),
			ProxyType::Staking => {
				matches!(c, RuntimeCall::Staking(..) | RuntimeCall::FastUnstake(..))
			},
		}
	}
	fn is_superset(&self, o: &Self) -> bool {
		match (self, o) {
			(x, y) if x == y => true,
			(ProxyType::Any, _) => true,
			(_, ProxyType::Any) => false,
			(ProxyType::NonTransfer, _) => true,
			_ => false,
		}
	}
}

impl pallet_proxy::Config for Runtime {
	type RuntimeEvent = RuntimeEvent;
	type RuntimeCall = RuntimeCall;
	type Currency = Balances;
	type ProxyType = ProxyType;
	type ProxyDepositBase = ProxyDepositBase;
	type ProxyDepositFactor = ProxyDepositFactor;
	type MaxProxies = ConstU32<32>;
	type WeightInfo = pallet_proxy::weights::SubstrateWeight<Runtime>;
	type MaxPending = ConstU32<32>;
	type CallHasher = BlakeTwo256;
	type AnnouncementDepositBase = AnnouncementDepositBase;
	type AnnouncementDepositFactor = AnnouncementDepositFactor;
}

parameter_types! {
	pub MaximumSchedulerWeight: Weight = Perbill::from_percent(80) *
		RuntimeBlockWeights::get().max_block;
}

impl pallet_scheduler::Config for Runtime {
	type RuntimeEvent = RuntimeEvent;
	type RuntimeOrigin = RuntimeOrigin;
	type PalletsOrigin = OriginCaller;
	type RuntimeCall = RuntimeCall;
	type MaximumWeight = MaximumSchedulerWeight;
	type ScheduleOrigin = EnsureRoot<AccountId>;
	#[cfg(feature = "runtime-benchmarks")]
	type MaxScheduledPerBlock = ConstU32<512>;
	#[cfg(not(feature = "runtime-benchmarks"))]
	type MaxScheduledPerBlock = ConstU32<50>;
	type WeightInfo = pallet_scheduler::weights::SubstrateWeight<Runtime>;
	type OriginPrivilegeCmp = EqualPrivilegeOnly;
	type Preimages = Preimage;
}

impl pallet_glutton::Config for Runtime {
	type RuntimeEvent = RuntimeEvent;
	type AdminOrigin = EnsureRoot<AccountId>;
	type WeightInfo = pallet_glutton::weights::SubstrateWeight<Runtime>;
}

parameter_types! {
	pub const PreimageHoldReason: RuntimeHoldReason = RuntimeHoldReason::Preimage(pallet_preimage::HoldReason::Preimage);
}

impl pallet_preimage::Config for Runtime {
	type WeightInfo = pallet_preimage::weights::SubstrateWeight<Runtime>;
	type RuntimeEvent = RuntimeEvent;
	type Currency = Balances;
	type ManagerOrigin = EnsureRoot<AccountId>;
	type Consideration = HoldConsideration<
		AccountId,
		Balances,
		PreimageHoldReason,
		LinearStoragePrice<
			dynamic_params::storage::BaseDeposit,
			dynamic_params::storage::ByteDeposit,
			Balance,
		>,
	>;
}

parameter_types! {
	// NOTE: Currently it is not possible to change the epoch duration after the chain has started.
	//       Attempting to do so will brick block production.
	pub const EpochDuration: u64 = EPOCH_DURATION_IN_SLOTS;
	pub const ExpectedBlockTime: Moment = MILLISECS_PER_BLOCK;
	pub const ReportLongevity: u64 =
		BondingDuration::get() as u64 * SessionsPerEra::get() as u64 * EpochDuration::get();
}

impl pallet_babe::Config for Runtime {
	type EpochDuration = EpochDuration;
	type ExpectedBlockTime = ExpectedBlockTime;
	type EpochChangeTrigger = pallet_babe::ExternalTrigger;
	type DisabledValidators = Session;
	type WeightInfo = ();
	type MaxAuthorities = MaxAuthorities;
	type MaxNominators = MaxNominators;
	type KeyOwnerProof =
		<Historical as KeyOwnerProofSystem<(KeyTypeId, pallet_babe::AuthorityId)>>::Proof;
	type EquivocationReportSystem =
		pallet_babe::EquivocationReportSystem<Self, Offences, Historical, ReportLongevity>;
}

parameter_types! {
	pub const IndexDeposit: Balance = 1 * DOLLARS;
}

impl pallet_indices::Config for Runtime {
	type AccountIndex = AccountIndex;
	type Currency = Balances;
	type Deposit = IndexDeposit;
	type RuntimeEvent = RuntimeEvent;
	type WeightInfo = pallet_indices::weights::SubstrateWeight<Runtime>;
}

parameter_types! {
	pub const ExistentialDeposit: Balance = 1 * DOLLARS;
	// For weight estimation, we assume that the most locks on an individual account will be 50.
	// This number may need to be adjusted in the future if this assumption no longer holds true.
	pub const MaxLocks: u32 = 50;
	pub const MaxReserves: u32 = 50;
}

impl pallet_balances::Config for Runtime {
	type RuntimeHoldReason = RuntimeHoldReason;
	type RuntimeFreezeReason = RuntimeFreezeReason;
	type MaxLocks = MaxLocks;
	type MaxReserves = MaxReserves;
	type ReserveIdentifier = [u8; 8];
	type Balance = Balance;
	type DustRemoval = ();
	type RuntimeEvent = RuntimeEvent;
	type ExistentialDeposit = ExistentialDeposit;
	type AccountStore = frame_system::Pallet<Runtime>;
	type WeightInfo = pallet_balances::weights::SubstrateWeight<Runtime>;
	type FreezeIdentifier = RuntimeFreezeReason;
	type MaxFreezes = ConstU32<1>;
}

parameter_types! {
	pub const TransactionByteFee: Balance = 10 * MILLICENTS;
	pub const OperationalFeeMultiplier: u8 = 5;
	pub const TargetBlockFullness: Perquintill = Perquintill::from_percent(25);
	pub AdjustmentVariable: Multiplier = Multiplier::saturating_from_rational(1, 100_000);
	pub MinimumMultiplier: Multiplier = Multiplier::saturating_from_rational(1, 1_000_000_000u128);
	pub MaximumMultiplier: Multiplier = Bounded::max_value();
}

// Can't use `FungibleAdapter` here until Treasury pallet migrates to fungibles
// <https://github.com/paritytech/polkadot-sdk/issues/226>
#[allow(deprecated)]
impl pallet_transaction_payment::Config for Runtime {
	type RuntimeEvent = RuntimeEvent;
	type OnChargeTransaction = CurrencyAdapter<Balances, DealWithFees>;
	type OperationalFeeMultiplier = OperationalFeeMultiplier;
	type WeightToFee = IdentityFee<Balance>;
	type LengthToFee = ConstantMultiplier<Balance, TransactionByteFee>;
	type FeeMultiplierUpdate = TargetedFeeAdjustment<
		Self,
		TargetBlockFullness,
		AdjustmentVariable,
		MinimumMultiplier,
		MaximumMultiplier,
	>;
}

impl pallet_asset_tx_payment::Config for Runtime {
	type RuntimeEvent = RuntimeEvent;
	type Fungibles = Assets;
	type OnChargeAssetTransaction = pallet_asset_tx_payment::FungiblesAdapter<
		pallet_assets::BalanceToAssetBalance<Balances, Runtime, ConvertInto, Instance1>,
		CreditToBlockAuthor,
	>;
}

impl pallet_asset_conversion_tx_payment::Config for Runtime {
	type RuntimeEvent = RuntimeEvent;
	type Fungibles = Assets;
	type OnChargeAssetTransaction = pallet_asset_conversion_tx_payment::AssetConversionAdapter<
		Balances,
		AssetConversion,
		Native,
	>;
}

impl pallet_skip_feeless_payment::Config for Runtime {
	type RuntimeEvent = RuntimeEvent;
}

parameter_types! {
	pub const MinimumPeriod: Moment = SLOT_DURATION / 2;
}

impl pallet_timestamp::Config for Runtime {
	type Moment = Moment;
	type OnTimestampSet = Babe;
	type MinimumPeriod = MinimumPeriod;
	type WeightInfo = pallet_timestamp::weights::SubstrateWeight<Runtime>;
}

impl pallet_authorship::Config for Runtime {
	type FindAuthor = pallet_session::FindAccountFromAuthorIndex<Self, Babe>;
	type EventHandler = (Staking, ImOnline);
}

impl_opaque_keys! {
	pub struct SessionKeys {
		pub grandpa: Grandpa,
		pub babe: Babe,
		pub im_online: ImOnline,
		pub authority_discovery: AuthorityDiscovery,
		pub mixnet: Mixnet,
		pub beefy: Beefy,
	}
}

impl pallet_session::Config for Runtime {
	type RuntimeEvent = RuntimeEvent;
	type ValidatorId = <Self as frame_system::Config>::AccountId;
	type ValidatorIdOf = pallet_staking::StashOf<Self>;
	type ShouldEndSession = Babe;
	type NextSessionRotation = Babe;
	type SessionManager = pallet_session::historical::NoteHistoricalRoot<Self, Staking>;
	type SessionHandler = <SessionKeys as OpaqueKeys>::KeyTypeIdProviders;
	type Keys = SessionKeys;
	type WeightInfo = pallet_session::weights::SubstrateWeight<Runtime>;
}

impl pallet_session::historical::Config for Runtime {
	type FullIdentification = pallet_staking::Exposure<AccountId, Balance>;
	type FullIdentificationOf = pallet_staking::ExposureOf<Runtime>;
}

pallet_staking_reward_curve::build! {
	const REWARD_CURVE: PiecewiseLinear<'static> = curve!(
		min_inflation: 0_025_000,
		max_inflation: 0_100_000,
		ideal_stake: 0_500_000,
		falloff: 0_050_000,
		max_piece_count: 40,
		test_precision: 0_005_000,
	);
}

parameter_types! {
	pub const SessionsPerEra: sp_staking::SessionIndex = 6;
	pub const BondingDuration: sp_staking::EraIndex = 24 * 28;
	pub const SlashDeferDuration: sp_staking::EraIndex = 24 * 7; // 1/4 the bonding duration.
	pub const RewardCurve: &'static PiecewiseLinear<'static> = &REWARD_CURVE;
	pub const MaxNominators: u32 = 64;
	pub const OffendingValidatorsThreshold: Perbill = Perbill::from_percent(17);
	pub const MaxControllersInDeprecationBatch: u32 = 5900;
	pub OffchainRepeat: BlockNumber = 5;
	pub HistoryDepth: u32 = 84;
}

/// Upper limit on the number of NPOS nominations.
const MAX_QUOTA_NOMINATIONS: u32 = 16;

pub struct StakingBenchmarkingConfig;
impl pallet_staking::BenchmarkingConfig for StakingBenchmarkingConfig {
	type MaxNominators = ConstU32<1000>;
	type MaxValidators = ConstU32<1000>;
}

impl pallet_staking::Config for Runtime {
	type Currency = Balances;
	type CurrencyBalance = Balance;
	type UnixTime = Timestamp;
	type CurrencyToVote = sp_staking::currency_to_vote::U128CurrencyToVote;
	type RewardRemainder = Treasury;
	type RuntimeEvent = RuntimeEvent;
	type Slash = Treasury; // send the slashed funds to the treasury.
	type Reward = (); // rewards are minted from the void
	type SessionsPerEra = SessionsPerEra;
	type BondingDuration = BondingDuration;
	type SlashDeferDuration = SlashDeferDuration;
	/// A super-majority of the council can cancel the slash.
	type AdminOrigin = EitherOfDiverse<
		EnsureRoot<AccountId>,
		pallet_collective::EnsureProportionAtLeast<AccountId, CouncilCollective, 3, 4>,
	>;
	type SessionInterface = Self;
	type EraPayout = pallet_staking::ConvertCurve<RewardCurve>;
	type NextNewSession = Session;
	type MaxExposurePageSize = ConstU32<256>;
	type OffendingValidatorsThreshold = OffendingValidatorsThreshold;
	type ElectionProvider = ElectionProviderMultiPhase;
	type GenesisElectionProvider = onchain::OnChainExecution<OnChainSeqPhragmen>;
	type VoterList = VoterList;
	type NominationsQuota = pallet_staking::FixedNominationsQuota<MAX_QUOTA_NOMINATIONS>;
	// This a placeholder, to be introduced in the next PR as an instance of bags-list
	type TargetList = pallet_staking::UseValidatorsMap<Self>;
	type MaxUnlockingChunks = ConstU32<32>;
	type MaxControllersInDeprecationBatch = MaxControllersInDeprecationBatch;
	type HistoryDepth = HistoryDepth;
	type EventListeners = NominationPools;
	type WeightInfo = pallet_staking::weights::SubstrateWeight<Runtime>;
	type BenchmarkingConfig = StakingBenchmarkingConfig;
}

impl pallet_fast_unstake::Config for Runtime {
	type RuntimeEvent = RuntimeEvent;
	type ControlOrigin = frame_system::EnsureRoot<AccountId>;
	type BatchSize = ConstU32<64>;
	type Deposit = ConstU128<{ DOLLARS }>;
	type Currency = Balances;
	type Staking = Staking;
	type MaxErasToCheckPerBlock = ConstU32<1>;
	type WeightInfo = ();
}

parameter_types! {
	// phase durations. 1/4 of the last session for each.
	pub const SignedPhase: u32 = EPOCH_DURATION_IN_BLOCKS / 4;
	pub const UnsignedPhase: u32 = EPOCH_DURATION_IN_BLOCKS / 4;

	// signed config
	pub const SignedRewardBase: Balance = 1 * DOLLARS;
	pub const SignedFixedDeposit: Balance = 1 * DOLLARS;
	pub const SignedDepositIncreaseFactor: Percent = Percent::from_percent(10);
	pub const SignedDepositByte: Balance = 1 * CENTS;

	// miner configs
	pub const MultiPhaseUnsignedPriority: TransactionPriority = StakingUnsignedPriority::get() - 1u64;
	pub MinerMaxWeight: Weight = RuntimeBlockWeights::get()
		.get(DispatchClass::Normal)
		.max_extrinsic.expect("Normal extrinsics have a weight limit configured; qed")
		.saturating_sub(BlockExecutionWeight::get());
	// Solution can occupy 90% of normal block size
	pub MinerMaxLength: u32 = Perbill::from_rational(9u32, 10) *
		*RuntimeBlockLength::get()
		.max
		.get(DispatchClass::Normal);
}

frame_election_provider_support::generate_solution_type!(
	#[compact]
	pub struct NposSolution16::<
		VoterIndex = u32,
		TargetIndex = u16,
		Accuracy = sp_runtime::PerU16,
		MaxVoters = MaxElectingVotersSolution,
	>(16)
);

parameter_types! {
	// Note: the EPM in this runtime runs the election on-chain. The election bounds must be
	// carefully set so that an election round fits in one block.
	pub ElectionBoundsMultiPhase: ElectionBounds = ElectionBoundsBuilder::default()
		.voters_count(10_000.into()).targets_count(1_500.into()).build();
	pub ElectionBoundsOnChain: ElectionBounds = ElectionBoundsBuilder::default()
		.voters_count(5_000.into()).targets_count(1_250.into()).build();

	pub MaxNominations: u32 = <NposSolution16 as frame_election_provider_support::NposSolution>::LIMIT as u32;
	pub MaxElectingVotersSolution: u32 = 40_000;
	// The maximum winners that can be elected by the Election pallet which is equivalent to the
	// maximum active validators the staking pallet can have.
	pub MaxActiveValidators: u32 = 1000;
}

/// The numbers configured here could always be more than the the maximum limits of staking pallet
/// to ensure election snapshot will not run out of memory. For now, we set them to smaller values
/// since the staking is bounded and the weight pipeline takes hours for this single pallet.
pub struct ElectionProviderBenchmarkConfig;
impl pallet_election_provider_multi_phase::BenchmarkingConfig for ElectionProviderBenchmarkConfig {
	const VOTERS: [u32; 2] = [1000, 2000];
	const TARGETS: [u32; 2] = [500, 1000];
	const ACTIVE_VOTERS: [u32; 2] = [500, 800];
	const DESIRED_TARGETS: [u32; 2] = [200, 400];
	const SNAPSHOT_MAXIMUM_VOTERS: u32 = 1000;
	const MINER_MAXIMUM_VOTERS: u32 = 1000;
	const MAXIMUM_TARGETS: u32 = 300;
}

/// Maximum number of iterations for balancing that will be executed in the embedded OCW
/// miner of election provider multi phase.
pub const MINER_MAX_ITERATIONS: u32 = 10;

/// A source of random balance for NposSolver, which is meant to be run by the OCW election miner.
pub struct OffchainRandomBalancing;
impl Get<Option<BalancingConfig>> for OffchainRandomBalancing {
	fn get() -> Option<BalancingConfig> {
		use sp_runtime::traits::TrailingZeroInput;
		let iterations = match MINER_MAX_ITERATIONS {
			0 => 0,
			max => {
				let seed = sp_io::offchain::random_seed();
				let random = <u32>::decode(&mut TrailingZeroInput::new(&seed))
					.expect("input is padded with zeroes; qed") %
					max.saturating_add(1);
				random as usize
			},
		};

		let config = BalancingConfig { iterations, tolerance: 0 };
		Some(config)
	}
}

pub struct OnChainSeqPhragmen;
impl onchain::Config for OnChainSeqPhragmen {
	type System = Runtime;
	type Solver = SequentialPhragmen<
		AccountId,
		pallet_election_provider_multi_phase::SolutionAccuracyOf<Runtime>,
	>;
	type DataProvider = <Runtime as pallet_election_provider_multi_phase::Config>::DataProvider;
	type WeightInfo = frame_election_provider_support::weights::SubstrateWeight<Runtime>;
	type MaxWinners = <Runtime as pallet_election_provider_multi_phase::Config>::MaxWinners;
	type Bounds = ElectionBoundsOnChain;
}

impl pallet_election_provider_multi_phase::MinerConfig for Runtime {
	type AccountId = AccountId;
	type MaxLength = MinerMaxLength;
	type MaxWeight = MinerMaxWeight;
	type Solution = NposSolution16;
	type MaxVotesPerVoter =
	<<Self as pallet_election_provider_multi_phase::Config>::DataProvider as ElectionDataProvider>::MaxVotesPerVoter;
	type MaxWinners = MaxActiveValidators;

	// The unsigned submissions have to respect the weight of the submit_unsigned call, thus their
	// weight estimate function is wired to this call's weight.
	fn solution_weight(v: u32, t: u32, a: u32, d: u32) -> Weight {
		<
			<Self as pallet_election_provider_multi_phase::Config>::WeightInfo
			as
			pallet_election_provider_multi_phase::WeightInfo
		>::submit_unsigned(v, t, a, d)
	}
}

impl pallet_election_provider_multi_phase::Config for Runtime {
	type RuntimeEvent = RuntimeEvent;
	type Currency = Balances;
	type EstimateCallFee = TransactionPayment;
	type SignedPhase = SignedPhase;
	type UnsignedPhase = UnsignedPhase;
	type BetterSignedThreshold = ();
	type OffchainRepeat = OffchainRepeat;
	type MinerTxPriority = MultiPhaseUnsignedPriority;
	type MinerConfig = Self;
	type SignedMaxSubmissions = ConstU32<10>;
	type SignedRewardBase = SignedRewardBase;
	type SignedDepositBase =
		GeometricDepositBase<Balance, SignedFixedDeposit, SignedDepositIncreaseFactor>;
	type SignedDepositByte = SignedDepositByte;
	type SignedMaxRefunds = ConstU32<3>;
	type SignedDepositWeight = ();
	type SignedMaxWeight = MinerMaxWeight;
	type SlashHandler = (); // burn slashes
	type RewardHandler = (); // nothing to do upon rewards
	type DataProvider = Staking;
	type Fallback = onchain::OnChainExecution<OnChainSeqPhragmen>;
	type GovernanceFallback = onchain::OnChainExecution<OnChainSeqPhragmen>;
	type Solver = SequentialPhragmen<AccountId, SolutionAccuracyOf<Self>, OffchainRandomBalancing>;
	type ForceOrigin = EnsureRootOrHalfCouncil;
	type MaxWinners = MaxActiveValidators;
	type ElectionBounds = ElectionBoundsMultiPhase;
	type BenchmarkingConfig = ElectionProviderBenchmarkConfig;
	type WeightInfo = pallet_election_provider_multi_phase::weights::SubstrateWeight<Self>;
}

parameter_types! {
	pub const BagThresholds: &'static [u64] = &voter_bags::THRESHOLDS;
}

type VoterBagsListInstance = pallet_bags_list::Instance1;
impl pallet_bags_list::Config<VoterBagsListInstance> for Runtime {
	type RuntimeEvent = RuntimeEvent;
	/// The voter bags-list is loosely kept up to date, and the real source of truth for the score
	/// of each node is the staking pallet.
	type ScoreProvider = Staking;
	type BagThresholds = BagThresholds;
	type Score = VoteWeight;
	type WeightInfo = pallet_bags_list::weights::SubstrateWeight<Runtime>;
}

parameter_types! {
	pub const PostUnbondPoolsWindow: u32 = 4;
	pub const NominationPoolsPalletId: PalletId = PalletId(*b"py/nopls");
	pub const MaxPointsToBalance: u8 = 10;
}

use sp_runtime::traits::{Convert, Keccak256};
pub struct BalanceToU256;
impl Convert<Balance, sp_core::U256> for BalanceToU256 {
	fn convert(balance: Balance) -> sp_core::U256 {
		sp_core::U256::from(balance)
	}
}
pub struct U256ToBalance;
impl Convert<sp_core::U256, Balance> for U256ToBalance {
	fn convert(n: sp_core::U256) -> Balance {
		n.try_into().unwrap_or(Balance::max_value())
	}
}

impl pallet_nomination_pools::Config for Runtime {
	type WeightInfo = ();
	type RuntimeEvent = RuntimeEvent;
	type Currency = Balances;
	type RuntimeFreezeReason = RuntimeFreezeReason;
	type RewardCounter = FixedU128;
	type BalanceToU256 = BalanceToU256;
	type U256ToBalance = U256ToBalance;
	type Staking = Staking;
	type PostUnbondingPoolsWindow = PostUnbondPoolsWindow;
	type MaxMetadataLen = ConstU32<256>;
	type MaxUnbonding = ConstU32<8>;
	type PalletId = NominationPoolsPalletId;
	type MaxPointsToBalance = MaxPointsToBalance;
	type AdminOrigin = EitherOfDiverse<
		EnsureRoot<AccountId>,
		pallet_collective::EnsureProportionAtLeast<AccountId, CouncilCollective, 3, 4>,
	>;
}

parameter_types! {
	pub const VoteLockingPeriod: BlockNumber = 30 * DAYS;
}

impl pallet_conviction_voting::Config for Runtime {
	type WeightInfo = pallet_conviction_voting::weights::SubstrateWeight<Self>;
	type RuntimeEvent = RuntimeEvent;
	type Currency = Balances;
	type VoteLockingPeriod = VoteLockingPeriod;
	type MaxVotes = ConstU32<512>;
	type MaxTurnout = frame_support::traits::TotalIssuanceOf<Balances, Self::AccountId>;
	type Polls = Referenda;
}

parameter_types! {
	pub const AlarmInterval: BlockNumber = 1;
	pub const SubmissionDeposit: Balance = 100 * DOLLARS;
	pub const UndecidingTimeout: BlockNumber = 28 * DAYS;
}

pub struct TracksInfo;
impl pallet_referenda::TracksInfo<Balance, BlockNumber> for TracksInfo {
	type Id = u16;
	type RuntimeOrigin = <RuntimeOrigin as frame_support::traits::OriginTrait>::PalletsOrigin;
	fn tracks() -> &'static [(Self::Id, pallet_referenda::TrackInfo<Balance, BlockNumber>)] {
		static DATA: [(u16, pallet_referenda::TrackInfo<Balance, BlockNumber>); 1] = [(
			0u16,
			pallet_referenda::TrackInfo {
				name: "root",
				max_deciding: 1,
				decision_deposit: 10,
				prepare_period: 4,
				decision_period: 4,
				confirm_period: 2,
				min_enactment_period: 4,
				min_approval: pallet_referenda::Curve::LinearDecreasing {
					length: Perbill::from_percent(100),
					floor: Perbill::from_percent(50),
					ceil: Perbill::from_percent(100),
				},
				min_support: pallet_referenda::Curve::LinearDecreasing {
					length: Perbill::from_percent(100),
					floor: Perbill::from_percent(0),
					ceil: Perbill::from_percent(100),
				},
			},
		)];
		&DATA[..]
	}
	fn track_for(id: &Self::RuntimeOrigin) -> Result<Self::Id, ()> {
		if let Ok(system_origin) = frame_system::RawOrigin::try_from(id.clone()) {
			match system_origin {
				frame_system::RawOrigin::Root => Ok(0),
				_ => Err(()),
			}
		} else {
			Err(())
		}
	}
}
pallet_referenda::impl_tracksinfo_get!(TracksInfo, Balance, BlockNumber);

impl pallet_referenda::Config for Runtime {
	type WeightInfo = pallet_referenda::weights::SubstrateWeight<Self>;
	type RuntimeCall = RuntimeCall;
	type RuntimeEvent = RuntimeEvent;
	type Scheduler = Scheduler;
	type Currency = pallet_balances::Pallet<Self>;
	type SubmitOrigin = EnsureSigned<AccountId>;
	type CancelOrigin = EnsureRoot<AccountId>;
	type KillOrigin = EnsureRoot<AccountId>;
	type Slash = ();
	type Votes = pallet_conviction_voting::VotesOf<Runtime>;
	type Tally = pallet_conviction_voting::TallyOf<Runtime>;
	type SubmissionDeposit = SubmissionDeposit;
	type MaxQueued = ConstU32<100>;
	type UndecidingTimeout = UndecidingTimeout;
	type AlarmInterval = AlarmInterval;
	type Tracks = TracksInfo;
	type Preimages = Preimage;
}

impl pallet_referenda::Config<pallet_referenda::Instance2> for Runtime {
	type WeightInfo = pallet_referenda::weights::SubstrateWeight<Self>;
	type RuntimeCall = RuntimeCall;
	type RuntimeEvent = RuntimeEvent;
	type Scheduler = Scheduler;
	type Currency = pallet_balances::Pallet<Self>;
	type SubmitOrigin = EnsureSigned<AccountId>;
	type CancelOrigin = EnsureRoot<AccountId>;
	type KillOrigin = EnsureRoot<AccountId>;
	type Slash = ();
	type Votes = pallet_ranked_collective::Votes;
	type Tally = pallet_ranked_collective::TallyOf<Runtime>;
	type SubmissionDeposit = SubmissionDeposit;
	type MaxQueued = ConstU32<100>;
	type UndecidingTimeout = UndecidingTimeout;
	type AlarmInterval = AlarmInterval;
	type Tracks = TracksInfo;
	type Preimages = Preimage;
}

impl pallet_ranked_collective::Config for Runtime {
	type WeightInfo = pallet_ranked_collective::weights::SubstrateWeight<Self>;
	type RuntimeEvent = RuntimeEvent;
	type AddOrigin = EnsureRoot<AccountId>;
	type RemoveOrigin = Self::DemoteOrigin;
	type PromoteOrigin = EnsureRootWithSuccess<AccountId, ConstU16<65535>>;
	type DemoteOrigin = EnsureRootWithSuccess<AccountId, ConstU16<65535>>;
	type ExchangeOrigin = EnsureRootWithSuccess<AccountId, ConstU16<65535>>;
	type Polls = RankedPolls;
	type MinRankOfClass = traits::Identity;
	type VoteWeight = pallet_ranked_collective::Geometric;
	type MemberSwappedHandler = (CoreFellowship, Salary);
	#[cfg(feature = "runtime-benchmarks")]
	type BenchmarkSetup = (CoreFellowship, Salary);
}

impl pallet_remark::Config for Runtime {
	type WeightInfo = pallet_remark::weights::SubstrateWeight<Self>;
	type RuntimeEvent = RuntimeEvent;
}

impl pallet_root_testing::Config for Runtime {
	type RuntimeEvent = RuntimeEvent;
}

parameter_types! {
	pub const LaunchPeriod: BlockNumber = 28 * 24 * 60 * MINUTES;
	pub const VotingPeriod: BlockNumber = 28 * 24 * 60 * MINUTES;
	pub const FastTrackVotingPeriod: BlockNumber = 3 * 24 * 60 * MINUTES;
	pub const MinimumDeposit: Balance = 100 * DOLLARS;
	pub const EnactmentPeriod: BlockNumber = 30 * 24 * 60 * MINUTES;
	pub const CooloffPeriod: BlockNumber = 28 * 24 * 60 * MINUTES;
	pub const MaxProposals: u32 = 100;
}

impl pallet_democracy::Config for Runtime {
	type RuntimeEvent = RuntimeEvent;
	type Currency = Balances;
	type EnactmentPeriod = EnactmentPeriod;
	type LaunchPeriod = LaunchPeriod;
	type VotingPeriod = VotingPeriod;
	type VoteLockingPeriod = EnactmentPeriod; // Same as EnactmentPeriod
	type MinimumDeposit = MinimumDeposit;
	/// A straight majority of the council can decide what their next motion is.
	type ExternalOrigin =
		pallet_collective::EnsureProportionAtLeast<AccountId, CouncilCollective, 1, 2>;
	/// A super-majority can have the next scheduled referendum be a straight majority-carries vote.
	type ExternalMajorityOrigin =
		pallet_collective::EnsureProportionAtLeast<AccountId, CouncilCollective, 3, 4>;
	/// A unanimous council can have the next scheduled referendum be a straight default-carries
	/// (NTB) vote.
	type ExternalDefaultOrigin =
		pallet_collective::EnsureProportionAtLeast<AccountId, CouncilCollective, 1, 1>;
	type SubmitOrigin = EnsureSigned<AccountId>;
	/// Two thirds of the technical committee can have an ExternalMajority/ExternalDefault vote
	/// be tabled immediately and with a shorter voting/enactment period.
	type FastTrackOrigin =
		pallet_collective::EnsureProportionAtLeast<AccountId, TechnicalCollective, 2, 3>;
	type InstantOrigin =
		pallet_collective::EnsureProportionAtLeast<AccountId, TechnicalCollective, 1, 1>;
	type InstantAllowed = ConstBool<true>;
	type FastTrackVotingPeriod = FastTrackVotingPeriod;
	// To cancel a proposal which has been passed, 2/3 of the council must agree to it.
	type CancellationOrigin =
		pallet_collective::EnsureProportionAtLeast<AccountId, CouncilCollective, 2, 3>;
	// To cancel a proposal before it has been passed, the technical committee must be unanimous or
	// Root must agree.
	type CancelProposalOrigin = EitherOfDiverse<
		EnsureRoot<AccountId>,
		pallet_collective::EnsureProportionAtLeast<AccountId, TechnicalCollective, 1, 1>,
	>;
	type BlacklistOrigin = EnsureRoot<AccountId>;
	// Any single technical committee member may veto a coming council proposal, however they can
	// only do it once and it lasts only for the cool-off period.
	type VetoOrigin = pallet_collective::EnsureMember<AccountId, TechnicalCollective>;
	type CooloffPeriod = CooloffPeriod;
	type Slash = Treasury;
	type Scheduler = Scheduler;
	type PalletsOrigin = OriginCaller;
	type MaxVotes = ConstU32<100>;
	type WeightInfo = pallet_democracy::weights::SubstrateWeight<Runtime>;
	type MaxProposals = MaxProposals;
	type Preimages = Preimage;
	type MaxDeposits = ConstU32<100>;
	type MaxBlacklisted = ConstU32<100>;
}

parameter_types! {
	pub const CouncilMotionDuration: BlockNumber = 5 * DAYS;
	pub const CouncilMaxProposals: u32 = 100;
	pub const CouncilMaxMembers: u32 = 100;
}

type CouncilCollective = pallet_collective::Instance1;
impl pallet_collective::Config<CouncilCollective> for Runtime {
	type RuntimeOrigin = RuntimeOrigin;
	type Proposal = RuntimeCall;
	type RuntimeEvent = RuntimeEvent;
	type MotionDuration = CouncilMotionDuration;
	type MaxProposals = CouncilMaxProposals;
	type MaxMembers = CouncilMaxMembers;
	type DefaultVote = pallet_collective::PrimeDefaultVote;
	type WeightInfo = pallet_collective::weights::SubstrateWeight<Runtime>;
	type SetMembersOrigin = EnsureRoot<Self::AccountId>;
	type MaxProposalWeight = MaxCollectivesProposalWeight;
}

parameter_types! {
	pub const CandidacyBond: Balance = 10 * DOLLARS;
	// 1 storage item created, key size is 32 bytes, value size is 16+16.
	pub const VotingBondBase: Balance = deposit(1, 64);
	// additional data per vote is 32 bytes (account id).
	pub const VotingBondFactor: Balance = deposit(0, 32);
	pub const TermDuration: BlockNumber = 7 * DAYS;
	pub const DesiredMembers: u32 = 13;
	pub const DesiredRunnersUp: u32 = 7;
	pub const MaxVotesPerVoter: u32 = 16;
	pub const MaxVoters: u32 = 512;
	pub const MaxCandidates: u32 = 64;
	pub const ElectionsPhragmenPalletId: LockIdentifier = *b"phrelect";
}

// Make sure that there are no more than `MaxMembers` members elected via elections-phragmen.
const_assert!(DesiredMembers::get() <= CouncilMaxMembers::get());

impl pallet_elections_phragmen::Config for Runtime {
	type RuntimeEvent = RuntimeEvent;
	type PalletId = ElectionsPhragmenPalletId;
	type Currency = Balances;
	type ChangeMembers = Council;
	// NOTE: this implies that council's genesis members cannot be set directly and must come from
	// this module.
	type InitializeMembers = Council;
	type CurrencyToVote = sp_staking::currency_to_vote::U128CurrencyToVote;
	type CandidacyBond = CandidacyBond;
	type VotingBondBase = VotingBondBase;
	type VotingBondFactor = VotingBondFactor;
	type LoserCandidate = ();
	type KickedMember = ();
	type DesiredMembers = DesiredMembers;
	type DesiredRunnersUp = DesiredRunnersUp;
	type TermDuration = TermDuration;
	type MaxVoters = MaxVoters;
	type MaxVotesPerVoter = MaxVotesPerVoter;
	type MaxCandidates = MaxCandidates;
	type WeightInfo = pallet_elections_phragmen::weights::SubstrateWeight<Runtime>;
}

parameter_types! {
	pub const TechnicalMotionDuration: BlockNumber = 5 * DAYS;
	pub const TechnicalMaxProposals: u32 = 100;
	pub const TechnicalMaxMembers: u32 = 100;
}

type TechnicalCollective = pallet_collective::Instance2;
impl pallet_collective::Config<TechnicalCollective> for Runtime {
	type RuntimeOrigin = RuntimeOrigin;
	type Proposal = RuntimeCall;
	type RuntimeEvent = RuntimeEvent;
	type MotionDuration = TechnicalMotionDuration;
	type MaxProposals = TechnicalMaxProposals;
	type MaxMembers = TechnicalMaxMembers;
	type DefaultVote = pallet_collective::PrimeDefaultVote;
	type WeightInfo = pallet_collective::weights::SubstrateWeight<Runtime>;
	type SetMembersOrigin = EnsureRoot<Self::AccountId>;
	type MaxProposalWeight = MaxCollectivesProposalWeight;
}

type EnsureRootOrHalfCouncil = EitherOfDiverse<
	EnsureRoot<AccountId>,
	pallet_collective::EnsureProportionMoreThan<AccountId, CouncilCollective, 1, 2>,
>;
impl pallet_membership::Config<pallet_membership::Instance1> for Runtime {
	type RuntimeEvent = RuntimeEvent;
	type AddOrigin = EnsureRootOrHalfCouncil;
	type RemoveOrigin = EnsureRootOrHalfCouncil;
	type SwapOrigin = EnsureRootOrHalfCouncil;
	type ResetOrigin = EnsureRootOrHalfCouncil;
	type PrimeOrigin = EnsureRootOrHalfCouncil;
	type MembershipInitialized = TechnicalCommittee;
	type MembershipChanged = TechnicalCommittee;
	type MaxMembers = TechnicalMaxMembers;
	type WeightInfo = pallet_membership::weights::SubstrateWeight<Runtime>;
}

parameter_types! {
	pub const ProposalBond: Permill = Permill::from_percent(5);
	pub const ProposalBondMinimum: Balance = 1 * DOLLARS;
	pub const SpendPeriod: BlockNumber = 1 * DAYS;
	pub const Burn: Permill = Permill::from_percent(50);
	pub const TipCountdown: BlockNumber = 1 * DAYS;
	pub const TipFindersFee: Percent = Percent::from_percent(20);
	pub const TipReportDepositBase: Balance = 1 * DOLLARS;
	pub const DataDepositPerByte: Balance = 1 * CENTS;
	pub const TreasuryPalletId: PalletId = PalletId(*b"py/trsry");
	pub const MaximumReasonLength: u32 = 300;
	pub const MaxApprovals: u32 = 100;
	pub const MaxBalance: Balance = Balance::max_value();
	pub const SpendPayoutPeriod: BlockNumber = 30 * DAYS;
}

impl pallet_treasury::Config for Runtime {
	type PalletId = TreasuryPalletId;
	type Currency = Balances;
	type ApproveOrigin = EitherOfDiverse<
		EnsureRoot<AccountId>,
		pallet_collective::EnsureProportionAtLeast<AccountId, CouncilCollective, 3, 5>,
	>;
	type RejectOrigin = EitherOfDiverse<
		EnsureRoot<AccountId>,
		pallet_collective::EnsureProportionMoreThan<AccountId, CouncilCollective, 1, 2>,
	>;
	type RuntimeEvent = RuntimeEvent;
	type OnSlash = ();
	type ProposalBond = ProposalBond;
	type ProposalBondMinimum = ProposalBondMinimum;
	type ProposalBondMaximum = ();
	type SpendPeriod = SpendPeriod;
	type Burn = Burn;
	type BurnDestination = ();
	type SpendFunds = Bounties;
	type WeightInfo = pallet_treasury::weights::SubstrateWeight<Runtime>;
	type MaxApprovals = MaxApprovals;
	type SpendOrigin = EnsureWithSuccess<EnsureRoot<AccountId>, AccountId, MaxBalance>;
	type AssetKind = u32;
	type Beneficiary = AccountId;
	type BeneficiaryLookup = Indices;
	type Paymaster = PayAssetFromAccount<Assets, TreasuryAccount>;
	type BalanceConverter = AssetRate;
	type PayoutPeriod = SpendPayoutPeriod;
	#[cfg(feature = "runtime-benchmarks")]
	type BenchmarkHelper = ();
}

impl pallet_asset_rate::Config for Runtime {
	type CreateOrigin = EnsureRoot<AccountId>;
	type RemoveOrigin = EnsureRoot<AccountId>;
	type UpdateOrigin = EnsureRoot<AccountId>;
	type Currency = Balances;
	type AssetKind = u32;
	type RuntimeEvent = RuntimeEvent;
	type WeightInfo = pallet_asset_rate::weights::SubstrateWeight<Runtime>;
	#[cfg(feature = "runtime-benchmarks")]
	type BenchmarkHelper = ();
}

parameter_types! {
	pub const BountyCuratorDeposit: Permill = Permill::from_percent(50);
	pub const BountyValueMinimum: Balance = 5 * DOLLARS;
	pub const BountyDepositBase: Balance = 1 * DOLLARS;
	pub const CuratorDepositMultiplier: Permill = Permill::from_percent(50);
	pub const CuratorDepositMin: Balance = 1 * DOLLARS;
	pub const CuratorDepositMax: Balance = 100 * DOLLARS;
	pub const BountyDepositPayoutDelay: BlockNumber = 1 * DAYS;
	pub const BountyUpdatePeriod: BlockNumber = 14 * DAYS;
}

impl pallet_bounties::Config for Runtime {
	type RuntimeEvent = RuntimeEvent;
	type BountyDepositBase = BountyDepositBase;
	type BountyDepositPayoutDelay = BountyDepositPayoutDelay;
	type BountyUpdatePeriod = BountyUpdatePeriod;
	type CuratorDepositMultiplier = CuratorDepositMultiplier;
	type CuratorDepositMin = CuratorDepositMin;
	type CuratorDepositMax = CuratorDepositMax;
	type BountyValueMinimum = BountyValueMinimum;
	type DataDepositPerByte = DataDepositPerByte;
	type MaximumReasonLength = MaximumReasonLength;
	type WeightInfo = pallet_bounties::weights::SubstrateWeight<Runtime>;
	type ChildBountyManager = ChildBounties;
}

parameter_types! {
	/// Allocate at most 20% of each block for message processing.
	///
	/// Is set to 20% since the scheduler can already consume a maximum of 80%.
	pub MessageQueueServiceWeight: Option<Weight> = Some(Perbill::from_percent(20) * RuntimeBlockWeights::get().max_block);
}

impl pallet_message_queue::Config for Runtime {
	type RuntimeEvent = RuntimeEvent;
	type WeightInfo = ();
	/// NOTE: Always set this to `NoopMessageProcessor` for benchmarking.
	type MessageProcessor = pallet_message_queue::mock_helpers::NoopMessageProcessor<u32>;
	type Size = u32;
	type QueueChangeHandler = ();
	type QueuePausedQuery = ();
	type HeapSize = ConstU32<{ 64 * 1024 }>;
	type MaxStale = ConstU32<128>;
	type ServiceWeight = MessageQueueServiceWeight;
	type IdleMaxServiceWeight = ();
}

parameter_types! {
	pub const ChildBountyValueMinimum: Balance = 1 * DOLLARS;
}

impl pallet_child_bounties::Config for Runtime {
	type RuntimeEvent = RuntimeEvent;
	type MaxActiveChildBountyCount = ConstU32<5>;
	type ChildBountyValueMinimum = ChildBountyValueMinimum;
	type WeightInfo = pallet_child_bounties::weights::SubstrateWeight<Runtime>;
}

impl pallet_tips::Config for Runtime {
	type RuntimeEvent = RuntimeEvent;
	type DataDepositPerByte = DataDepositPerByte;
	type MaximumReasonLength = MaximumReasonLength;
	type Tippers = Elections;
	type TipCountdown = TipCountdown;
	type TipFindersFee = TipFindersFee;
	type TipReportDepositBase = TipReportDepositBase;
	type MaxTipAmount = ConstU128<{ 500 * DOLLARS }>;
	type WeightInfo = pallet_tips::weights::SubstrateWeight<Runtime>;
}

parameter_types! {
	pub Schedule: pallet_contracts::Schedule<Runtime> = Default::default();
	pub CodeHashLockupDepositPercent: Perbill = Perbill::from_percent(30);
}

impl pallet_contracts::Config for Runtime {
	type Time = Timestamp;
	type Randomness = RandomnessCollectiveFlip;
	type Currency = Balances;
	type RuntimeEvent = RuntimeEvent;
	type RuntimeCall = RuntimeCall;
	/// The safest default is to allow no calls at all.
	///
	/// Runtimes should whitelist dispatchables that are allowed to be called from contracts
	/// and make sure they are stable. Dispatchables exposed to contracts are not allowed to
	/// change because that would break already deployed contracts. The `Call` structure itself
	/// is not allowed to change the indices of existing pallets, too.
	type CallFilter = Nothing;
	type DepositPerItem = dynamic_params::contracts::DepositPerItem;
	type DepositPerByte = dynamic_params::contracts::DepositPerByte;
	type DefaultDepositLimit = dynamic_params::contracts::DefaultDepositLimit;
	type CallStack = [pallet_contracts::Frame<Self>; 5];
	type WeightPrice = pallet_transaction_payment::Pallet<Self>;
	type WeightInfo = pallet_contracts::weights::SubstrateWeight<Self>;
	type ChainExtension = ();
	type Schedule = Schedule;
	type AddressGenerator = pallet_contracts::DefaultAddressGenerator;
	type MaxCodeLen = ConstU32<{ 123 * 1024 }>;
	type MaxStorageKeyLen = ConstU32<128>;
	type UnsafeUnstableInterface = ConstBool<false>;
	type UploadOrigin = EnsureSigned<Self::AccountId>;
	type InstantiateOrigin = EnsureSigned<Self::AccountId>;
	type MaxDebugBufferLen = ConstU32<{ 2 * 1024 * 1024 }>;
	type RuntimeHoldReason = RuntimeHoldReason;
	#[cfg(not(feature = "runtime-benchmarks"))]
	type Migrations = ();
	#[cfg(feature = "runtime-benchmarks")]
	type Migrations = pallet_contracts::migration::codegen::BenchMigrations;
	type MaxDelegateDependencies = ConstU32<32>;
	type CodeHashLockupDepositPercent = CodeHashLockupDepositPercent;
	type Debug = ();
	type Environment = ();
	type ApiVersion = ();
	type Xcm = ();
}

impl pallet_sudo::Config for Runtime {
	type RuntimeEvent = RuntimeEvent;
	type RuntimeCall = RuntimeCall;
	type WeightInfo = pallet_sudo::weights::SubstrateWeight<Runtime>;
}

parameter_types! {
	pub const ImOnlineUnsignedPriority: TransactionPriority = TransactionPriority::max_value();
	/// We prioritize im-online heartbeats over election solution submission.
	pub const StakingUnsignedPriority: TransactionPriority = TransactionPriority::max_value() / 2;
	pub const MaxAuthorities: u32 = 100;
	pub const MaxKeys: u32 = 10_000;
	pub const MaxPeerInHeartbeats: u32 = 10_000;
}

impl<LocalCall> frame_system::offchain::CreateSignedTransaction<LocalCall> for Runtime
where
	RuntimeCall: From<LocalCall>,
{
	fn create_transaction<C: frame_system::offchain::AppCrypto<Self::Public, Self::Signature>>(
		call: RuntimeCall,
		public: <Signature as traits::Verify>::Signer,
		account: AccountId,
		nonce: Nonce,
	) -> Option<(RuntimeCall, <UncheckedExtrinsic as traits::Extrinsic>::SignaturePayload)> {
		let tip = 0;
		// take the biggest period possible.
		let period =
			BlockHashCount::get().checked_next_power_of_two().map(|c| c / 2).unwrap_or(2) as u64;
		let current_block = System::block_number()
			.saturated_into::<u64>()
			// The `System::block_number` is initialized with `n+1`,
			// so the actual block number is `n`.
			.saturating_sub(1);
		let era = Era::mortal(period, current_block);
		let extra = (
			frame_system::CheckNonZeroSender::<Runtime>::new(),
			frame_system::CheckSpecVersion::<Runtime>::new(),
			frame_system::CheckTxVersion::<Runtime>::new(),
			frame_system::CheckGenesis::<Runtime>::new(),
			frame_system::CheckEra::<Runtime>::from(era),
			frame_system::CheckNonce::<Runtime>::from(nonce),
			frame_system::CheckWeight::<Runtime>::new(),
			pallet_skip_feeless_payment::SkipCheckIfFeeless::from(
				pallet_asset_conversion_tx_payment::ChargeAssetTxPayment::<Runtime>::from(
					tip, None,
				),
			),
		);
		let raw_payload = SignedPayload::new(call, extra)
			.map_err(|e| {
				log::warn!("Unable to create signed payload: {:?}", e);
			})
			.ok()?;
		let signature = raw_payload.using_encoded(|payload| C::sign(payload, public))?;
		let address = Indices::unlookup(account);
		let (call, extra, _) = raw_payload.deconstruct();
		Some((call, (address, signature, extra)))
	}
}

impl frame_system::offchain::SigningTypes for Runtime {
	type Public = <Signature as traits::Verify>::Signer;
	type Signature = Signature;
}

impl<C> frame_system::offchain::SendTransactionTypes<C> for Runtime
where
	RuntimeCall: From<C>,
{
	type Extrinsic = UncheckedExtrinsic;
	type OverarchingCall = RuntimeCall;
}

impl pallet_im_online::Config for Runtime {
	type AuthorityId = ImOnlineId;
	type RuntimeEvent = RuntimeEvent;
	type NextSessionRotation = Babe;
	type ValidatorSet = Historical;
	type ReportUnresponsiveness = Offences;
	type UnsignedPriority = ImOnlineUnsignedPriority;
	type WeightInfo = pallet_im_online::weights::SubstrateWeight<Runtime>;
	type MaxKeys = MaxKeys;
	type MaxPeerInHeartbeats = MaxPeerInHeartbeats;
}

impl pallet_offences::Config for Runtime {
	type RuntimeEvent = RuntimeEvent;
	type IdentificationTuple = pallet_session::historical::IdentificationTuple<Self>;
	type OnOffenceHandler = Staking;
}

impl pallet_authority_discovery::Config for Runtime {
	type MaxAuthorities = MaxAuthorities;
}

parameter_types! {
	pub const MaxSetIdSessionEntries: u32 = BondingDuration::get() * SessionsPerEra::get();
}

impl pallet_grandpa::Config for Runtime {
	type RuntimeEvent = RuntimeEvent;
	type WeightInfo = ();
	type MaxAuthorities = MaxAuthorities;
	type MaxNominators = MaxNominators;
	type MaxSetIdSessionEntries = MaxSetIdSessionEntries;
	type KeyOwnerProof = <Historical as KeyOwnerProofSystem<(KeyTypeId, GrandpaId)>>::Proof;
	type EquivocationReportSystem =
		pallet_grandpa::EquivocationReportSystem<Self, Offences, Historical, ReportLongevity>;
}

parameter_types! {
	// difference of 26 bytes on-chain for the registration and 9 bytes on-chain for the identity
	// information, already accounted for by the byte deposit
	pub const BasicDeposit: Balance = deposit(1, 17);
	pub const ByteDeposit: Balance = deposit(0, 1);
	pub const SubAccountDeposit: Balance = 2 * DOLLARS;   // 53 bytes on-chain
	pub const MaxSubAccounts: u32 = 100;
	pub const MaxAdditionalFields: u32 = 100;
	pub const MaxRegistrars: u32 = 20;
}

impl pallet_identity::Config for Runtime {
	type RuntimeEvent = RuntimeEvent;
	type Currency = Balances;
	type BasicDeposit = BasicDeposit;
	type ByteDeposit = ByteDeposit;
	type SubAccountDeposit = SubAccountDeposit;
	type MaxSubAccounts = MaxSubAccounts;
	type IdentityInformation = IdentityInfo<MaxAdditionalFields>;
	type MaxRegistrars = MaxRegistrars;
	type Slashed = Treasury;
	type ForceOrigin = EnsureRootOrHalfCouncil;
	type RegistrarOrigin = EnsureRootOrHalfCouncil;
	type OffchainSignature = Signature;
	type SigningPublicKey = <Signature as traits::Verify>::Signer;
	type UsernameAuthorityOrigin = EnsureRoot<Self::AccountId>;
	type PendingUsernameExpiration = ConstU32<{ 7 * DAYS }>;
	type MaxSuffixLength = ConstU32<7>;
	type MaxUsernameLength = ConstU32<32>;
	type WeightInfo = pallet_identity::weights::SubstrateWeight<Runtime>;
}

parameter_types! {
	pub const ConfigDepositBase: Balance = 5 * DOLLARS;
	pub const FriendDepositFactor: Balance = 50 * CENTS;
	pub const MaxFriends: u16 = 9;
	pub const RecoveryDeposit: Balance = 5 * DOLLARS;
}

impl pallet_recovery::Config for Runtime {
	type RuntimeEvent = RuntimeEvent;
	type WeightInfo = pallet_recovery::weights::SubstrateWeight<Runtime>;
	type RuntimeCall = RuntimeCall;
	type Currency = Balances;
	type ConfigDepositBase = ConfigDepositBase;
	type FriendDepositFactor = FriendDepositFactor;
	type MaxFriends = MaxFriends;
	type RecoveryDeposit = RecoveryDeposit;
}

parameter_types! {
	pub const GraceStrikes: u32 = 10;
	pub const SocietyVotingPeriod: BlockNumber = 80 * HOURS;
	pub const ClaimPeriod: BlockNumber = 80 * HOURS;
	pub const PeriodSpend: Balance = 500 * DOLLARS;
	pub const MaxLockDuration: BlockNumber = 36 * 30 * DAYS;
	pub const ChallengePeriod: BlockNumber = 7 * DAYS;
	pub const MaxPayouts: u32 = 10;
	pub const MaxBids: u32 = 10;
	pub const SocietyPalletId: PalletId = PalletId(*b"py/socie");
}

impl pallet_society::Config for Runtime {
	type RuntimeEvent = RuntimeEvent;
	type PalletId = SocietyPalletId;
	type Currency = Balances;
	type Randomness = RandomnessCollectiveFlip;
	type GraceStrikes = GraceStrikes;
	type PeriodSpend = PeriodSpend;
	type VotingPeriod = SocietyVotingPeriod;
	type ClaimPeriod = ClaimPeriod;
	type MaxLockDuration = MaxLockDuration;
	type FounderSetOrigin =
		pallet_collective::EnsureProportionMoreThan<AccountId, CouncilCollective, 1, 2>;
	type ChallengePeriod = ChallengePeriod;
	type MaxPayouts = MaxPayouts;
	type MaxBids = MaxBids;
	type WeightInfo = pallet_society::weights::SubstrateWeight<Runtime>;
}

parameter_types! {
	pub const MinVestedTransfer: Balance = 100 * DOLLARS;
	pub UnvestedFundsAllowedWithdrawReasons: WithdrawReasons =
		WithdrawReasons::except(WithdrawReasons::TRANSFER | WithdrawReasons::RESERVE);
}

impl pallet_vesting::Config for Runtime {
	type RuntimeEvent = RuntimeEvent;
	type Currency = Balances;
	type BlockNumberToBalance = ConvertInto;
	type MinVestedTransfer = MinVestedTransfer;
	type WeightInfo = pallet_vesting::weights::SubstrateWeight<Runtime>;
	type UnvestedFundsAllowedWithdrawReasons = UnvestedFundsAllowedWithdrawReasons;
	type BlockNumberProvider = System;
	// `VestingInfo` encode length is 36bytes. 28 schedules gets encoded as 1009 bytes, which is the
	// highest number of schedules that encodes less than 2^10.
	const MAX_VESTING_SCHEDULES: u32 = 28;
}

impl pallet_mmr::Config for Runtime {
	const INDEXING_PREFIX: &'static [u8] = b"mmr";
	type Hashing = Keccak256;
	type LeafData = pallet_mmr::ParentNumberAndHash<Self>;
	type OnNewRoot = pallet_beefy_mmr::DepositBeefyDigest<Runtime>;
	type BlockHashProvider = pallet_mmr::DefaultBlockHashProvider<Runtime>;
	type WeightInfo = ();
}

parameter_types! {
	pub LeafVersion: MmrLeafVersion = MmrLeafVersion::new(0, 0);
}

impl pallet_beefy_mmr::Config for Runtime {
	type LeafVersion = LeafVersion;
	type BeefyAuthorityToMerkleLeaf = pallet_beefy_mmr::BeefyEcdsaToEthereum;
	type LeafExtra = Vec<u8>;
	type BeefyDataProvider = ();
}

parameter_types! {
	pub const LotteryPalletId: PalletId = PalletId(*b"py/lotto");
	pub const MaxCalls: u32 = 10;
	pub const MaxGenerateRandom: u32 = 10;
}

impl pallet_lottery::Config for Runtime {
	type PalletId = LotteryPalletId;
	type RuntimeCall = RuntimeCall;
	type Currency = Balances;
	type Randomness = RandomnessCollectiveFlip;
	type RuntimeEvent = RuntimeEvent;
	type ManagerOrigin = EnsureRoot<AccountId>;
	type MaxCalls = MaxCalls;
	type ValidateCall = Lottery;
	type MaxGenerateRandom = MaxGenerateRandom;
	type WeightInfo = pallet_lottery::weights::SubstrateWeight<Runtime>;
}

parameter_types! {
	pub const AssetDeposit: Balance = 100 * DOLLARS;
	pub const ApprovalDeposit: Balance = 1 * DOLLARS;
	pub const StringLimit: u32 = 50;
	pub const MetadataDepositBase: Balance = 10 * DOLLARS;
	pub const MetadataDepositPerByte: Balance = 1 * DOLLARS;
}

impl pallet_assets::Config<Instance1> for Runtime {
	type RuntimeEvent = RuntimeEvent;
	type Balance = u128;
	type AssetId = u32;
	type AssetIdParameter = codec::Compact<u32>;
	type Currency = Balances;
	type CreateOrigin = AsEnsureOriginWithArg<EnsureSigned<AccountId>>;
	type ForceOrigin = EnsureRoot<AccountId>;
	type AssetDeposit = AssetDeposit;
	type AssetAccountDeposit = ConstU128<DOLLARS>;
	type MetadataDepositBase = MetadataDepositBase;
	type MetadataDepositPerByte = MetadataDepositPerByte;
	type ApprovalDeposit = ApprovalDeposit;
	type StringLimit = StringLimit;
	type Freezer = ();
	type Extra = ();
	type CallbackHandle = ();
	type WeightInfo = pallet_assets::weights::SubstrateWeight<Runtime>;
	type RemoveItemsLimit = ConstU32<1000>;
	#[cfg(feature = "runtime-benchmarks")]
	type BenchmarkHelper = ();
}

ord_parameter_types! {
	pub const AssetConversionOrigin: AccountId = AccountIdConversion::<AccountId>::into_account_truncating(&AssetConversionPalletId::get());
}

impl pallet_assets::Config<Instance2> for Runtime {
	type RuntimeEvent = RuntimeEvent;
	type Balance = u128;
	type AssetId = u32;
	type AssetIdParameter = codec::Compact<u32>;
	type Currency = Balances;
	type CreateOrigin = AsEnsureOriginWithArg<EnsureSignedBy<AssetConversionOrigin, AccountId>>;
	type ForceOrigin = EnsureRoot<AccountId>;
	type AssetDeposit = AssetDeposit;
	type AssetAccountDeposit = ConstU128<DOLLARS>;
	type MetadataDepositBase = MetadataDepositBase;
	type MetadataDepositPerByte = MetadataDepositPerByte;
	type ApprovalDeposit = ApprovalDeposit;
	type StringLimit = StringLimit;
	type Freezer = ();
	type Extra = ();
	type WeightInfo = pallet_assets::weights::SubstrateWeight<Runtime>;
	type RemoveItemsLimit = ConstU32<1000>;
	type CallbackHandle = ();
	#[cfg(feature = "runtime-benchmarks")]
	type BenchmarkHelper = ();
}

parameter_types! {
	pub const AssetConversionPalletId: PalletId = PalletId(*b"py/ascon");
	pub const PoolSetupFee: Balance = 1 * DOLLARS; // should be more or equal to the existential deposit
	pub const MintMinLiquidity: Balance = 100;  // 100 is good enough when the main currency has 10-12 decimals.
	pub const LiquidityWithdrawalFee: Permill = Permill::from_percent(0);
	pub const Native: NativeOrWithId<u32> = NativeOrWithId::Native;
}

impl pallet_asset_conversion::Config for Runtime {
	type RuntimeEvent = RuntimeEvent;
	type Balance = u128;
	type HigherPrecisionBalance = sp_core::U256;
	type AssetKind = NativeOrWithId<u32>;
	type Assets = UnionOf<Balances, Assets, NativeFromLeft, NativeOrWithId<u32>, AccountId>;
	type PoolId = (Self::AssetKind, Self::AssetKind);
	type PoolLocator = Chain<
		WithFirstAsset<
			Native,
			AccountId,
			NativeOrWithId<u32>,
			AccountIdConverter<AssetConversionPalletId, Self::PoolId>,
		>,
		Ascending<
			AccountId,
			NativeOrWithId<u32>,
			AccountIdConverter<AssetConversionPalletId, Self::PoolId>,
		>,
	>;
	type PoolAssetId = <Self as pallet_assets::Config<Instance2>>::AssetId;
	type PoolAssets = PoolAssets;
	type PoolSetupFee = PoolSetupFee;
	type PoolSetupFeeAsset = Native;
	type PoolSetupFeeTarget = ResolveAssetTo<AssetConversionOrigin, Self::Assets>;
	type PalletId = AssetConversionPalletId;
	type LPFee = ConstU32<3>; // means 0.3%
	type LiquidityWithdrawalFee = LiquidityWithdrawalFee;
	type WeightInfo = pallet_asset_conversion::weights::SubstrateWeight<Runtime>;
	type MaxSwapPathLength = ConstU32<4>;
	type MintMinLiquidity = MintMinLiquidity;
	#[cfg(feature = "runtime-benchmarks")]
	type BenchmarkHelper = ();
}

impl pallet_asset_conversion_ops::Config for Runtime {
	type RuntimeEvent = RuntimeEvent;
	type PriorAccountIdConverter = pallet_asset_conversion::AccountIdConverterNoSeed<(
		NativeOrWithId<u32>,
		NativeOrWithId<u32>,
	)>;
	type AssetsRefund = <Runtime as pallet_asset_conversion::Config>::Assets;
	type PoolAssetsRefund = <Runtime as pallet_asset_conversion::Config>::PoolAssets;
	type PoolAssetsTeam = <Runtime as pallet_asset_conversion::Config>::PoolAssets;
	type DepositAsset = Balances;
	type WeightInfo = pallet_asset_conversion_ops::weights::SubstrateWeight<Runtime>;
}

parameter_types! {
	pub const QueueCount: u32 = 300;
	pub const MaxQueueLen: u32 = 1000;
	pub const FifoQueueLen: u32 = 500;
	pub const NisBasePeriod: BlockNumber = 30 * DAYS;
	pub const MinBid: Balance = 100 * DOLLARS;
	pub const MinReceipt: Perquintill = Perquintill::from_percent(1);
	pub const IntakePeriod: BlockNumber = 10;
	pub MaxIntakeWeight: Weight = MAXIMUM_BLOCK_WEIGHT / 10;
	pub const ThawThrottle: (Perquintill, BlockNumber) = (Perquintill::from_percent(25), 5);
	pub Target: Perquintill = Perquintill::zero();
	pub const NisPalletId: PalletId = PalletId(*b"py/nis  ");
}

impl pallet_nis::Config for Runtime {
	type WeightInfo = pallet_nis::weights::SubstrateWeight<Runtime>;
	type RuntimeEvent = RuntimeEvent;
	type Currency = Balances;
	type CurrencyBalance = Balance;
	type FundOrigin = frame_system::EnsureSigned<AccountId>;
	type Counterpart = ItemOf<Assets, ConstU32<9u32>, AccountId>;
	type CounterpartAmount = WithMaximumOf<ConstU128<21_000_000_000_000_000_000u128>>;
	type Deficit = ();
	type IgnoredIssuance = ();
	type Target = Target;
	type PalletId = NisPalletId;
	type QueueCount = QueueCount;
	type MaxQueueLen = MaxQueueLen;
	type FifoQueueLen = FifoQueueLen;
	type BasePeriod = NisBasePeriod;
	type MinBid = MinBid;
	type MinReceipt = MinReceipt;
	type IntakePeriod = IntakePeriod;
	type MaxIntakeWeight = MaxIntakeWeight;
	type ThawThrottle = ThawThrottle;
	type RuntimeHoldReason = RuntimeHoldReason;
	#[cfg(feature = "runtime-benchmarks")]
	type BenchmarkSetup = SetupAsset;
}

#[cfg(feature = "runtime-benchmarks")]
pub struct SetupAsset;
#[cfg(feature = "runtime-benchmarks")]
impl pallet_nis::BenchmarkSetup for SetupAsset {
	fn create_counterpart_asset() {
		let owner = AccountId::from([0u8; 32]);
		// this may or may not fail depending on if the chain spec or runtime genesis is used.
		let _ = Assets::force_create(
			RuntimeOrigin::root(),
			9u32.into(),
			sp_runtime::MultiAddress::Id(owner),
			true,
			1,
		);
	}
}

parameter_types! {
	pub const CollectionDeposit: Balance = 100 * DOLLARS;
	pub const ItemDeposit: Balance = 1 * DOLLARS;
	pub const ApprovalsLimit: u32 = 20;
	pub const ItemAttributesApprovalsLimit: u32 = 20;
	pub const MaxTips: u32 = 10;
	pub const MaxDeadlineDuration: BlockNumber = 12 * 30 * DAYS;
}

impl pallet_uniques::Config for Runtime {
	type RuntimeEvent = RuntimeEvent;
	type CollectionId = u32;
	type ItemId = u32;
	type Currency = Balances;
	type ForceOrigin = frame_system::EnsureRoot<AccountId>;
	type CollectionDeposit = CollectionDeposit;
	type ItemDeposit = ItemDeposit;
	type MetadataDepositBase = MetadataDepositBase;
	type AttributeDepositBase = MetadataDepositBase;
	type DepositPerByte = MetadataDepositPerByte;
	type StringLimit = ConstU32<128>;
	type KeyLimit = ConstU32<32>;
	type ValueLimit = ConstU32<64>;
	type WeightInfo = pallet_uniques::weights::SubstrateWeight<Runtime>;
	#[cfg(feature = "runtime-benchmarks")]
	type Helper = ();
	type CreateOrigin = AsEnsureOriginWithArg<EnsureSigned<AccountId>>;
	type Locker = ();
}

parameter_types! {
	pub const Budget: Balance = 10_000 * DOLLARS;
	pub TreasuryAccount: AccountId = Treasury::account_id();
}

pub struct SalaryForRank;
impl GetSalary<u16, AccountId, Balance> for SalaryForRank {
	fn get_salary(a: u16, _: &AccountId) -> Balance {
		Balance::from(a) * 1000 * DOLLARS
	}
}

impl pallet_salary::Config for Runtime {
	type WeightInfo = ();
	type RuntimeEvent = RuntimeEvent;
	type Paymaster = PayFromAccount<Balances, TreasuryAccount>;
	type Members = RankedCollective;
	type Salary = SalaryForRank;
	type RegistrationPeriod = ConstU32<200>;
	type PayoutPeriod = ConstU32<200>;
	type Budget = Budget;
}

impl pallet_core_fellowship::Config for Runtime {
	type WeightInfo = ();
	type RuntimeEvent = RuntimeEvent;
	type Members = RankedCollective;
	type Balance = Balance;
	type ParamsOrigin = frame_system::EnsureRoot<AccountId>;
	type InductOrigin = pallet_core_fellowship::EnsureInducted<Runtime, (), 1>;
	type ApproveOrigin = EnsureRootWithSuccess<AccountId, ConstU16<9>>;
	type PromoteOrigin = EnsureRootWithSuccess<AccountId, ConstU16<9>>;
	type EvidenceSize = ConstU32<16_384>;
}

parameter_types! {
	pub const NftFractionalizationPalletId: PalletId = PalletId(*b"fraction");
	pub NewAssetSymbol: BoundedVec<u8, StringLimit> = (*b"FRAC").to_vec().try_into().unwrap();
	pub NewAssetName: BoundedVec<u8, StringLimit> = (*b"Frac").to_vec().try_into().unwrap();
}

impl pallet_nft_fractionalization::Config for Runtime {
	type RuntimeEvent = RuntimeEvent;
	type Deposit = AssetDeposit;
	type Currency = Balances;
	type NewAssetSymbol = NewAssetSymbol;
	type NewAssetName = NewAssetName;
	type StringLimit = StringLimit;
	type NftCollectionId = <Self as pallet_nfts::Config>::CollectionId;
	type NftId = <Self as pallet_nfts::Config>::ItemId;
	type AssetBalance = <Self as pallet_balances::Config>::Balance;
	type AssetId = <Self as pallet_assets::Config<Instance1>>::AssetId;
	type Assets = Assets;
	type Nfts = Nfts;
	type PalletId = NftFractionalizationPalletId;
	type WeightInfo = pallet_nft_fractionalization::weights::SubstrateWeight<Runtime>;
	type RuntimeHoldReason = RuntimeHoldReason;
	#[cfg(feature = "runtime-benchmarks")]
	type BenchmarkHelper = ();
}

parameter_types! {
	pub Features: PalletFeatures = PalletFeatures::all_enabled();
	pub const MaxAttributesPerCall: u32 = 10;
}

impl pallet_nfts::Config for Runtime {
	type RuntimeEvent = RuntimeEvent;
	type CollectionId = u32;
	type ItemId = u32;
	type Currency = Balances;
	type ForceOrigin = frame_system::EnsureRoot<AccountId>;
	type CollectionDeposit = CollectionDeposit;
	type ItemDeposit = ItemDeposit;
	type MetadataDepositBase = MetadataDepositBase;
	type AttributeDepositBase = MetadataDepositBase;
	type DepositPerByte = MetadataDepositPerByte;
	type StringLimit = ConstU32<256>;
	type KeyLimit = ConstU32<64>;
	type ValueLimit = ConstU32<256>;
	type ApprovalsLimit = ApprovalsLimit;
	type ItemAttributesApprovalsLimit = ItemAttributesApprovalsLimit;
	type MaxTips = MaxTips;
	type MaxDeadlineDuration = MaxDeadlineDuration;
	type MaxAttributesPerCall = MaxAttributesPerCall;
	type Features = Features;
	type OffchainSignature = Signature;
	type OffchainPublic = <Signature as traits::Verify>::Signer;
	type WeightInfo = pallet_nfts::weights::SubstrateWeight<Runtime>;
	#[cfg(feature = "runtime-benchmarks")]
	type Helper = ();
	type CreateOrigin = AsEnsureOriginWithArg<EnsureSigned<AccountId>>;
	type Locker = ();
}

impl pallet_transaction_storage::Config for Runtime {
	type RuntimeEvent = RuntimeEvent;
	type Currency = Balances;
	type RuntimeHoldReason = RuntimeHoldReason;
	type RuntimeCall = RuntimeCall;
	type FeeDestination = ();
	type WeightInfo = pallet_transaction_storage::weights::SubstrateWeight<Runtime>;
	type MaxBlockTransactions =
		ConstU32<{ pallet_transaction_storage::DEFAULT_MAX_BLOCK_TRANSACTIONS }>;
	type MaxTransactionSize =
		ConstU32<{ pallet_transaction_storage::DEFAULT_MAX_TRANSACTION_SIZE }>;
}

impl pallet_whitelist::Config for Runtime {
	type RuntimeEvent = RuntimeEvent;
	type RuntimeCall = RuntimeCall;
	type WhitelistOrigin = EnsureRoot<AccountId>;
	type DispatchWhitelistedOrigin = EnsureRoot<AccountId>;
	type Preimages = Preimage;
	type WeightInfo = pallet_whitelist::weights::SubstrateWeight<Runtime>;
}

parameter_types! {
	pub const MigrationSignedDepositPerItem: Balance = 1 * CENTS;
	pub const MigrationSignedDepositBase: Balance = 20 * DOLLARS;
	pub const MigrationMaxKeyLen: u32 = 512;
}

impl pallet_state_trie_migration::Config for Runtime {
	type RuntimeEvent = RuntimeEvent;
	type ControlOrigin = EnsureRoot<AccountId>;
	type Currency = Balances;
	type RuntimeHoldReason = RuntimeHoldReason;
	type MaxKeyLen = MigrationMaxKeyLen;
	type SignedDepositPerItem = MigrationSignedDepositPerItem;
	type SignedDepositBase = MigrationSignedDepositBase;
	// Warning: this is not advised, as it might allow the chain to be temporarily DOS-ed.
	// Preferably, if the chain's governance/maintenance team is planning on using a specific
	// account for the migration, put it here to make sure only that account can trigger the signed
	// migrations.
	type SignedFilter = EnsureSigned<Self::AccountId>;
	type WeightInfo = ();
}

const ALLIANCE_MOTION_DURATION_IN_BLOCKS: BlockNumber = 5 * DAYS;

parameter_types! {
	pub const AllianceMotionDuration: BlockNumber = ALLIANCE_MOTION_DURATION_IN_BLOCKS;
	pub const AllianceMaxProposals: u32 = 100;
	pub const AllianceMaxMembers: u32 = 100;
}

type AllianceCollective = pallet_collective::Instance3;
impl pallet_collective::Config<AllianceCollective> for Runtime {
	type RuntimeOrigin = RuntimeOrigin;
	type Proposal = RuntimeCall;
	type RuntimeEvent = RuntimeEvent;
	type MotionDuration = AllianceMotionDuration;
	type MaxProposals = AllianceMaxProposals;
	type MaxMembers = AllianceMaxMembers;
	type DefaultVote = pallet_collective::PrimeDefaultVote;
	type WeightInfo = pallet_collective::weights::SubstrateWeight<Runtime>;
	type SetMembersOrigin = EnsureRoot<Self::AccountId>;
	type MaxProposalWeight = MaxCollectivesProposalWeight;
}

parameter_types! {
	pub const MaxFellows: u32 = AllianceMaxMembers::get();
	pub const MaxAllies: u32 = 100;
	pub const AllyDeposit: Balance = 10 * DOLLARS;
	pub const RetirementPeriod: BlockNumber = ALLIANCE_MOTION_DURATION_IN_BLOCKS + (1 * DAYS);
}

impl pallet_alliance::Config for Runtime {
	type RuntimeEvent = RuntimeEvent;
	type Proposal = RuntimeCall;
	type AdminOrigin = EitherOfDiverse<
		EnsureRoot<AccountId>,
		pallet_collective::EnsureProportionMoreThan<AccountId, AllianceCollective, 2, 3>,
	>;
	type MembershipManager = EitherOfDiverse<
		EnsureRoot<AccountId>,
		pallet_collective::EnsureProportionMoreThan<AccountId, AllianceCollective, 2, 3>,
	>;
	type AnnouncementOrigin = EitherOfDiverse<
		EnsureRoot<AccountId>,
		pallet_collective::EnsureProportionMoreThan<AccountId, AllianceCollective, 2, 3>,
	>;
	type Currency = Balances;
	type Slashed = Treasury;
	type InitializeMembers = AllianceMotion;
	type MembershipChanged = AllianceMotion;
	#[cfg(not(feature = "runtime-benchmarks"))]
	type IdentityVerifier = AllianceIdentityVerifier;
	#[cfg(feature = "runtime-benchmarks")]
	type IdentityVerifier = ();
	type ProposalProvider = AllianceProposalProvider;
	type MaxProposals = AllianceMaxProposals;
	type MaxFellows = MaxFellows;
	type MaxAllies = MaxAllies;
	type MaxUnscrupulousItems = ConstU32<100>;
	type MaxWebsiteUrlLength = ConstU32<255>;
	type MaxAnnouncementsCount = ConstU32<100>;
	type MaxMembersCount = AllianceMaxMembers;
	type AllyDeposit = AllyDeposit;
	type WeightInfo = pallet_alliance::weights::SubstrateWeight<Runtime>;
	type RetirementPeriod = RetirementPeriod;
}

impl frame_benchmarking_pallet_pov::Config for Runtime {
	type RuntimeEvent = RuntimeEvent;
}

parameter_types! {
	pub StatementCost: Balance = 1 * DOLLARS;
	pub StatementByteCost: Balance = 100 * MILLICENTS;
	pub const MinAllowedStatements: u32 = 4;
	pub const MaxAllowedStatements: u32 = 10;
	pub const MinAllowedBytes: u32 = 1024;
	pub const MaxAllowedBytes: u32 = 4096;
}

impl pallet_statement::Config for Runtime {
	type RuntimeEvent = RuntimeEvent;
	type Currency = Balances;
	type StatementCost = StatementCost;
	type ByteCost = StatementByteCost;
	type MinAllowedStatements = MinAllowedStatements;
	type MaxAllowedStatements = MaxAllowedStatements;
	type MinAllowedBytes = MinAllowedBytes;
	type MaxAllowedBytes = MaxAllowedBytes;
}

parameter_types! {
	pub MbmServiceWeight: Weight = Perbill::from_percent(80) * RuntimeBlockWeights::get().max_block;
}

impl pallet_migrations::Config for Runtime {
	type RuntimeEvent = RuntimeEvent;
	#[cfg(not(feature = "runtime-benchmarks"))]
	type Migrations = ();
	// Benchmarks need mocked migrations to guarantee that they succeed.
	#[cfg(feature = "runtime-benchmarks")]
	type Migrations = pallet_migrations::mock_helpers::MockedMigrations;
	type CursorMaxLen = ConstU32<65_536>;
	type IdentifierMaxLen = ConstU32<256>;
	type MigrationStatusHandler = ();
	type FailedMigrationHandler = frame_support::migrations::FreezeChainOnFailedMigration;
	type MaxServiceWeight = MbmServiceWeight;
	type WeightInfo = pallet_migrations::weights::SubstrateWeight<Runtime>;
}

parameter_types! {
	pub const BrokerPalletId: PalletId = PalletId(*b"py/broke");
}

pub struct IntoAuthor;
impl OnUnbalanced<Credit<AccountId, Balances>> for IntoAuthor {
	fn on_nonzero_unbalanced(credit: Credit<AccountId, Balances>) {
		if let Some(author) = Authorship::author() {
			let _ = <Balances as Balanced<_>>::resolve(&author, credit);
		}
	}
}

parameter_types! {
	pub storage CoretimeRevenue: Option<(BlockNumber, Balance)> = None;
}

pub struct CoretimeProvider;
impl CoretimeInterface for CoretimeProvider {
	type AccountId = AccountId;
	type Balance = Balance;
	type RelayChainBlockNumberProvider = System;
	fn request_core_count(_count: CoreIndex) {}
	fn request_revenue_info_at(_when: u32) {}
	fn credit_account(_who: Self::AccountId, _amount: Self::Balance) {}
	fn assign_core(
		_core: CoreIndex,
		_begin: u32,
		_assignment: Vec<(CoreAssignment, PartsOf57600)>,
		_end_hint: Option<u32>,
	) {
	}
	fn check_notify_revenue_info() -> Option<(u32, Self::Balance)> {
		let revenue = CoretimeRevenue::get();
		CoretimeRevenue::set(&None);
		revenue
	}
	#[cfg(feature = "runtime-benchmarks")]
	fn ensure_notify_revenue_info(when: u32, revenue: Self::Balance) {
		CoretimeRevenue::set(&Some((when, revenue)));
	}
}

impl pallet_broker::Config for Runtime {
	type RuntimeEvent = RuntimeEvent;
	type Currency = Balances;
	type OnRevenue = IntoAuthor;
	type TimeslicePeriod = ConstU32<2>;
	type MaxLeasedCores = ConstU32<5>;
	type MaxReservedCores = ConstU32<5>;
	type Coretime = CoretimeProvider;
	type ConvertBalance = traits::Identity;
	type WeightInfo = ();
	type PalletId = BrokerPalletId;
	type AdminOrigin = EnsureRoot<AccountId>;
	type PriceAdapter = pallet_broker::Linear;
}

parameter_types! {
	pub const MixnetNumCoverToCurrentBlocks: BlockNumber = 3;
	pub const MixnetNumRequestsToCurrentBlocks: BlockNumber = 3;
	pub const MixnetNumCoverToPrevBlocks: BlockNumber = 3;
	pub const MixnetNumRegisterStartSlackBlocks: BlockNumber = 3;
	pub const MixnetNumRegisterEndSlackBlocks: BlockNumber = 3;
	pub const MixnetRegistrationPriority: TransactionPriority = ImOnlineUnsignedPriority::get() - 1;
}

impl pallet_mixnet::Config for Runtime {
	type MaxAuthorities = MaxAuthorities;
	type MaxExternalAddressSize = ConstU32<128>;
	type MaxExternalAddressesPerMixnode = ConstU32<16>;
	type NextSessionRotation = Babe;
	type NumCoverToCurrentBlocks = MixnetNumCoverToCurrentBlocks;
	type NumRequestsToCurrentBlocks = MixnetNumRequestsToCurrentBlocks;
	type NumCoverToPrevBlocks = MixnetNumCoverToPrevBlocks;
	type NumRegisterStartSlackBlocks = MixnetNumRegisterStartSlackBlocks;
	type NumRegisterEndSlackBlocks = MixnetNumRegisterEndSlackBlocks;
	type RegistrationPriority = MixnetRegistrationPriority;
	type MinMixnodes = ConstU32<7>; // Low to allow small testing networks
}

/// Dynamic parameters that can be changed at runtime through the
/// `pallet_parameters::set_parameter`.
#[dynamic_params(RuntimeParameters, pallet_parameters::Parameters::<Runtime>)]
pub mod dynamic_params {
	use super::*;

	#[dynamic_pallet_params]
	#[codec(index = 0)]
	pub mod storage {
		/// Configures the base deposit of storing some data.
		#[codec(index = 0)]
		pub static BaseDeposit: Balance = 1 * DOLLARS;

		/// Configures the per-byte deposit of storing some data.
		#[codec(index = 1)]
		pub static ByteDeposit: Balance = 1 * CENTS;
	}

	#[dynamic_pallet_params]
	#[codec(index = 1)]
	pub mod contracts {
		#[codec(index = 0)]
		pub static DepositPerItem: Balance = deposit(1, 0);

		#[codec(index = 1)]
		pub static DepositPerByte: Balance = deposit(0, 1);

		#[codec(index = 2)]
		pub static DefaultDepositLimit: Balance = deposit(1024, 1024 * 1024);
	}
}

#[cfg(feature = "runtime-benchmarks")]
impl Default for RuntimeParameters {
	fn default() -> Self {
		RuntimeParameters::Storage(dynamic_params::storage::Parameters::BaseDeposit(
			dynamic_params::storage::BaseDeposit,
			Some(1 * DOLLARS),
		))
	}
}

pub struct DynamicParametersManagerOrigin;
impl EnsureOriginWithArg<RuntimeOrigin, RuntimeParametersKey> for DynamicParametersManagerOrigin {
	type Success = ();

	fn try_origin(
		origin: RuntimeOrigin,
		key: &RuntimeParametersKey,
	) -> Result<Self::Success, RuntimeOrigin> {
		match key {
			RuntimeParametersKey::Storage(_) => {
				frame_system::ensure_root(origin.clone()).map_err(|_| origin)?;
				return Ok(())
			},
			RuntimeParametersKey::Contracts(_) => {
				frame_system::ensure_root(origin.clone()).map_err(|_| origin)?;
				return Ok(())
			},
		}
	}

	#[cfg(feature = "runtime-benchmarks")]
	fn try_successful_origin(_key: &RuntimeParametersKey) -> Result<RuntimeOrigin, ()> {
		Ok(RuntimeOrigin::root())
	}
}

impl pallet_parameters::Config for Runtime {
	type RuntimeParameters = RuntimeParameters;
	type RuntimeEvent = RuntimeEvent;
	type AdminOrigin = DynamicParametersManagerOrigin;
	type WeightInfo = ();
}

#[frame_support::runtime]
mod runtime {
	#[runtime::runtime]
	#[runtime::derive(
		RuntimeCall,
		RuntimeEvent,
		RuntimeError,
		RuntimeOrigin,
		RuntimeFreezeReason,
		RuntimeHoldReason,
		RuntimeSlashReason,
		RuntimeLockId,
		RuntimeTask
	)]
	pub struct Runtime;

	#[runtime::pallet_index(0)]
	pub type System = frame_system;

	#[runtime::pallet_index(1)]
	pub type Utility = pallet_utility;

	#[runtime::pallet_index(2)]
	pub type Babe = pallet_babe;

	#[runtime::pallet_index(3)]
	pub type Timestamp = pallet_timestamp;

	// Authorship must be before session in order to note author in the correct session and era
	// for im-online and staking.
	#[runtime::pallet_index(4)]
	pub type Authorship = pallet_authorship;

	#[runtime::pallet_index(5)]
	pub type Indices = pallet_indices;

	#[runtime::pallet_index(6)]
	pub type Balances = pallet_balances;

	#[runtime::pallet_index(7)]
	pub type TransactionPayment = pallet_transaction_payment;

	#[runtime::pallet_index(8)]
	pub type AssetTxPayment = pallet_asset_tx_payment;

	#[runtime::pallet_index(9)]
	pub type AssetConversionTxPayment = pallet_asset_conversion_tx_payment;

	#[runtime::pallet_index(10)]
	pub type ElectionProviderMultiPhase = pallet_election_provider_multi_phase;

	#[runtime::pallet_index(11)]
	pub type Staking = pallet_staking;

	#[runtime::pallet_index(12)]
	pub type Session = pallet_session;

	#[runtime::pallet_index(13)]
	pub type Democracy = pallet_democracy;

	#[runtime::pallet_index(14)]
	pub type Council = pallet_collective<Instance1>;

	#[runtime::pallet_index(15)]
	pub type TechnicalCommittee = pallet_collective<Instance2>;

	#[runtime::pallet_index(16)]
	pub type Elections = pallet_elections_phragmen;

	#[runtime::pallet_index(17)]
	pub type TechnicalMembership = pallet_membership<Instance1>;

	#[runtime::pallet_index(18)]
	pub type Grandpa = pallet_grandpa;

	#[runtime::pallet_index(19)]
	pub type Treasury = pallet_treasury;

	#[runtime::pallet_index(20)]
	pub type AssetRate = pallet_asset_rate;

	#[runtime::pallet_index(21)]
	pub type Contracts = pallet_contracts;

	#[runtime::pallet_index(22)]
	pub type Sudo = pallet_sudo;

	#[runtime::pallet_index(23)]
	pub type ImOnline = pallet_im_online;

	#[runtime::pallet_index(24)]
	pub type AuthorityDiscovery = pallet_authority_discovery;

	#[runtime::pallet_index(25)]
	pub type Offences = pallet_offences;

	#[runtime::pallet_index(26)]
	pub type Historical = pallet_session_historical;

	#[runtime::pallet_index(27)]
	pub type RandomnessCollectiveFlip = pallet_insecure_randomness_collective_flip;

	#[runtime::pallet_index(28)]
	pub type Identity = pallet_identity;

	#[runtime::pallet_index(29)]
	pub type Society = pallet_society;

	#[runtime::pallet_index(30)]
	pub type Recovery = pallet_recovery;

	#[runtime::pallet_index(31)]
	pub type Vesting = pallet_vesting;

	#[runtime::pallet_index(32)]
	pub type Scheduler = pallet_scheduler;

	#[runtime::pallet_index(33)]
	pub type Glutton = pallet_glutton;

	#[runtime::pallet_index(34)]
	pub type Preimage = pallet_preimage;

	#[runtime::pallet_index(35)]
	pub type Proxy = pallet_proxy;

	#[runtime::pallet_index(36)]
	pub type Multisig = pallet_multisig;

	#[runtime::pallet_index(37)]
	pub type Bounties = pallet_bounties;

	#[runtime::pallet_index(38)]
	pub type Tips = pallet_tips;

	#[runtime::pallet_index(39)]
	pub type Assets = pallet_assets<Instance1>;

	#[runtime::pallet_index(40)]
	pub type PoolAssets = pallet_assets<Instance2>;

	#[runtime::pallet_index(41)]
	pub type Beefy = pallet_beefy;

	// MMR leaf construction must be after session in order to have a leaf's next_auth_set
	// refer to block<N>. See issue polkadot-fellows/runtimes#160 for details.
	#[runtime::pallet_index(42)]
	pub type Mmr = pallet_mmr;

	#[runtime::pallet_index(43)]
	pub type MmrLeaf = pallet_beefy_mmr;

	#[runtime::pallet_index(44)]
	pub type Lottery = pallet_lottery;

	#[runtime::pallet_index(45)]
	pub type Nis = pallet_nis;

	#[runtime::pallet_index(46)]
	pub type Uniques = pallet_uniques;

	#[runtime::pallet_index(47)]
	pub type Nfts = pallet_nfts;

	#[runtime::pallet_index(48)]
	pub type NftFractionalization = pallet_nft_fractionalization;

	#[runtime::pallet_index(49)]
	pub type Salary = pallet_salary;

	#[runtime::pallet_index(50)]
	pub type CoreFellowship = pallet_core_fellowship;

	#[runtime::pallet_index(51)]
	pub type TransactionStorage = pallet_transaction_storage;

	#[runtime::pallet_index(52)]
	pub type VoterList = pallet_bags_list<Instance1>;

	#[runtime::pallet_index(53)]
	pub type StateTrieMigration = pallet_state_trie_migration;

	#[runtime::pallet_index(54)]
	pub type ChildBounties = pallet_child_bounties;

	#[runtime::pallet_index(55)]
	pub type Referenda = pallet_referenda;

	#[runtime::pallet_index(56)]
	pub type Remark = pallet_remark;

	#[runtime::pallet_index(57)]
	pub type RootTesting = pallet_root_testing;

	#[runtime::pallet_index(58)]
	pub type ConvictionVoting = pallet_conviction_voting;

	#[runtime::pallet_index(59)]
	pub type Whitelist = pallet_whitelist;

	#[runtime::pallet_index(60)]
	pub type AllianceMotion = pallet_collective<Instance3>;

	#[runtime::pallet_index(61)]
	pub type Alliance = pallet_alliance;

	#[runtime::pallet_index(62)]
	pub type NominationPools = pallet_nomination_pools;

	#[runtime::pallet_index(63)]
	pub type RankedPolls = pallet_referenda<Instance2>;

	#[runtime::pallet_index(64)]
	pub type RankedCollective = pallet_ranked_collective;

	#[runtime::pallet_index(65)]
	pub type AssetConversion = pallet_asset_conversion;

	#[runtime::pallet_index(66)]
	pub type FastUnstake = pallet_fast_unstake;

	#[runtime::pallet_index(67)]
	pub type MessageQueue = pallet_message_queue;

	#[runtime::pallet_index(68)]
	pub type Pov = frame_benchmarking_pallet_pov;

	#[runtime::pallet_index(69)]
	pub type TxPause = pallet_tx_pause;

	#[runtime::pallet_index(70)]
	pub type SafeMode = pallet_safe_mode;

	#[runtime::pallet_index(71)]
	pub type Statement = pallet_statement;

	#[runtime::pallet_index(72)]
	pub type MultiBlockMigrations = pallet_migrations;

	#[runtime::pallet_index(73)]
	pub type Broker = pallet_broker;

	#[runtime::pallet_index(74)]
	pub type TasksExample = pallet_example_tasks;

	#[runtime::pallet_index(75)]
	pub type Mixnet = pallet_mixnet;

	#[runtime::pallet_index(76)]
	pub type Parameters = pallet_parameters;

	#[runtime::pallet_index(77)]
	pub type SkipFeelessPayment = pallet_skip_feeless_payment;

	#[runtime::pallet_index(78)]
<<<<<<< HEAD
	pub type AssetConversionMigration = pallet_asset_conversion_ops;
=======
	pub type PalletExampleMbms = pallet_example_mbm;
>>>>>>> 30c58fa2
}

/// The address format for describing accounts.
pub type Address = sp_runtime::MultiAddress<AccountId, AccountIndex>;
/// Block header type as expected by this runtime.
pub type Header = generic::Header<BlockNumber, BlakeTwo256>;
/// Block type as expected by this runtime.
pub type Block = generic::Block<Header, UncheckedExtrinsic>;
/// A Block signed with a Justification
pub type SignedBlock = generic::SignedBlock<Block>;
/// BlockId type as expected by this runtime.
pub type BlockId = generic::BlockId<Block>;
/// The SignedExtension to the basic transaction logic.
///
/// When you change this, you **MUST** modify [`sign`] in `bin/node/testing/src/keyring.rs`!
///
/// [`sign`]: <../../testing/src/keyring.rs.html>
pub type SignedExtra = (
	frame_system::CheckNonZeroSender<Runtime>,
	frame_system::CheckSpecVersion<Runtime>,
	frame_system::CheckTxVersion<Runtime>,
	frame_system::CheckGenesis<Runtime>,
	frame_system::CheckEra<Runtime>,
	frame_system::CheckNonce<Runtime>,
	frame_system::CheckWeight<Runtime>,
	pallet_skip_feeless_payment::SkipCheckIfFeeless<
		Runtime,
		pallet_asset_conversion_tx_payment::ChargeAssetTxPayment<Runtime>,
	>,
);

/// Unchecked extrinsic type as expected by this runtime.
pub type UncheckedExtrinsic =
	generic::UncheckedExtrinsic<Address, RuntimeCall, Signature, SignedExtra>;
/// The payload being signed in transactions.
pub type SignedPayload = generic::SignedPayload<RuntimeCall, SignedExtra>;
/// Extrinsic type that has already been checked.
pub type CheckedExtrinsic = generic::CheckedExtrinsic<AccountId, RuntimeCall, SignedExtra>;
/// Executive: handles dispatch to the various modules.
pub type Executive = frame_executive::Executive<
	Runtime,
	Block,
	frame_system::ChainContext<Runtime>,
	Runtime,
	AllPalletsWithSystem,
	Migrations,
>;

// We don't have a limit in the Relay Chain.
const IDENTITY_MIGRATION_KEY_LIMIT: u64 = u64::MAX;

// All migrations executed on runtime upgrade as a nested tuple of types implementing
// `OnRuntimeUpgrade`. Note: These are examples and do not need to be run directly
// after the genesis block.
type Migrations = (
	pallet_nomination_pools::migration::versioned::V6ToV7<Runtime>,
	pallet_alliance::migration::Migration<Runtime>,
	pallet_contracts::Migration<Runtime>,
	pallet_identity::migration::versioned::V0ToV1<Runtime, IDENTITY_MIGRATION_KEY_LIMIT>,
);

type EventRecord = frame_system::EventRecord<
	<Runtime as frame_system::Config>::RuntimeEvent,
	<Runtime as frame_system::Config>::Hash,
>;

parameter_types! {
	pub const BeefySetIdSessionEntries: u32 = BondingDuration::get() * SessionsPerEra::get();
}

impl pallet_beefy::Config for Runtime {
	type BeefyId = BeefyId;
	type MaxAuthorities = MaxAuthorities;
	type MaxNominators = ConstU32<0>;
	type MaxSetIdSessionEntries = BeefySetIdSessionEntries;
	type OnNewValidatorSet = MmrLeaf;
	type WeightInfo = ();
	type KeyOwnerProof = <Historical as KeyOwnerProofSystem<(KeyTypeId, BeefyId)>>::Proof;
	type EquivocationReportSystem =
		pallet_beefy::EquivocationReportSystem<Self, Offences, Historical, ReportLongevity>;
}

/// MMR helper types.
mod mmr {
	use super::Runtime;
	pub use pallet_mmr::primitives::*;

	pub type Leaf = <<Runtime as pallet_mmr::Config>::LeafData as LeafDataProvider>::LeafData;
	pub type Hash = <Hashing as sp_runtime::traits::Hash>::Output;
	pub type Hashing = <Runtime as pallet_mmr::Config>::Hashing;
}

#[cfg(feature = "runtime-benchmarks")]
mod benches {
	frame_benchmarking::define_benchmarks!(
		[frame_benchmarking, BaselineBench::<Runtime>]
		[frame_benchmarking_pallet_pov, Pov]
		[pallet_alliance, Alliance]
		[pallet_assets, Assets]
		[pallet_babe, Babe]
		[pallet_bags_list, VoterList]
		[pallet_balances, Balances]
		[pallet_bounties, Bounties]
		[pallet_broker, Broker]
		[pallet_child_bounties, ChildBounties]
		[pallet_collective, Council]
		[pallet_conviction_voting, ConvictionVoting]
		[pallet_contracts, Contracts]
		[pallet_core_fellowship, CoreFellowship]
		[tasks_example, TasksExample]
		[pallet_democracy, Democracy]
		[pallet_asset_conversion, AssetConversion]
		[pallet_election_provider_multi_phase, ElectionProviderMultiPhase]
		[pallet_election_provider_support_benchmarking, EPSBench::<Runtime>]
		[pallet_elections_phragmen, Elections]
		[pallet_fast_unstake, FastUnstake]
		[pallet_nis, Nis]
		[pallet_parameters, Parameters]
		[pallet_grandpa, Grandpa]
		[pallet_identity, Identity]
		[pallet_im_online, ImOnline]
		[pallet_indices, Indices]
		[pallet_lottery, Lottery]
		[pallet_membership, TechnicalMembership]
		[pallet_message_queue, MessageQueue]
		[pallet_migrations, MultiBlockMigrations]
		[pallet_mmr, Mmr]
		[pallet_multisig, Multisig]
		[pallet_nomination_pools, NominationPoolsBench::<Runtime>]
		[pallet_offences, OffencesBench::<Runtime>]
		[pallet_preimage, Preimage]
		[pallet_proxy, Proxy]
		[pallet_ranked_collective, RankedCollective]
		[pallet_referenda, Referenda]
		[pallet_recovery, Recovery]
		[pallet_remark, Remark]
		[pallet_salary, Salary]
		[pallet_scheduler, Scheduler]
		[pallet_glutton, Glutton]
		[pallet_session, SessionBench::<Runtime>]
		[pallet_society, Society]
		[pallet_staking, Staking]
		[pallet_state_trie_migration, StateTrieMigration]
		[pallet_sudo, Sudo]
		[frame_system, SystemBench::<Runtime>]
		[pallet_timestamp, Timestamp]
		[pallet_tips, Tips]
		[pallet_transaction_storage, TransactionStorage]
		[pallet_treasury, Treasury]
		[pallet_asset_rate, AssetRate]
		[pallet_uniques, Uniques]
		[pallet_nfts, Nfts]
		[pallet_nft_fractionalization, NftFractionalization]
		[pallet_utility, Utility]
		[pallet_vesting, Vesting]
		[pallet_whitelist, Whitelist]
		[pallet_tx_pause, TxPause]
		[pallet_safe_mode, SafeMode]
<<<<<<< HEAD
		[pallet_asset_conversion_ops, AssetConversionMigration]
=======
		[pallet_example_mbm, PalletExampleMbms]
>>>>>>> 30c58fa2
	);
}

impl_runtime_apis! {
	impl sp_api::Core<Block> for Runtime {
		fn version() -> RuntimeVersion {
			VERSION
		}

		fn execute_block(block: Block) {
			Executive::execute_block(block);
		}

		fn initialize_block(header: &<Block as BlockT>::Header) -> sp_runtime::ExtrinsicInclusionMode {
			Executive::initialize_block(header)
		}
	}

	impl sp_api::Metadata<Block> for Runtime {
		fn metadata() -> OpaqueMetadata {
			OpaqueMetadata::new(Runtime::metadata().into())
		}

		fn metadata_at_version(version: u32) -> Option<OpaqueMetadata> {
			Runtime::metadata_at_version(version)
		}

		fn metadata_versions() -> sp_std::vec::Vec<u32> {
			Runtime::metadata_versions()
		}
	}

	impl sp_block_builder::BlockBuilder<Block> for Runtime {
		fn apply_extrinsic(extrinsic: <Block as BlockT>::Extrinsic) -> ApplyExtrinsicResult {
			Executive::apply_extrinsic(extrinsic)
		}

		fn finalize_block() -> <Block as BlockT>::Header {
			Executive::finalize_block()
		}

		fn inherent_extrinsics(data: InherentData) -> Vec<<Block as BlockT>::Extrinsic> {
			data.create_extrinsics()
		}

		fn check_inherents(block: Block, data: InherentData) -> CheckInherentsResult {
			data.check_extrinsics(&block)
		}
	}

	impl sp_transaction_pool::runtime_api::TaggedTransactionQueue<Block> for Runtime {
		fn validate_transaction(
			source: TransactionSource,
			tx: <Block as BlockT>::Extrinsic,
			block_hash: <Block as BlockT>::Hash,
		) -> TransactionValidity {
			Executive::validate_transaction(source, tx, block_hash)
		}
	}

	impl sp_statement_store::runtime_api::ValidateStatement<Block> for Runtime {
		fn validate_statement(
			source: sp_statement_store::runtime_api::StatementSource,
			statement: sp_statement_store::Statement,
		) -> Result<sp_statement_store::runtime_api::ValidStatement, sp_statement_store::runtime_api::InvalidStatement> {
			Statement::validate_statement(source, statement)
		}
	}

	impl sp_offchain::OffchainWorkerApi<Block> for Runtime {
		fn offchain_worker(header: &<Block as BlockT>::Header) {
			Executive::offchain_worker(header)
		}
	}

	impl sp_consensus_grandpa::GrandpaApi<Block> for Runtime {
		fn grandpa_authorities() -> sp_consensus_grandpa::AuthorityList {
			Grandpa::grandpa_authorities()
		}

		fn current_set_id() -> sp_consensus_grandpa::SetId {
			Grandpa::current_set_id()
		}

		fn submit_report_equivocation_unsigned_extrinsic(
			equivocation_proof: sp_consensus_grandpa::EquivocationProof<
				<Block as BlockT>::Hash,
				NumberFor<Block>,
			>,
			key_owner_proof: sp_consensus_grandpa::OpaqueKeyOwnershipProof,
		) -> Option<()> {
			let key_owner_proof = key_owner_proof.decode()?;

			Grandpa::submit_unsigned_equivocation_report(
				equivocation_proof,
				key_owner_proof,
			)
		}

		fn generate_key_ownership_proof(
			_set_id: sp_consensus_grandpa::SetId,
			authority_id: GrandpaId,
		) -> Option<sp_consensus_grandpa::OpaqueKeyOwnershipProof> {
			use codec::Encode;

			Historical::prove((sp_consensus_grandpa::KEY_TYPE, authority_id))
				.map(|p| p.encode())
				.map(sp_consensus_grandpa::OpaqueKeyOwnershipProof::new)
		}
	}

	impl pallet_nomination_pools_runtime_api::NominationPoolsApi<Block, AccountId, Balance> for Runtime {
		fn pending_rewards(who: AccountId) -> Balance {
			NominationPools::api_pending_rewards(who).unwrap_or_default()
		}

		fn points_to_balance(pool_id: pallet_nomination_pools::PoolId, points: Balance) -> Balance {
			NominationPools::api_points_to_balance(pool_id, points)
		}

		fn balance_to_points(pool_id: pallet_nomination_pools::PoolId, new_funds: Balance) -> Balance {
			NominationPools::api_balance_to_points(pool_id, new_funds)
		}
	}

	impl pallet_staking_runtime_api::StakingApi<Block, Balance, AccountId> for Runtime {
		fn nominations_quota(balance: Balance) -> u32 {
			Staking::api_nominations_quota(balance)
		}

		fn eras_stakers_page_count(era: sp_staking::EraIndex, account: AccountId) -> sp_staking::Page {
			Staking::api_eras_stakers_page_count(era, account)
		}
	}

	impl sp_consensus_babe::BabeApi<Block> for Runtime {
		fn configuration() -> sp_consensus_babe::BabeConfiguration {
			let epoch_config = Babe::epoch_config().unwrap_or(BABE_GENESIS_EPOCH_CONFIG);
			sp_consensus_babe::BabeConfiguration {
				slot_duration: Babe::slot_duration(),
				epoch_length: EpochDuration::get(),
				c: epoch_config.c,
				authorities: Babe::authorities().to_vec(),
				randomness: Babe::randomness(),
				allowed_slots: epoch_config.allowed_slots,
			}
		}

		fn current_epoch_start() -> sp_consensus_babe::Slot {
			Babe::current_epoch_start()
		}

		fn current_epoch() -> sp_consensus_babe::Epoch {
			Babe::current_epoch()
		}

		fn next_epoch() -> sp_consensus_babe::Epoch {
			Babe::next_epoch()
		}

		fn generate_key_ownership_proof(
			_slot: sp_consensus_babe::Slot,
			authority_id: sp_consensus_babe::AuthorityId,
		) -> Option<sp_consensus_babe::OpaqueKeyOwnershipProof> {
			use codec::Encode;

			Historical::prove((sp_consensus_babe::KEY_TYPE, authority_id))
				.map(|p| p.encode())
				.map(sp_consensus_babe::OpaqueKeyOwnershipProof::new)
		}

		fn submit_report_equivocation_unsigned_extrinsic(
			equivocation_proof: sp_consensus_babe::EquivocationProof<<Block as BlockT>::Header>,
			key_owner_proof: sp_consensus_babe::OpaqueKeyOwnershipProof,
		) -> Option<()> {
			let key_owner_proof = key_owner_proof.decode()?;

			Babe::submit_unsigned_equivocation_report(
				equivocation_proof,
				key_owner_proof,
			)
		}
	}

	impl sp_authority_discovery::AuthorityDiscoveryApi<Block> for Runtime {
		fn authorities() -> Vec<AuthorityDiscoveryId> {
			AuthorityDiscovery::authorities()
		}
	}

	impl frame_system_rpc_runtime_api::AccountNonceApi<Block, AccountId, Nonce> for Runtime {
		fn account_nonce(account: AccountId) -> Nonce {
			System::account_nonce(account)
		}
	}

	impl assets_api::AssetsApi<
		Block,
		AccountId,
		Balance,
		u32,
	> for Runtime
	{
		fn account_balances(account: AccountId) -> Vec<(u32, Balance)> {
			Assets::account_balances(account)
		}
	}

	impl pallet_contracts::ContractsApi<Block, AccountId, Balance, BlockNumber, Hash, EventRecord> for Runtime
	{
		fn call(
			origin: AccountId,
			dest: AccountId,
			value: Balance,
			gas_limit: Option<Weight>,
			storage_deposit_limit: Option<Balance>,
			input_data: Vec<u8>,
		) -> pallet_contracts::ContractExecResult<Balance, EventRecord> {
			let gas_limit = gas_limit.unwrap_or(RuntimeBlockWeights::get().max_block);
			Contracts::bare_call(
				origin,
				dest,
				value,
				gas_limit,
				storage_deposit_limit,
				input_data,
				pallet_contracts::DebugInfo::UnsafeDebug,
				pallet_contracts::CollectEvents::UnsafeCollect,
				pallet_contracts::Determinism::Enforced,
			)
		}

		fn instantiate(
			origin: AccountId,
			value: Balance,
			gas_limit: Option<Weight>,
			storage_deposit_limit: Option<Balance>,
			code: pallet_contracts::Code<Hash>,
			data: Vec<u8>,
			salt: Vec<u8>,
		) -> pallet_contracts::ContractInstantiateResult<AccountId, Balance, EventRecord>
		{
			let gas_limit = gas_limit.unwrap_or(RuntimeBlockWeights::get().max_block);
			Contracts::bare_instantiate(
				origin,
				value,
				gas_limit,
				storage_deposit_limit,
				code,
				data,
				salt,
				pallet_contracts::DebugInfo::UnsafeDebug,
				pallet_contracts::CollectEvents::UnsafeCollect,
			)
		}

		fn upload_code(
			origin: AccountId,
			code: Vec<u8>,
			storage_deposit_limit: Option<Balance>,
			determinism: pallet_contracts::Determinism,
		) -> pallet_contracts::CodeUploadResult<Hash, Balance>
		{
			Contracts::bare_upload_code(
				origin,
				code,
				storage_deposit_limit,
				determinism,
			)
		}

		fn get_storage(
			address: AccountId,
			key: Vec<u8>,
		) -> pallet_contracts::GetStorageResult {
			Contracts::get_storage(
				address,
				key
			)
		}
	}

	impl pallet_transaction_payment_rpc_runtime_api::TransactionPaymentApi<
		Block,
		Balance,
	> for Runtime {
		fn query_info(uxt: <Block as BlockT>::Extrinsic, len: u32) -> RuntimeDispatchInfo<Balance> {
			TransactionPayment::query_info(uxt, len)
		}
		fn query_fee_details(uxt: <Block as BlockT>::Extrinsic, len: u32) -> FeeDetails<Balance> {
			TransactionPayment::query_fee_details(uxt, len)
		}
		fn query_weight_to_fee(weight: Weight) -> Balance {
			TransactionPayment::weight_to_fee(weight)
		}
		fn query_length_to_fee(length: u32) -> Balance {
			TransactionPayment::length_to_fee(length)
		}
	}

	impl pallet_asset_conversion::AssetConversionApi<
		Block,
		Balance,
		NativeOrWithId<u32>
	> for Runtime
	{
		fn quote_price_exact_tokens_for_tokens(asset1: NativeOrWithId<u32>, asset2: NativeOrWithId<u32>, amount: Balance, include_fee: bool) -> Option<Balance> {
			AssetConversion::quote_price_exact_tokens_for_tokens(asset1, asset2, amount, include_fee)
		}

		fn quote_price_tokens_for_exact_tokens(asset1: NativeOrWithId<u32>, asset2: NativeOrWithId<u32>, amount: Balance, include_fee: bool) -> Option<Balance> {
			AssetConversion::quote_price_tokens_for_exact_tokens(asset1, asset2, amount, include_fee)
		}

		fn get_reserves(asset1: NativeOrWithId<u32>, asset2: NativeOrWithId<u32>) -> Option<(Balance, Balance)> {
			AssetConversion::get_reserves(asset1, asset2).ok()
		}
	}

	impl pallet_transaction_payment_rpc_runtime_api::TransactionPaymentCallApi<Block, Balance, RuntimeCall>
		for Runtime
	{
		fn query_call_info(call: RuntimeCall, len: u32) -> RuntimeDispatchInfo<Balance> {
			TransactionPayment::query_call_info(call, len)
		}
		fn query_call_fee_details(call: RuntimeCall, len: u32) -> FeeDetails<Balance> {
			TransactionPayment::query_call_fee_details(call, len)
		}
		fn query_weight_to_fee(weight: Weight) -> Balance {
			TransactionPayment::weight_to_fee(weight)
		}
		fn query_length_to_fee(length: u32) -> Balance {
			TransactionPayment::length_to_fee(length)
		}
	}

	impl pallet_nfts_runtime_api::NftsApi<Block, AccountId, u32, u32> for Runtime {
		fn owner(collection: u32, item: u32) -> Option<AccountId> {
			<Nfts as Inspect<AccountId>>::owner(&collection, &item)
		}

		fn collection_owner(collection: u32) -> Option<AccountId> {
			<Nfts as Inspect<AccountId>>::collection_owner(&collection)
		}

		fn attribute(
			collection: u32,
			item: u32,
			key: Vec<u8>,
		) -> Option<Vec<u8>> {
			<Nfts as Inspect<AccountId>>::attribute(&collection, &item, &key)
		}

		fn custom_attribute(
			account: AccountId,
			collection: u32,
			item: u32,
			key: Vec<u8>,
		) -> Option<Vec<u8>> {
			<Nfts as Inspect<AccountId>>::custom_attribute(
				&account,
				&collection,
				&item,
				&key,
			)
		}

		fn system_attribute(
			collection: u32,
			item: Option<u32>,
			key: Vec<u8>,
		) -> Option<Vec<u8>> {
			<Nfts as Inspect<AccountId>>::system_attribute(&collection, item.as_ref(), &key)
		}

		fn collection_attribute(collection: u32, key: Vec<u8>) -> Option<Vec<u8>> {
			<Nfts as Inspect<AccountId>>::collection_attribute(&collection, &key)
		}
	}

	#[api_version(3)]
	impl sp_consensus_beefy::BeefyApi<Block, BeefyId> for Runtime {
		fn beefy_genesis() -> Option<BlockNumber> {
			pallet_beefy::GenesisBlock::<Runtime>::get()
		}

		fn validator_set() -> Option<sp_consensus_beefy::ValidatorSet<BeefyId>> {
			Beefy::validator_set()
		}

		fn submit_report_equivocation_unsigned_extrinsic(
			equivocation_proof: sp_consensus_beefy::EquivocationProof<
				BlockNumber,
				BeefyId,
				BeefySignature,
			>,
			key_owner_proof: sp_consensus_beefy::OpaqueKeyOwnershipProof,
		) -> Option<()> {
			let key_owner_proof = key_owner_proof.decode()?;

			Beefy::submit_unsigned_equivocation_report(
				equivocation_proof,
				key_owner_proof,
			)
		}

		fn generate_key_ownership_proof(
			_set_id: sp_consensus_beefy::ValidatorSetId,
			authority_id: BeefyId,
		) -> Option<sp_consensus_beefy::OpaqueKeyOwnershipProof> {
			Historical::prove((sp_consensus_beefy::KEY_TYPE, authority_id))
				.map(|p| p.encode())
				.map(sp_consensus_beefy::OpaqueKeyOwnershipProof::new)
		}
	}

	impl pallet_mmr::primitives::MmrApi<
		Block,
		mmr::Hash,
		BlockNumber,
	> for Runtime {
		fn mmr_root() -> Result<mmr::Hash, mmr::Error> {
			Ok(pallet_mmr::RootHash::<Runtime>::get())
		}

		fn mmr_leaf_count() -> Result<mmr::LeafIndex, mmr::Error> {
			Ok(pallet_mmr::NumberOfLeaves::<Runtime>::get())
		}

		fn generate_proof(
			block_numbers: Vec<BlockNumber>,
			best_known_block_number: Option<BlockNumber>,
		) -> Result<(Vec<mmr::EncodableOpaqueLeaf>, mmr::Proof<mmr::Hash>), mmr::Error> {
			Mmr::generate_proof(block_numbers, best_known_block_number).map(
				|(leaves, proof)| {
					(
						leaves
							.into_iter()
							.map(|leaf| mmr::EncodableOpaqueLeaf::from_leaf(&leaf))
							.collect(),
						proof,
					)
				},
			)
		}

		fn verify_proof(leaves: Vec<mmr::EncodableOpaqueLeaf>, proof: mmr::Proof<mmr::Hash>)
			-> Result<(), mmr::Error>
		{
			let leaves = leaves.into_iter().map(|leaf|
				leaf.into_opaque_leaf()
				.try_decode()
				.ok_or(mmr::Error::Verify)).collect::<Result<Vec<mmr::Leaf>, mmr::Error>>()?;
			Mmr::verify_leaves(leaves, proof)
		}

		fn verify_proof_stateless(
			root: mmr::Hash,
			leaves: Vec<mmr::EncodableOpaqueLeaf>,
			proof: mmr::Proof<mmr::Hash>
		) -> Result<(), mmr::Error> {
			let nodes = leaves.into_iter().map(|leaf|mmr::DataOrHash::Data(leaf.into_opaque_leaf())).collect();
			pallet_mmr::verify_leaves_proof::<mmr::Hashing, _>(root, nodes, proof)
		}
	}

	impl sp_mixnet::runtime_api::MixnetApi<Block> for Runtime {
		fn session_status() -> sp_mixnet::types::SessionStatus {
			Mixnet::session_status()
		}

		fn prev_mixnodes() -> Result<Vec<sp_mixnet::types::Mixnode>, sp_mixnet::types::MixnodesErr> {
			Mixnet::prev_mixnodes()
		}

		fn current_mixnodes() -> Result<Vec<sp_mixnet::types::Mixnode>, sp_mixnet::types::MixnodesErr> {
			Mixnet::current_mixnodes()
		}

		fn maybe_register(session_index: sp_mixnet::types::SessionIndex, mixnode: sp_mixnet::types::Mixnode) -> bool {
			Mixnet::maybe_register(session_index, mixnode)
		}
	}

	impl sp_session::SessionKeys<Block> for Runtime {
		fn generate_session_keys(seed: Option<Vec<u8>>) -> Vec<u8> {
			SessionKeys::generate(seed)
		}

		fn decode_session_keys(
			encoded: Vec<u8>,
		) -> Option<Vec<(Vec<u8>, KeyTypeId)>> {
			SessionKeys::decode_into_raw_public_keys(&encoded)
		}
	}

	#[cfg(feature = "try-runtime")]
	impl frame_try_runtime::TryRuntime<Block> for Runtime {
		fn on_runtime_upgrade(checks: frame_try_runtime::UpgradeCheckSelect) -> (Weight, Weight) {
			// NOTE: intentional unwrap: we don't want to propagate the error backwards, and want to
			// have a backtrace here. If any of the pre/post migration checks fail, we shall stop
			// right here and right now.
			let weight = Executive::try_runtime_upgrade(checks).unwrap();
			(weight, RuntimeBlockWeights::get().max_block)
		}

		fn execute_block(
			block: Block,
			state_root_check: bool,
			signature_check: bool,
			select: frame_try_runtime::TryStateSelect
		) -> Weight {
			// NOTE: intentional unwrap: we don't want to propagate the error backwards, and want to
			// have a backtrace here.
			Executive::try_execute_block(block, state_root_check, signature_check, select).unwrap()
		}
	}

	#[cfg(feature = "runtime-benchmarks")]
	impl frame_benchmarking::Benchmark<Block> for Runtime {
		fn benchmark_metadata(extra: bool) -> (
			Vec<frame_benchmarking::BenchmarkList>,
			Vec<frame_support::traits::StorageInfo>,
		) {
			use frame_benchmarking::{baseline, Benchmarking, BenchmarkList};
			use frame_support::traits::StorageInfoTrait;

			// Trying to add benchmarks directly to the Session Pallet caused cyclic dependency
			// issues. To get around that, we separated the Session benchmarks into its own crate,
			// which is why we need these two lines below.
			use pallet_session_benchmarking::Pallet as SessionBench;
			use pallet_offences_benchmarking::Pallet as OffencesBench;
			use pallet_election_provider_support_benchmarking::Pallet as EPSBench;
			use frame_system_benchmarking::Pallet as SystemBench;
			use baseline::Pallet as BaselineBench;
			use pallet_nomination_pools_benchmarking::Pallet as NominationPoolsBench;

			let mut list = Vec::<BenchmarkList>::new();
			list_benchmarks!(list, extra);

			let storage_info = AllPalletsWithSystem::storage_info();

			(list, storage_info)
		}

		fn dispatch_benchmark(
			config: frame_benchmarking::BenchmarkConfig
		) -> Result<Vec<frame_benchmarking::BenchmarkBatch>, sp_runtime::RuntimeString> {
			use frame_benchmarking::{baseline, Benchmarking, BenchmarkBatch};
			use sp_storage::TrackedStorageKey;

			// Trying to add benchmarks directly to the Session Pallet caused cyclic dependency
			// issues. To get around that, we separated the Session benchmarks into its own crate,
			// which is why we need these two lines below.
			use pallet_session_benchmarking::Pallet as SessionBench;
			use pallet_offences_benchmarking::Pallet as OffencesBench;
			use pallet_election_provider_support_benchmarking::Pallet as EPSBench;
			use frame_system_benchmarking::Pallet as SystemBench;
			use baseline::Pallet as BaselineBench;
			use pallet_nomination_pools_benchmarking::Pallet as NominationPoolsBench;

			impl pallet_session_benchmarking::Config for Runtime {}
			impl pallet_offences_benchmarking::Config for Runtime {}
			impl pallet_election_provider_support_benchmarking::Config for Runtime {}
			impl frame_system_benchmarking::Config for Runtime {}
			impl baseline::Config for Runtime {}
			impl pallet_nomination_pools_benchmarking::Config for Runtime {}

			use frame_support::traits::WhitelistedStorageKeys;
			let mut whitelist: Vec<TrackedStorageKey> = AllPalletsWithSystem::whitelisted_storage_keys();

			// Treasury Account
			// TODO: this is manual for now, someday we might be able to use a
			// macro for this particular key
			let treasury_key = frame_system::Account::<Runtime>::hashed_key_for(Treasury::account_id());
			whitelist.push(treasury_key.to_vec().into());

			let mut batches = Vec::<BenchmarkBatch>::new();
			let params = (&config, &whitelist);
			add_benchmarks!(params, batches);
			Ok(batches)
		}
	}

	impl sp_genesis_builder::GenesisBuilder<Block> for Runtime {
		fn build_state(config: Vec<u8>) -> sp_genesis_builder::Result {
			build_state::<RuntimeGenesisConfig>(config)
		}

		fn get_preset(id: &Option<sp_genesis_builder::PresetId>) -> Option<Vec<u8>> {
			get_preset::<RuntimeGenesisConfig>(id, |_| None)
		}

		fn preset_names() -> Vec<sp_genesis_builder::PresetId> {
			vec![]
		}
	}
}

#[cfg(test)]
mod tests {
	use super::*;
	use frame_election_provider_support::NposSolution;
	use frame_system::offchain::CreateSignedTransaction;
	use sp_runtime::UpperOf;

	#[test]
	fn validate_transaction_submitter_bounds() {
		fn is_submit_signed_transaction<T>()
		where
			T: CreateSignedTransaction<RuntimeCall>,
		{
		}

		is_submit_signed_transaction::<Runtime>();
	}

	#[test]
	fn perbill_as_onchain_accuracy() {
		type OnChainAccuracy =
			<<Runtime as pallet_election_provider_multi_phase::MinerConfig>::Solution as NposSolution>::Accuracy;
		let maximum_chain_accuracy: Vec<UpperOf<OnChainAccuracy>> = (0..MaxNominations::get())
			.map(|_| <UpperOf<OnChainAccuracy>>::from(OnChainAccuracy::one().deconstruct()))
			.collect();
		let _: UpperOf<OnChainAccuracy> =
			maximum_chain_accuracy.iter().fold(0, |acc, x| acc.checked_add(*x).unwrap());
	}

	#[test]
	fn call_size() {
		let size = core::mem::size_of::<RuntimeCall>();
		assert!(
			size <= CALL_PARAMS_MAX_SIZE,
			"size of RuntimeCall {} is more than {CALL_PARAMS_MAX_SIZE} bytes.
			 Some calls have too big arguments, use Box to reduce the size of RuntimeCall.
			 If the limit is too strong, maybe consider increase the limit.",
			size,
		);
	}
}<|MERGE_RESOLUTION|>--- conflicted
+++ resolved
@@ -2495,11 +2495,10 @@
 	pub type SkipFeelessPayment = pallet_skip_feeless_payment;
 
 	#[runtime::pallet_index(78)]
-<<<<<<< HEAD
+	pub type PalletExampleMbms = pallet_example_mbm;
+
+	#[runtime::pallet_index(79)]
 	pub type AssetConversionMigration = pallet_asset_conversion_ops;
-=======
-	pub type PalletExampleMbms = pallet_example_mbm;
->>>>>>> 30c58fa2
 }
 
 /// The address format for describing accounts.
@@ -2658,11 +2657,8 @@
 		[pallet_whitelist, Whitelist]
 		[pallet_tx_pause, TxPause]
 		[pallet_safe_mode, SafeMode]
-<<<<<<< HEAD
+		[pallet_example_mbm, PalletExampleMbms]
 		[pallet_asset_conversion_ops, AssetConversionMigration]
-=======
-		[pallet_example_mbm, PalletExampleMbms]
->>>>>>> 30c58fa2
 	);
 }
 
