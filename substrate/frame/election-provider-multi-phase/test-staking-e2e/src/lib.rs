// This file is part of Substrate.

// Copyright (C) Parity Technologies (UK) Ltd.
// SPDX-License-Identifier: Apache-2.0

// Licensed under the Apache License, Version 2.0 (the "License");
// you may not use this file except in compliance with the License.
// You may obtain a copy of the License at
//
// 	http://www.apache.org/licenses/LICENSE-2.0
//
// Unless required by applicable law or agreed to in writing, software
// distributed under the License is distributed on an "AS IS" BASIS,
// WITHOUT WARRANTIES OR CONDITIONS OF ANY KIND, either express or implied.
// See the License for the specific language governing permissions and
// limitations under the License.

#![cfg(test)]
mod mock;

pub(crate) const LOG_TARGET: &str = "tests::e2e-epm";

use frame_support::{assert_err, assert_noop, assert_ok};
use mock::*;
use sp_core::Get;
use sp_runtime::Perbill;

use crate::mock::RuntimeOrigin;

// syntactic sugar for logging.
#[macro_export]
macro_rules! log {
	($level:tt, $patter:expr $(, $values:expr)* $(,)?) => {
		log::$level!(
			target: crate::LOG_TARGET,
			concat!("🛠️  ", $patter)  $(, $values)*
		)
	};
}

fn log_current_time() {
	log!(
		trace,
		"block: {:?}, session: {:?}, era: {:?}, EPM phase: {:?} ts: {:?}",
		System::block_number(),
		Session::current_index(),
		Staking::current_era(),
		ElectionProviderMultiPhase::current_phase(),
		Timestamp::now()
	);
}

#[test]
fn block_progression_works() {
	let (ext, pool_state, _) = ExtBuilder::default().build_offchainify();

	execute_with(ext, || {
		assert_eq!(active_era(), 0);
		assert_eq!(Session::current_index(), 0);
		assert!(ElectionProviderMultiPhase::current_phase().is_off());

		assert!(start_next_active_era(pool_state.clone()).is_ok());
		assert_eq!(active_era(), 1);
		assert_eq!(Session::current_index(), <SessionsPerEra as Get<u32>>::get());

		assert!(ElectionProviderMultiPhase::current_phase().is_off());

		roll_to_epm_signed();
		assert!(ElectionProviderMultiPhase::current_phase().is_signed());
	});

	let (ext, pool_state, _) = ExtBuilder::default().build_offchainify();

	execute_with(ext, || {
		assert_eq!(active_era(), 0);
		assert_eq!(Session::current_index(), 0);
		assert!(ElectionProviderMultiPhase::current_phase().is_off());

		assert!(start_next_active_era_delayed_solution(pool_state).is_ok());
		// if the solution is delayed, EPM will end up in emergency mode..
		assert!(ElectionProviderMultiPhase::current_phase().is_emergency());
		// .. era won't progress..
		assert_eq!(active_era(), 0);
		// .. but session does.
		assert_eq!(Session::current_index(), 2);
	})
}

#[test]
fn offchainify_works() {
	use pallet_election_provider_multi_phase::QueuedSolution;

	let staking_builder = StakingExtBuilder::default();
	let epm_builder = EpmExtBuilder::default();
	let (ext, pool_state, _) = ExtBuilder::default()
		.epm(epm_builder)
		.staking(staking_builder)
		.build_offchainify();

	execute_with(ext, || {
		// test ocw progression and solution queue if submission when unsigned phase submission is
		// not delayed.
		for _ in 0..100 {
			roll_one(pool_state.clone(), false);
			let current_phase = ElectionProviderMultiPhase::current_phase();

			assert!(
				match QueuedSolution::<Runtime>::get() {
					Some(_) => current_phase.is_unsigned(),
					None => !current_phase.is_unsigned(),
				},
				"solution must be queued *only* in unsigned phase"
			);
		}

		// test ocw solution queue if submission in unsigned phase is delayed.
		for _ in 0..100 {
			roll_one(pool_state.clone(), true);
			assert_eq!(
				QueuedSolution::<Runtime>::get(),
				None,
				"solution must never be submitted and stored since it is delayed"
			);
		}
	})
}

#[test]
/// Inspired by the Kusama incident of 8th Dec 2022 and its resolution through the governance
/// fallback.
///
/// Mass slash of validators shouldn't disable more than 1/3 of them (the byzantine threshold). Also
/// no new era should be forced which could lead to EPM entering emergency mode.
fn mass_slash_doesnt_enter_emergency_phase() {
	let epm_builder = EpmExtBuilder::default().disable_emergency_throttling();
	let staking_builder = StakingExtBuilder::default().validator_count(7);
	let (mut ext, _, _) = ExtBuilder::default()
		.epm(epm_builder)
		.staking(staking_builder)
		.build_offchainify();

	ext.execute_with(|| {
		assert_eq!(pallet_staking::ForceEra::<Runtime>::get(), pallet_staking::Forcing::NotForcing);

		let active_set_size_before_slash = Session::validators().len();

		// Slash more than 1/3 of the active validators
		let mut slashed = slash_half_the_active_set();

		let active_set_size_after_slash = Session::validators().len();

		// active set should stay the same before and after the slash
		assert_eq!(active_set_size_before_slash, active_set_size_after_slash);

		// Slashed validators are disabled up to a threshold
		slashed.truncate(pallet_staking::UpToThresholdDisablingStrategy::<
			SLASHING_DISABLING_FACTOR,
		>::disable_threshold(active_set_size_after_slash));

		// Find the indices of the disabled validators
		let active_set = Session::validators();
		let expected_disabled = slashed
			.into_iter()
			.map(|d| active_set.iter().position(|a| *a == d).unwrap() as u32)
			.collect::<Vec<_>>();

		assert_eq!(pallet_staking::ForceEra::<Runtime>::get(), pallet_staking::Forcing::NotForcing);
		assert_eq!(Session::disabled_validators(), expected_disabled);
	});
}

#[test]
/// Continuously slash 10% of the active validators per era.
///
/// Since the `OffendingValidatorsThreshold` is only checked per era staking does not force a new
/// era even as the number of active validators is decreasing across eras. When processing a new
/// slash, staking calculates the offending threshold based on the length of the current list of
/// active validators. Thus, slashing a percentage of the current validators that is lower than
/// `OffendingValidatorsThreshold` will never force a new era. However, as the slashes progress, if
/// the subsequent elections do not meet the minimum election untrusted score, the election will
/// fail and enter in emergency mode.
fn continuous_slashes_below_offending_threshold() {
	let staking_builder = StakingExtBuilder::default().validator_count(10);
	let epm_builder = EpmExtBuilder::default().disable_emergency_throttling();

	let (ext, pool_state, _) = ExtBuilder::default()
		.epm(epm_builder)
		.staking(staking_builder)
		.build_offchainify();

	execute_with(ext, || {
		assert_eq!(Session::validators().len(), 10);
		let mut active_validator_set = Session::validators();

		roll_to_epm_signed();

		// set a minimum election score.
		assert!(set_minimum_election_score(500, 1000, 500).is_ok());

		// slash 10% of the active validators and progress era until the minimum trusted score
		// is reached.
		while active_validator_set.len() > 0 {
			let slashed = slash_percentage(Perbill::from_percent(10));
			assert_eq!(slashed.len(), 1);

			// break loop when era does not progress; EPM is in emergency phase as election
			// failed due to election minimum score.
			if start_next_active_era(pool_state.clone()).is_err() {
				assert!(ElectionProviderMultiPhase::current_phase().is_emergency());
				break
			}

			active_validator_set = Session::validators();

			log!(
				trace,
				"slashed 10% of active validators ({:?}). After slash: {:?}",
				slashed,
				active_validator_set
			);
		}
	});
}

#[test]
<<<<<<< HEAD
/// Active ledger balance may fall below ED if account chills before unbounding.
=======
/// Slashed validator sets intentions in the same era of slashing.
///
/// When validators are slashed, they are chilled and removed from the current `VoterList`. Thus,
/// the slashed validator should not be considered in the next validator set. However, if the
/// slashed validator sets its intention to validate again in the same era when it was slashed and
/// chilled, the validator may not be removed from the active validator set across eras, provided
/// it would selected in the subsequent era if there was no slash. Nominators of the slashed
/// validator will also be slashed and chilled, as expected, but the nomination intentions will
/// remain after the validator re-set the intention to be validating again.
///
/// This behaviour is due to removing implicit chill upon slash
/// <https://github.com/paritytech/substrate/pull/12420>.
///
/// Related to <https://github.com/paritytech/substrate/issues/13714>.
fn set_validation_intention_after_chilled() {
	use frame_election_provider_support::SortedListProvider;
	use pallet_staking::{Event, Forcing, Nominators};

	let (ext, pool_state, _) = ExtBuilder::default()
		.epm(EpmExtBuilder::default())
		.staking(StakingExtBuilder::default())
		.build_offchainify();

	execute_with(ext, || {
		assert_eq!(active_era(), 0);
		// validator is part of the validator set.
		assert!(Session::validators().contains(&41));
		assert!(<Runtime as pallet_staking::Config>::VoterList::contains(&41));

		// nominate validator 81.
		assert_ok!(Staking::nominate(RuntimeOrigin::signed(21), vec![41]));
		assert_eq!(Nominators::<Runtime>::get(21).unwrap().targets, vec![41]);

		// validator is slashed. it is removed from the `VoterList` through chilling but in the
		// current era, the validator is still part of the active validator set.
		add_slash(&41);
		assert!(Session::validators().contains(&41));
		assert!(!<Runtime as pallet_staking::Config>::VoterList::contains(&41));
		assert_eq!(
			staking_events(),
			[
				Event::Chilled { stash: 41 },
				Event::ForceEra { mode: Forcing::ForceNew },
				Event::SlashReported {
					validator: 41,
					slash_era: 0,
					fraction: Perbill::from_percent(10)
				}
			],
		);

		// after the nominator is slashed and chilled, the nominations remain.
		assert_eq!(Nominators::<Runtime>::get(21).unwrap().targets, vec![41]);

		// validator sets intention to stake again in the same era it was chilled.
		assert_ok!(Staking::validate(RuntimeOrigin::signed(41), Default::default()));

		// progress era and check that the slashed validator is still part of the validator
		// set.
		assert!(start_next_active_era(pool_state).is_ok());
		assert_eq!(active_era(), 1);
		assert!(Session::validators().contains(&41));
		assert!(<Runtime as pallet_staking::Config>::VoterList::contains(&41));

		// nominations are still active as before the slash.
		assert_eq!(Nominators::<Runtime>::get(21).unwrap().targets, vec![41]);
	})
}

#[test]
/// Active ledger balance may fall below ED if account chills before unbonding.
>>>>>>> 69cc7f20
///
/// Unbonding call fails if the remaining ledger's stash balance falls below the existential
/// deposit. However, if the stash is chilled before unbonding, the ledger's active balance may
/// be below ED. In that case, only the stash (or root) can kill the ledger entry by calling
/// `withdraw_unbonded` after the bonding period has passed.
///
/// Related to <https://github.com/paritytech/substrate/issues/14246>.
fn ledger_consistency_active_balance_below_ed() {
	use pallet_staking::{Error, Event};

	let (ext, pool_state, _) =
		ExtBuilder::default().staking(StakingExtBuilder::default()).build_offchainify();

	execute_with(ext, || {
		assert_eq!(Staking::ledger(11.into()).unwrap().active, 1000);

		// unbonding total of active stake fails because the active ledger balance would fall
		// below the `MinNominatorBond`.
		assert_noop!(
			Staking::unbond(RuntimeOrigin::signed(11), 1000),
			Error::<Runtime>::InsufficientBond
		);

		// however, chilling works as expected.
		assert_ok!(Staking::chill(RuntimeOrigin::signed(11)));

		// now unbonding the full active balance works, since remainder of the active balance is
		// not enforced to be below `MinNominatorBond` if the stash has been chilled.
		assert_ok!(Staking::unbond(RuntimeOrigin::signed(11), 1000));

		// the active balance of the ledger entry is 0, while total balance is 1000 until
		// `withdraw_unbonded` is called.
		assert_eq!(Staking::ledger(11.into()).unwrap().active, 0);
		assert_eq!(Staking::ledger(11.into()).unwrap().total, 1000);

		// trying to withdraw the unbonded balance won't work yet because not enough bonding
		// eras have passed.
		assert_ok!(Staking::withdraw_unbonded(RuntimeOrigin::signed(11), 0));
		assert_eq!(Staking::ledger(11.into()).unwrap().total, 1000);

		// tries to reap stash after chilling, which fails since the stash total balance is
		// above ED.
		assert_err!(
			Staking::reap_stash(RuntimeOrigin::signed(11), 21, 0),
			Error::<Runtime>::FundedTarget,
		);

		// check the events so far: 1x Chilled and 1x Unbounded
		assert_eq!(
			staking_events(),
			[Event::Chilled { stash: 11 }, Event::Unbonded { stash: 11, amount: 1000 }]
		);

		// after advancing `BondingDuration` eras, the `withdraw_unbonded` will unlock the
		// chunks and the ledger entry will be cleared, since the ledger active balance is 0.
		advance_eras(
			<Runtime as pallet_staking::Config>::BondingDuration::get() as usize,
			pool_state,
		);
		assert_ok!(Staking::withdraw_unbonded(RuntimeOrigin::signed(11), 0));
		assert!(Staking::ledger(11.into()).is_err());
	});
}

#[test]
/// Automatic withdrawal of unlocking funds in staking propagates to the nomination pools and its
/// state correctly.
///
/// The staking pallet may withdraw unlocking funds from a pool's bonded account without a pool
/// member or operator calling explicitly `Call::withdraw*`. This test verifies that the member's
/// are eventually paid and the `TotalValueLocked` is kept in sync in those cases.
fn automatic_unbonding_pools() {
	use pallet_nomination_pools::TotalValueLocked;

	// closure to fetch the staking unlocking chunks of an account.
	let unlocking_chunks_of = |account: AccountId| -> usize {
		Staking::ledger(sp_staking::StakingAccount::Controller(account))
			.unwrap()
			.unlocking
			.len()
	};

	let (ext, pool_state, _) = ExtBuilder::default()
		.pools(PoolsExtBuilder::default().max_unbonding(1))
		.staking(StakingExtBuilder::default().max_unlocking(1).bonding_duration(2))
		.build_offchainify();

	execute_with(ext, || {
		assert_eq!(<Runtime as pallet_staking::Config>::MaxUnlockingChunks::get(), 1);
		assert_eq!(<Runtime as pallet_staking::Config>::BondingDuration::get(), 2);
		assert_eq!(<Runtime as pallet_nomination_pools::Config>::MaxUnbonding::get(), 1);

		// init state of pool members.
		let init_free_balance_2 = Balances::free_balance(2);
		let init_free_balance_3 = Balances::free_balance(3);

		let pool_bonded_account = Pools::create_bonded_account(1);

		// creates a pool with 5 bonded, owned by 1.
		assert_ok!(Pools::create(RuntimeOrigin::signed(1), 5, 1, 1, 1));
		assert_eq!(locked_amount_for(pool_bonded_account), 5);

		let init_tvl = TotalValueLocked::<Runtime>::get();

		// 2 joins the pool.
		assert_ok!(Pools::join(RuntimeOrigin::signed(2), 10, 1));
		assert_eq!(locked_amount_for(pool_bonded_account), 15);

		// 3 joins the pool.
		assert_ok!(Pools::join(RuntimeOrigin::signed(3), 10, 1));
		assert_eq!(locked_amount_for(pool_bonded_account), 25);

		assert_eq!(TotalValueLocked::<Runtime>::get(), 25);

		// currently unlocking 0 chunks in the bonded pools ledger.
		assert_eq!(unlocking_chunks_of(pool_bonded_account), 0);

		// unbond 2 from pool.
		assert_ok!(Pools::unbond(RuntimeOrigin::signed(2), 2, 10));

		// amount is still locked in the pool, needs to wait for unbonding period.
		assert_eq!(locked_amount_for(pool_bonded_account), 25);

		// max chunks in the ledger are now filled up (`MaxUnlockingChunks == 1`).
		assert_eq!(unlocking_chunks_of(pool_bonded_account), 1);

		// tries to unbond 3 from pool. it will fail since there are no unlocking chunks left
		// available and the current in the queue haven't been there for more than bonding
		// duration.
		assert_err!(
			Pools::unbond(RuntimeOrigin::signed(3), 3, 10),
			pallet_staking::Error::<Runtime>::NoMoreChunks
		);

		assert_eq!(current_era(), 0);

		// progress over bonding duration.
		for _ in 0..=<Runtime as pallet_staking::Config>::BondingDuration::get() {
			start_next_active_era(pool_state.clone()).unwrap();
		}
		assert_eq!(current_era(), 3);
		System::reset_events();

		let locked_before_withdraw_pool = locked_amount_for(pool_bonded_account);
		assert_eq!(Balances::free_balance(pool_bonded_account), 26);

		// now unbonding 3 will work, although the pool's ledger still has the unlocking chunks
		// filled up.
		assert_ok!(Pools::unbond(RuntimeOrigin::signed(3), 3, 10));
		assert_eq!(unlocking_chunks_of(pool_bonded_account), 1);

		assert_eq!(
			staking_events(),
			[
				// auto-withdraw happened as expected to release 2's unbonding funds, but the funds
				// were not transferred to 2 and stay in the pool's transferrable balance instead.
				pallet_staking::Event::Withdrawn { stash: 7939698191839293293, amount: 10 },
				pallet_staking::Event::Unbonded { stash: 7939698191839293293, amount: 10 }
			]
		);

		// balance of the pool remains the same, it hasn't withdraw explicitly from the pool yet.
		assert_eq!(Balances::free_balance(pool_bonded_account), 26);
		// but the locked amount in the pool's account decreases due to the auto-withdraw:
		assert_eq!(locked_before_withdraw_pool - 10, locked_amount_for(pool_bonded_account));

		// TVL correctly updated.
		assert_eq!(TotalValueLocked::<Runtime>::get(), 25 - 10);

		// however, note that the withdrawing from the pool still works for 2, the funds are taken
		// from the pool's free balance.
		assert_eq!(Balances::free_balance(pool_bonded_account), 26);
		assert_ok!(Pools::withdraw_unbonded(RuntimeOrigin::signed(2), 2, 10));
		assert_eq!(Balances::free_balance(pool_bonded_account), 16);

		assert_eq!(Balances::free_balance(2), 20);
		assert_eq!(TotalValueLocked::<Runtime>::get(), 15);

		// 3 cannot withdraw yet.
		assert_err!(
			Pools::withdraw_unbonded(RuntimeOrigin::signed(3), 3, 10),
			pallet_nomination_pools::Error::<Runtime>::CannotWithdrawAny
		);

		// progress over bonding duration.
		for _ in 0..=<Runtime as pallet_staking::Config>::BondingDuration::get() {
			start_next_active_era(pool_state.clone()).unwrap();
		}
		assert_eq!(current_era(), 6);
		System::reset_events();

		assert_ok!(Pools::withdraw_unbonded(RuntimeOrigin::signed(3), 3, 10));

		// final conditions are the expected.
		assert_eq!(Balances::free_balance(pool_bonded_account), 6); // 5 init bonded + ED
		assert_eq!(Balances::free_balance(2), init_free_balance_2);
		assert_eq!(Balances::free_balance(3), init_free_balance_3);

		assert_eq!(TotalValueLocked::<Runtime>::get(), init_tvl);
	});
}<|MERGE_RESOLUTION|>--- conflicted
+++ resolved
@@ -223,81 +223,7 @@
 }
 
 #[test]
-<<<<<<< HEAD
 /// Active ledger balance may fall below ED if account chills before unbounding.
-=======
-/// Slashed validator sets intentions in the same era of slashing.
-///
-/// When validators are slashed, they are chilled and removed from the current `VoterList`. Thus,
-/// the slashed validator should not be considered in the next validator set. However, if the
-/// slashed validator sets its intention to validate again in the same era when it was slashed and
-/// chilled, the validator may not be removed from the active validator set across eras, provided
-/// it would selected in the subsequent era if there was no slash. Nominators of the slashed
-/// validator will also be slashed and chilled, as expected, but the nomination intentions will
-/// remain after the validator re-set the intention to be validating again.
-///
-/// This behaviour is due to removing implicit chill upon slash
-/// <https://github.com/paritytech/substrate/pull/12420>.
-///
-/// Related to <https://github.com/paritytech/substrate/issues/13714>.
-fn set_validation_intention_after_chilled() {
-	use frame_election_provider_support::SortedListProvider;
-	use pallet_staking::{Event, Forcing, Nominators};
-
-	let (ext, pool_state, _) = ExtBuilder::default()
-		.epm(EpmExtBuilder::default())
-		.staking(StakingExtBuilder::default())
-		.build_offchainify();
-
-	execute_with(ext, || {
-		assert_eq!(active_era(), 0);
-		// validator is part of the validator set.
-		assert!(Session::validators().contains(&41));
-		assert!(<Runtime as pallet_staking::Config>::VoterList::contains(&41));
-
-		// nominate validator 81.
-		assert_ok!(Staking::nominate(RuntimeOrigin::signed(21), vec![41]));
-		assert_eq!(Nominators::<Runtime>::get(21).unwrap().targets, vec![41]);
-
-		// validator is slashed. it is removed from the `VoterList` through chilling but in the
-		// current era, the validator is still part of the active validator set.
-		add_slash(&41);
-		assert!(Session::validators().contains(&41));
-		assert!(!<Runtime as pallet_staking::Config>::VoterList::contains(&41));
-		assert_eq!(
-			staking_events(),
-			[
-				Event::Chilled { stash: 41 },
-				Event::ForceEra { mode: Forcing::ForceNew },
-				Event::SlashReported {
-					validator: 41,
-					slash_era: 0,
-					fraction: Perbill::from_percent(10)
-				}
-			],
-		);
-
-		// after the nominator is slashed and chilled, the nominations remain.
-		assert_eq!(Nominators::<Runtime>::get(21).unwrap().targets, vec![41]);
-
-		// validator sets intention to stake again in the same era it was chilled.
-		assert_ok!(Staking::validate(RuntimeOrigin::signed(41), Default::default()));
-
-		// progress era and check that the slashed validator is still part of the validator
-		// set.
-		assert!(start_next_active_era(pool_state).is_ok());
-		assert_eq!(active_era(), 1);
-		assert!(Session::validators().contains(&41));
-		assert!(<Runtime as pallet_staking::Config>::VoterList::contains(&41));
-
-		// nominations are still active as before the slash.
-		assert_eq!(Nominators::<Runtime>::get(21).unwrap().targets, vec![41]);
-	})
-}
-
-#[test]
-/// Active ledger balance may fall below ED if account chills before unbonding.
->>>>>>> 69cc7f20
 ///
 /// Unbonding call fails if the remaining ledger's stash balance falls below the existential
 /// deposit. However, if the stash is chilled before unbonding, the ledger's active balance may
