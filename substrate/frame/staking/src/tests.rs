// This file is part of Substrate.

// Copyright (C) Parity Technologies (UK) Ltd.
// SPDX-License-Identifier: Apache-2.0

// Licensed under the Apache License, Version 2.0 (the "License");
// you may not use this file except in compliance with the License.
// You may obtain a copy of the License at
//
// 	http://www.apache.org/licenses/LICENSE-2.0
//
// Unless required by applicable law or agreed to in writing, software
// distributed under the License is distributed on an "AS IS" BASIS,
// WITHOUT WARRANTIES OR CONDITIONS OF ANY KIND, either express or implied.
// See the License for the specific language governing permissions and
// limitations under the License.

//! Tests for the module.

use super::{ConfigOp, Event, *};
use crate::ledger::StakingLedgerInspect;
use frame_election_provider_support::{
	bounds::{DataProviderBounds, ElectionBoundsBuilder},
	ElectionProvider, SortedListProvider, Support,
};
use frame_support::{
	assert_noop, assert_ok, assert_storage_noop,
	dispatch::{extract_actual_weight, GetDispatchInfo, WithPostDispatchInfo},
	pallet_prelude::*,
	traits::{Currency, Get, ReservableCurrency},
};

use mock::*;
use pallet_balances::Error as BalancesError;
use sp_runtime::{
	assert_eq_error_rate, bounded_vec,
	traits::{BadOrigin, Dispatchable},
	Perbill, Percent, Perquintill, Rounding, TokenError,
};
use sp_staking::{
	offence::{OffenceDetails, OnOffenceHandler},
	SessionIndex,
};
use sp_std::prelude::*;
use substrate_test_utils::assert_eq_uvec;

#[test]
fn set_staking_configs_works() {
	ExtBuilder::default().build_and_execute(|| {
		// setting works
		assert_ok!(Staking::set_staking_configs(
			RuntimeOrigin::root(),
			ConfigOp::Set(1_500),
			ConfigOp::Set(2_000),
			ConfigOp::Set(10),
			ConfigOp::Set(20),
			ConfigOp::Set(Percent::from_percent(75)),
			ConfigOp::Set(Zero::zero()),
			ConfigOp::Set(Zero::zero())
		));
		assert_eq!(MinNominatorBond::<Test>::get(), 1_500);
		assert_eq!(MinValidatorBond::<Test>::get(), 2_000);
		assert_eq!(MaxNominatorsCount::<Test>::get(), Some(10));
		assert_eq!(MaxValidatorsCount::<Test>::get(), Some(20));
		assert_eq!(ChillThreshold::<Test>::get(), Some(Percent::from_percent(75)));
		assert_eq!(MinCommission::<Test>::get(), Perbill::from_percent(0));
		assert_eq!(MaxStakedRewards::<Test>::get(), Some(Percent::from_percent(0)));

		// noop does nothing
		assert_storage_noop!(assert_ok!(Staking::set_staking_configs(
			RuntimeOrigin::root(),
			ConfigOp::Noop,
			ConfigOp::Noop,
			ConfigOp::Noop,
			ConfigOp::Noop,
			ConfigOp::Noop,
			ConfigOp::Noop,
			ConfigOp::Noop
		)));

		// removing works
		assert_ok!(Staking::set_staking_configs(
			RuntimeOrigin::root(),
			ConfigOp::Remove,
			ConfigOp::Remove,
			ConfigOp::Remove,
			ConfigOp::Remove,
			ConfigOp::Remove,
			ConfigOp::Remove,
			ConfigOp::Remove
		));
		assert_eq!(MinNominatorBond::<Test>::get(), 0);
		assert_eq!(MinValidatorBond::<Test>::get(), 0);
		assert_eq!(MaxNominatorsCount::<Test>::get(), None);
		assert_eq!(MaxValidatorsCount::<Test>::get(), None);
		assert_eq!(ChillThreshold::<Test>::get(), None);
		assert_eq!(MinCommission::<Test>::get(), Perbill::from_percent(0));
		assert_eq!(MaxStakedRewards::<Test>::get(), None);
	});
}

#[test]
fn force_unstake_works() {
	ExtBuilder::default().build_and_execute(|| {
		// Account 11 (also controller) is stashed and locked
		assert_eq!(Staking::bonded(&11), Some(11));
		// Adds 2 slashing spans
		add_slash(&11);
		// Cant transfer
		assert_noop!(
			Balances::transfer_allow_death(RuntimeOrigin::signed(11), 1, 10),
			TokenError::Frozen,
		);
		// Force unstake requires root.
		assert_noop!(Staking::force_unstake(RuntimeOrigin::signed(11), 11, 2), BadOrigin);
		// Force unstake needs correct number of slashing spans (for weight calculation)
		assert_noop!(
			Staking::force_unstake(RuntimeOrigin::root(), 11, 0),
			Error::<Test>::IncorrectSlashingSpans
		);
		// We now force them to unstake
		assert_ok!(Staking::force_unstake(RuntimeOrigin::root(), 11, 2));
		// No longer bonded.
		assert_eq!(Staking::bonded(&11), None);
		// Transfer works.
		assert_ok!(Balances::transfer_allow_death(RuntimeOrigin::signed(11), 1, 10));
	});
}

#[test]
fn kill_stash_works() {
	ExtBuilder::default().build_and_execute(|| {
		// Account 11 (also controller) is stashed and locked
		assert_eq!(Staking::bonded(&11), Some(11));
		// Adds 2 slashing spans
		add_slash(&11);
		// Only can kill a stash account
		assert_noop!(Staking::kill_stash(&12, 0), Error::<Test>::NotStash);
		// Respects slashing span count
		assert_noop!(Staking::kill_stash(&11, 0), Error::<Test>::IncorrectSlashingSpans);
		// Correct inputs, everything works
		assert_ok!(Staking::kill_stash(&11, 2));
		// No longer bonded.
		assert_eq!(Staking::bonded(&11), None);
	});
}

#[test]
fn basic_setup_works() {
	// Verifies initial conditions of mock
	ExtBuilder::default().build_and_execute(|| {
		// Account 11 is stashed and locked, and is the controller
		assert_eq!(Staking::bonded(&11), Some(11));
		// Account 21 is stashed and locked and is the controller
		assert_eq!(Staking::bonded(&21), Some(21));
		// Account 1 is not a stashed
		assert_eq!(Staking::bonded(&1), None);

		// Account 11 controls its own stash, which is 100 * balance_factor units
		assert_eq!(
			Ledger::get(&11).unwrap(),
			StakingLedgerInspect::<Test> {
				stash: 11,
				total: 1000,
				active: 1000,
				unlocking: Default::default(),
				legacy_claimed_rewards: bounded_vec![],
			}
		);
		// Account 21 controls its own stash, which is 200 * balance_factor units
		assert_eq!(
			Ledger::get(&21).unwrap(),
			StakingLedgerInspect::<Test> {
				stash: 21,
				total: 1000,
				active: 1000,
				unlocking: Default::default(),
				legacy_claimed_rewards: bounded_vec![],
			}
		);
		// Account 1 does not control any stash
		assert!(Staking::ledger(1.into()).is_err());

		// ValidatorPrefs are default
		assert_eq_uvec!(
			<Validators<Test>>::iter().collect::<Vec<_>>(),
			vec![
				(31, ValidatorPrefs::default()),
				(21, ValidatorPrefs::default()),
				(11, ValidatorPrefs::default())
			]
		);

		assert_eq!(
			Staking::ledger(101.into()).unwrap(),
			StakingLedgerInspect {
				stash: 101,
				total: 500,
				active: 500,
				unlocking: Default::default(),
				legacy_claimed_rewards: bounded_vec![],
			}
		);
		assert_eq!(Staking::nominators(101).unwrap().targets, vec![11, 21]);

		assert_eq!(
			Staking::eras_stakers(active_era(), &11),
			Exposure {
				total: 1125,
				own: 1000,
				others: vec![IndividualExposure { who: 101, value: 125 }]
			},
		);
		assert_eq!(
			Staking::eras_stakers(active_era(), &21),
			Exposure {
				total: 1375,
				own: 1000,
				others: vec![IndividualExposure { who: 101, value: 375 }]
			},
		);

		// initial total stake = 1125 + 1375
		assert_eq!(Staking::eras_total_stake(active_era()), 2500);

		// The number of validators required.
		assert_eq!(Staking::validator_count(), 2);

		// Initial Era and session
		assert_eq!(active_era(), 0);

		// Account 10 has `balance_factor` free balance
		assert_eq!(Balances::free_balance(10), 1);
		assert_eq!(Balances::free_balance(10), 1);

		// New era is not being forced
		assert_eq!(Staking::force_era(), Forcing::NotForcing);
	});
}

#[test]
fn change_controller_works() {
	ExtBuilder::default().build_and_execute(|| {
		let (stash, controller) = testing_utils::create_unique_stash_controller::<Test>(
			0,
			100,
			RewardDestination::Staked,
			false,
		)
		.unwrap();

		// ensure `stash` and `controller` are bonded as stash controller pair.
		assert_eq!(Staking::bonded(&stash), Some(controller));

		// `controller` can control `stash` who is initially a validator.
		assert_ok!(Staking::chill(RuntimeOrigin::signed(controller)));

		// sets controller back to `stash`.
		assert_ok!(Staking::set_controller(RuntimeOrigin::signed(stash)));
		assert_eq!(Staking::bonded(&stash), Some(stash));
		mock::start_active_era(1);

		// fetch the ledger from storage and check if the controller is correct.
		let ledger = Staking::ledger(StakingAccount::Stash(stash)).unwrap();
		assert_eq!(ledger.controller(), Some(stash));

		// same if we fetch the ledger by controller.
		let ledger = Staking::ledger(StakingAccount::Controller(stash)).unwrap();
		assert_eq!(ledger.controller, Some(stash));
		assert_eq!(ledger.controller(), Some(stash));

		// the raw storage ledger's controller is always `None`. however, we can still fetch the
		// correct controller with `ledger.controler()`.
		let raw_ledger = <Ledger<Test>>::get(&stash).unwrap();
		assert_eq!(raw_ledger.controller, None);

		// `controller` is no longer in control. `stash` is now controller.
		assert_noop!(
			Staking::validate(RuntimeOrigin::signed(controller), ValidatorPrefs::default()),
			Error::<Test>::NotController,
		);
		assert_ok!(Staking::validate(RuntimeOrigin::signed(stash), ValidatorPrefs::default()));
	})
}

#[test]
fn change_controller_already_paired_once_stash() {
	ExtBuilder::default().build_and_execute(|| {
		// 11 and 11 are bonded as controller and stash respectively.
		assert_eq!(Staking::bonded(&11), Some(11));

		// 11 is initially a validator.
		assert_ok!(Staking::chill(RuntimeOrigin::signed(11)));

		// Controller cannot change once matching with stash.
		assert_noop!(
			Staking::set_controller(RuntimeOrigin::signed(11)),
			Error::<Test>::AlreadyPaired
		);
		assert_eq!(Staking::bonded(&11), Some(11));
		mock::start_active_era(1);

		// 10 is no longer in control.
		assert_noop!(
			Staking::validate(RuntimeOrigin::signed(10), ValidatorPrefs::default()),
			Error::<Test>::NotController,
		);
		assert_ok!(Staking::validate(RuntimeOrigin::signed(11), ValidatorPrefs::default()));
	})
}

#[test]
fn rewards_should_work() {
	ExtBuilder::default().nominate(true).session_per_era(3).build_and_execute(|| {
		let init_balance_11 = Balances::total_balance(&11);
		let init_balance_21 = Balances::total_balance(&21);
		let init_balance_101 = Balances::total_balance(&101);

		// Set payees
		Payee::<Test>::insert(11, RewardDestination::Account(11));
		Payee::<Test>::insert(21, RewardDestination::Account(21));
		Payee::<Test>::insert(101, RewardDestination::Account(101));

		Pallet::<Test>::reward_by_ids(vec![(11, 50)]);
		Pallet::<Test>::reward_by_ids(vec![(11, 50)]);
		// This is the second validator of the current elected set.
		Pallet::<Test>::reward_by_ids(vec![(21, 50)]);

		// Compute total payout now for whole duration of the session.
		let total_payout_0 = current_total_payout_for_duration(reward_time_per_era());
		let maximum_payout = maximum_payout_for_duration(reward_time_per_era());

		start_session(1);
		assert_eq_uvec!(Session::validators(), vec![11, 21]);

		assert_eq!(Balances::total_balance(&11), init_balance_11);
		assert_eq!(Balances::total_balance(&21), init_balance_21);
		assert_eq!(Balances::total_balance(&101), init_balance_101);
		assert_eq!(
			Staking::eras_reward_points(active_era()),
			EraRewardPoints {
				total: 50 * 3,
				individual: vec![(11, 100), (21, 50)].into_iter().collect(),
			}
		);
		let part_for_11 = Perbill::from_rational::<u32>(1000, 1125);
		let part_for_21 = Perbill::from_rational::<u32>(1000, 1375);
		let part_for_101_from_11 = Perbill::from_rational::<u32>(125, 1125);
		let part_for_101_from_21 = Perbill::from_rational::<u32>(375, 1375);

		start_session(2);
		start_session(3);

		assert_eq!(active_era(), 1);
		assert_eq!(mock::RewardRemainderUnbalanced::get(), maximum_payout - total_payout_0,);
		assert_eq!(
			*mock::staking_events().last().unwrap(),
			Event::EraPaid {
				era_index: 0,
				validator_payout: total_payout_0,
				remainder: maximum_payout - total_payout_0
			}
		);
		mock::make_all_reward_payment(0);

		assert_eq_error_rate!(
			Balances::total_balance(&11),
			init_balance_11 + part_for_11 * total_payout_0 * 2 / 3,
			2,
		);
		assert_eq_error_rate!(
			Balances::total_balance(&21),
			init_balance_21 + part_for_21 * total_payout_0 * 1 / 3,
			2,
		);
		assert_eq_error_rate!(
			Balances::total_balance(&101),
			init_balance_101 +
				part_for_101_from_11 * total_payout_0 * 2 / 3 +
				part_for_101_from_21 * total_payout_0 * 1 / 3,
			2
		);

		assert_eq_uvec!(Session::validators(), vec![11, 21]);
		Pallet::<Test>::reward_by_ids(vec![(11, 1)]);

		// Compute total payout now for whole duration as other parameter won't change
		let total_payout_1 = current_total_payout_for_duration(reward_time_per_era());

		mock::start_active_era(2);
		assert_eq!(
			mock::RewardRemainderUnbalanced::get(),
			maximum_payout * 2 - total_payout_0 - total_payout_1,
		);
		assert_eq!(
			*mock::staking_events().last().unwrap(),
			Event::EraPaid {
				era_index: 1,
				validator_payout: total_payout_1,
				remainder: maximum_payout - total_payout_1
			}
		);
		mock::make_all_reward_payment(1);

		assert_eq_error_rate!(
			Balances::total_balance(&11),
			init_balance_11 + part_for_11 * (total_payout_0 * 2 / 3 + total_payout_1),
			2,
		);
		assert_eq_error_rate!(
			Balances::total_balance(&21),
			init_balance_21 + part_for_21 * total_payout_0 * 1 / 3,
			2,
		);
		assert_eq_error_rate!(
			Balances::total_balance(&101),
			init_balance_101 +
				part_for_101_from_11 * (total_payout_0 * 2 / 3 + total_payout_1) +
				part_for_101_from_21 * total_payout_0 * 1 / 3,
			2
		);
	});
}

#[test]
fn staking_should_work() {
	ExtBuilder::default().nominate(false).build_and_execute(|| {
		// remember + compare this along with the test.
		assert_eq_uvec!(validator_controllers(), vec![21, 11]);

		// put some money in account that we'll use.
		for i in 1..5 {
			let _ = Balances::make_free_balance_be(&i, 2000);
		}

		// --- Block 2:
		start_session(2);
		// add a new candidate for being a validator. account 3 controlled by 4.
		assert_ok!(Staking::bond(RuntimeOrigin::signed(3), 1500, RewardDestination::Account(3)));
		assert_ok!(Staking::validate(RuntimeOrigin::signed(3), ValidatorPrefs::default()));
		assert_ok!(Session::set_keys(
			RuntimeOrigin::signed(3),
			SessionKeys { other: 4.into() },
			vec![]
		));

		// No effects will be seen so far.
		assert_eq_uvec!(validator_controllers(), vec![21, 11]);

		// --- Block 3:
		start_session(3);

		// No effects will be seen so far. Era has not been yet triggered.
		assert_eq_uvec!(validator_controllers(), vec![21, 11]);

		// --- Block 4: the validators will now be queued.
		start_session(4);
		assert_eq!(active_era(), 1);

		// --- Block 5: the validators are still in queue.
		start_session(5);

		// --- Block 6: the validators will now be changed.
		start_session(6);

		assert_eq_uvec!(validator_controllers(), vec![21, 3]);
		// --- Block 6: Unstake 4 as a validator, freeing up the balance stashed in 3
		// 4 will chill
		Staking::chill(RuntimeOrigin::signed(3)).unwrap();

		// --- Block 7: nothing. 3 is still there.
		start_session(7);
		assert_eq_uvec!(validator_controllers(), vec![21, 3]);

		// --- Block 8:
		start_session(8);

		// --- Block 9: 4 will not be a validator.
		start_session(9);
		assert_eq_uvec!(validator_controllers(), vec![21, 11]);

		// Note: the stashed value of 4 is still lock
		assert_eq!(
			Staking::ledger(3.into()).unwrap(),
			StakingLedgerInspect {
				stash: 3,
				total: 1500,
				active: 1500,
				unlocking: Default::default(),
				legacy_claimed_rewards: bounded_vec![],
			}
		);
		// e.g. it cannot reserve more than 500 that it has free from the total 2000
		assert_noop!(Balances::reserve(&3, 501), BalancesError::<Test, _>::LiquidityRestrictions);
		assert_ok!(Balances::reserve(&3, 409));
	});
}

#[test]
fn blocking_and_kicking_works() {
	ExtBuilder::default()
		.minimum_validator_count(1)
		.validator_count(4)
		.nominate(true)
		.build_and_execute(|| {
			// block validator 10/11
			assert_ok!(Staking::validate(
				RuntimeOrigin::signed(11),
				ValidatorPrefs { blocked: true, ..Default::default() }
			));
			// attempt to nominate from 100/101...
			assert_ok!(Staking::nominate(RuntimeOrigin::signed(101), vec![11]));
			// should have worked since we're already nominated them
			assert_eq!(Nominators::<Test>::get(&101).unwrap().targets, vec![11]);
			// kick the nominator
			assert_ok!(Staking::kick(RuntimeOrigin::signed(11), vec![101]));
			// should have been kicked now
			assert!(Nominators::<Test>::get(&101).unwrap().targets.is_empty());
			// attempt to nominate from 100/101...
			assert_noop!(
				Staking::nominate(RuntimeOrigin::signed(101), vec![11]),
				Error::<Test>::BadTarget
			);
		});
}

#[test]
fn less_than_needed_candidates_works() {
	ExtBuilder::default()
		.minimum_validator_count(1)
		.validator_count(4)
		.nominate(false)
		.build_and_execute(|| {
			assert_eq!(Staking::validator_count(), 4);
			assert_eq!(Staking::minimum_validator_count(), 1);
			assert_eq_uvec!(validator_controllers(), vec![31, 21, 11]);

			mock::start_active_era(1);

			// Previous set is selected. NO election algorithm is even executed.
			assert_eq_uvec!(validator_controllers(), vec![31, 21, 11]);

			// But the exposure is updated in a simple way. No external votes exists.
			// This is purely self-vote.
			assert!(ErasStakersPaged::<Test>::iter_prefix_values((active_era(),))
				.all(|exposure| exposure.others.is_empty()));
		});
}

#[test]
fn no_candidate_emergency_condition() {
	ExtBuilder::default()
		.minimum_validator_count(1)
		.validator_count(15)
		.set_status(41, StakerStatus::Validator)
		.nominate(false)
		.build_and_execute(|| {
			// initial validators
			assert_eq_uvec!(validator_controllers(), vec![11, 21, 31, 41]);
			let prefs = ValidatorPrefs { commission: Perbill::one(), ..Default::default() };
			Validators::<Test>::insert(11, prefs.clone());

			// set the minimum validator count.
			MinimumValidatorCount::<Test>::put(11);

			// try to chill
			let res = Staking::chill(RuntimeOrigin::signed(11));
			assert_ok!(res);

			let current_era = CurrentEra::<Test>::get();

			// try trigger new era
			mock::run_to_block(21);
			assert_eq!(*staking_events().last().unwrap(), Event::StakingElectionFailed);
			// No new era is created
			assert_eq!(current_era, CurrentEra::<Test>::get());

			// Go to far further session to see if validator have changed
			mock::run_to_block(100);

			// Previous ones are elected. chill is not effective in active era (as era hasn't
			// changed)
			assert_eq_uvec!(validator_controllers(), vec![11, 21, 31, 41]);
			// The chill is still pending.
			assert!(!Validators::<Test>::contains_key(11));
			// No new era is created.
			assert_eq!(current_era, CurrentEra::<Test>::get());
		});
}

#[test]
fn nominating_and_rewards_should_work() {
	ExtBuilder::default()
		.nominate(false)
		.set_status(41, StakerStatus::Validator)
		.set_status(11, StakerStatus::Idle)
		.set_status(31, StakerStatus::Idle)
		.build_and_execute(|| {
			// initial validators.
			assert_eq_uvec!(validator_controllers(), vec![41, 21]);

			// re-validate with 11 and 31.
			assert_ok!(Staking::validate(RuntimeOrigin::signed(11), Default::default()));
			assert_ok!(Staking::validate(RuntimeOrigin::signed(31), Default::default()));

			// Set payee to controller.
			assert_ok!(Staking::set_payee(RuntimeOrigin::signed(11), RewardDestination::Stash));
			assert_ok!(Staking::set_payee(RuntimeOrigin::signed(21), RewardDestination::Stash));
			assert_ok!(Staking::set_payee(RuntimeOrigin::signed(31), RewardDestination::Stash));
			assert_ok!(Staking::set_payee(RuntimeOrigin::signed(41), RewardDestination::Stash));

			// give the man some money
			let initial_balance = 1000;
			for i in [1, 3, 5, 11, 21].iter() {
				let _ = Balances::make_free_balance_be(i, initial_balance);
			}

			// bond two account pairs and state interest in nomination.
			assert_ok!(Staking::bond(
				RuntimeOrigin::signed(1),
				1000,
				RewardDestination::Account(1)
			));
			assert_ok!(Staking::nominate(RuntimeOrigin::signed(1), vec![11, 21, 31]));

			assert_ok!(Staking::bond(
				RuntimeOrigin::signed(3),
				1000,
				RewardDestination::Account(3)
			));
			assert_ok!(Staking::nominate(RuntimeOrigin::signed(3), vec![11, 21, 41]));

			// the total reward for era 0
			let total_payout_0 = current_total_payout_for_duration(reward_time_per_era());
			Pallet::<Test>::reward_by_ids(vec![(41, 1)]);
			Pallet::<Test>::reward_by_ids(vec![(21, 1)]);

			mock::start_active_era(1);

			// 10 and 20 have more votes, they will be chosen.
			assert_eq_uvec!(validator_controllers(), vec![21, 11]);

			// old validators must have already received some rewards.
			let initial_balance_41 = Balances::total_balance(&41);
			let mut initial_balance_21 = Balances::total_balance(&21);
			mock::make_all_reward_payment(0);
			assert_eq!(Balances::total_balance(&41), initial_balance_41 + total_payout_0 / 2);
			assert_eq!(Balances::total_balance(&21), initial_balance_21 + total_payout_0 / 2);
			initial_balance_21 = Balances::total_balance(&21);

			assert_eq!(ErasStakersPaged::<Test>::iter_prefix_values((active_era(),)).count(), 2);
			assert_eq!(
				Staking::eras_stakers(active_era(), &11),
				Exposure {
					total: 1000 + 800,
					own: 1000,
					others: vec![
						IndividualExposure { who: 1, value: 400 },
						IndividualExposure { who: 3, value: 400 },
					]
				},
			);
			assert_eq!(
				Staking::eras_stakers(active_era(), &21),
				Exposure {
					total: 1000 + 1200,
					own: 1000,
					others: vec![
						IndividualExposure { who: 1, value: 600 },
						IndividualExposure { who: 3, value: 600 },
					]
				},
			);

			// the total reward for era 1
			let total_payout_1 = current_total_payout_for_duration(reward_time_per_era());
			Pallet::<Test>::reward_by_ids(vec![(21, 2)]);
			Pallet::<Test>::reward_by_ids(vec![(11, 1)]);

			mock::start_active_era(2);

			// nothing else will happen, era ends and rewards are paid again, it is expected that
			// nominators will also be paid. See below

			mock::make_all_reward_payment(1);
			let payout_for_11 = total_payout_1 / 3;
			let payout_for_21 = 2 * total_payout_1 / 3;
			// Nominator 2: has [400/1800 ~ 2/9 from 10] + [600/2200 ~ 3/11 from 21]'s reward. ==>
			// 2/9 + 3/11
			assert_eq_error_rate!(
				Balances::total_balance(&1),
				initial_balance + (2 * payout_for_11 / 9 + 3 * payout_for_21 / 11),
				2,
			);
			// Nominator 3: has [400/1800 ~ 2/9 from 10] + [600/2200 ~ 3/11 from 21]'s reward. ==>
			// 2/9 + 3/11
			assert_eq_error_rate!(
				Balances::total_balance(&3),
				initial_balance + (2 * payout_for_11 / 9 + 3 * payout_for_21 / 11),
				2,
			);

			// Validator 11: got 800 / 1800 external stake => 8/18 =? 4/9 => Validator's share = 5/9
			assert_eq_error_rate!(
				Balances::total_balance(&11),
				initial_balance + 5 * payout_for_11 / 9,
				2,
			);
			// Validator 21: got 1200 / 2200 external stake => 12/22 =? 6/11 => Validator's share =
			// 5/11
			assert_eq_error_rate!(
				Balances::total_balance(&21),
				initial_balance_21 + 5 * payout_for_21 / 11,
				2,
			);
		});
}

#[test]
fn nominators_also_get_slashed_pro_rata() {
	ExtBuilder::default()
		.validator_count(4)
		.set_status(41, StakerStatus::Validator)
		.build_and_execute(|| {
			mock::start_active_era(1);
			let slash_percent = Perbill::from_percent(5);
			let initial_exposure = Staking::eras_stakers(active_era(), &11);
			// 101 is a nominator for 11
			assert_eq!(initial_exposure.others.first().unwrap().who, 101);

			// staked values;
			let nominator_stake = Staking::ledger(101.into()).unwrap().active;
			let nominator_balance = balances(&101).0;
			let validator_stake = Staking::ledger(11.into()).unwrap().active;
			let validator_balance = balances(&11).0;
			let exposed_stake = initial_exposure.total;
			let exposed_validator = initial_exposure.own;
			let exposed_nominator = initial_exposure.others.first().unwrap().value;

			// 11 goes offline
			on_offence_now(
				&[OffenceDetails { offender: (11, initial_exposure.clone()), reporters: vec![] }],
				&[slash_percent],
			);

			// both stakes must have been decreased.
			assert!(Staking::ledger(101.into()).unwrap().active < nominator_stake);
			assert!(Staking::ledger(11.into()).unwrap().active < validator_stake);

			let slash_amount = slash_percent * exposed_stake;
			let validator_share =
				Perbill::from_rational(exposed_validator, exposed_stake) * slash_amount;
			let nominator_share =
				Perbill::from_rational(exposed_nominator, exposed_stake) * slash_amount;

			// both slash amounts need to be positive for the test to make sense.
			assert!(validator_share > 0);
			assert!(nominator_share > 0);

			// both stakes must have been decreased pro-rata.
			assert_eq!(
				Staking::ledger(101.into()).unwrap().active,
				nominator_stake - nominator_share
			);
			assert_eq!(
				Staking::ledger(11.into()).unwrap().active,
				validator_stake - validator_share
			);
			assert_eq!(
				balances(&101).0, // free balance
				nominator_balance - nominator_share,
			);
			assert_eq!(
				balances(&11).0, // free balance
				validator_balance - validator_share,
			);
			// Because slashing happened.
			assert!(is_disabled(11));
		});
}

#[test]
fn double_staking_should_fail() {
	// should test (in the same order):
	// * an account already bonded as stash cannot be be stashed again.
	// * an account already bonded as stash cannot nominate.
	// * an account already bonded as controller can nominate.
	ExtBuilder::default().try_state(false).build_and_execute(|| {
		let arbitrary_value = 5;
		let (stash, controller) = testing_utils::create_unique_stash_controller::<Test>(
			0,
			arbitrary_value,
			RewardDestination::Staked,
			false,
		)
		.unwrap();

		// 4 = not used so far,  stash => not allowed.
		assert_noop!(
			Staking::bond(
				RuntimeOrigin::signed(stash),
				arbitrary_value.into(),
				RewardDestination::Staked,
			),
			Error::<Test>::AlreadyBonded,
		);
		// stash => attempting to nominate should fail.
		assert_noop!(
			Staking::nominate(RuntimeOrigin::signed(stash), vec![1]),
			Error::<Test>::NotController
		);
		// controller => nominating should work.
		assert_ok!(Staking::nominate(RuntimeOrigin::signed(controller), vec![1]));
	});
}

#[test]
fn double_controlling_attempt_should_fail() {
	// should test (in the same order):
	// * an account already bonded as controller CANNOT be reused as the controller of another
	//   account.
	ExtBuilder::default().try_state(false).build_and_execute(|| {
		let arbitrary_value = 5;
		let (stash, _) = testing_utils::create_unique_stash_controller::<Test>(
			0,
			arbitrary_value,
			RewardDestination::Staked,
			false,
		)
		.unwrap();

		// Note that controller (same as stash) is reused => no-op.
		assert_noop!(
			Staking::bond(
				RuntimeOrigin::signed(stash),
				arbitrary_value.into(),
				RewardDestination::Staked,
			),
			Error::<Test>::AlreadyBonded,
		);
	});
}

#[test]
fn session_and_eras_work_simple() {
	ExtBuilder::default().period(1).build_and_execute(|| {
		assert_eq!(active_era(), 0);
		assert_eq!(current_era(), 0);
		assert_eq!(Session::current_index(), 1);
		assert_eq!(System::block_number(), 1);

		// Session 1: this is basically a noop. This has already been started.
		start_session(1);
		assert_eq!(Session::current_index(), 1);
		assert_eq!(active_era(), 0);
		assert_eq!(System::block_number(), 1);

		// Session 2: No change.
		start_session(2);
		assert_eq!(Session::current_index(), 2);
		assert_eq!(active_era(), 0);
		assert_eq!(System::block_number(), 2);

		// Session 3: Era increment.
		start_session(3);
		assert_eq!(Session::current_index(), 3);
		assert_eq!(active_era(), 1);
		assert_eq!(System::block_number(), 3);

		// Session 4: No change.
		start_session(4);
		assert_eq!(Session::current_index(), 4);
		assert_eq!(active_era(), 1);
		assert_eq!(System::block_number(), 4);

		// Session 5: No change.
		start_session(5);
		assert_eq!(Session::current_index(), 5);
		assert_eq!(active_era(), 1);
		assert_eq!(System::block_number(), 5);

		// Session 6: Era increment.
		start_session(6);
		assert_eq!(Session::current_index(), 6);
		assert_eq!(active_era(), 2);
		assert_eq!(System::block_number(), 6);
	});
}

#[test]
fn session_and_eras_work_complex() {
	ExtBuilder::default().period(5).build_and_execute(|| {
		assert_eq!(active_era(), 0);
		assert_eq!(Session::current_index(), 0);
		assert_eq!(System::block_number(), 1);

		start_session(1);
		assert_eq!(Session::current_index(), 1);
		assert_eq!(active_era(), 0);
		assert_eq!(System::block_number(), 5);

		start_session(2);
		assert_eq!(Session::current_index(), 2);
		assert_eq!(active_era(), 0);
		assert_eq!(System::block_number(), 10);

		start_session(3);
		assert_eq!(Session::current_index(), 3);
		assert_eq!(active_era(), 1);
		assert_eq!(System::block_number(), 15);

		start_session(4);
		assert_eq!(Session::current_index(), 4);
		assert_eq!(active_era(), 1);
		assert_eq!(System::block_number(), 20);

		start_session(5);
		assert_eq!(Session::current_index(), 5);
		assert_eq!(active_era(), 1);
		assert_eq!(System::block_number(), 25);

		start_session(6);
		assert_eq!(Session::current_index(), 6);
		assert_eq!(active_era(), 2);
		assert_eq!(System::block_number(), 30);
	});
}

#[test]
fn forcing_new_era_works() {
	ExtBuilder::default().build_and_execute(|| {
		// normal flow of session.
		start_session(1);
		assert_eq!(active_era(), 0);

		start_session(2);
		assert_eq!(active_era(), 0);

		start_session(3);
		assert_eq!(active_era(), 1);

		// no era change.
		Staking::set_force_era(Forcing::ForceNone);

		start_session(4);
		assert_eq!(active_era(), 1);

		start_session(5);
		assert_eq!(active_era(), 1);

		start_session(6);
		assert_eq!(active_era(), 1);

		start_session(7);
		assert_eq!(active_era(), 1);

		// back to normal.
		// this immediately starts a new session.
		Staking::set_force_era(Forcing::NotForcing);

		start_session(8);
		assert_eq!(active_era(), 1);

		start_session(9);
		assert_eq!(active_era(), 2);
		// forceful change
		Staking::set_force_era(Forcing::ForceAlways);

		start_session(10);
		assert_eq!(active_era(), 2);

		start_session(11);
		assert_eq!(active_era(), 3);

		start_session(12);
		assert_eq!(active_era(), 4);

		// just one forceful change
		Staking::set_force_era(Forcing::ForceNew);
		start_session(13);
		assert_eq!(active_era(), 5);
		assert_eq!(ForceEra::<Test>::get(), Forcing::NotForcing);

		start_session(14);
		assert_eq!(active_era(), 6);

		start_session(15);
		assert_eq!(active_era(), 6);
	});
}

#[test]
fn cannot_transfer_staked_balance() {
	// Tests that a stash account cannot transfer funds
	ExtBuilder::default().nominate(false).build_and_execute(|| {
		// Confirm account 11 is stashed
		assert_eq!(Staking::bonded(&11), Some(11));
		// Confirm account 11 has some free balance
		assert_eq!(Balances::free_balance(11), 1000);
		// Confirm account 11 (via controller) is totally staked
		assert_eq!(Staking::eras_stakers(active_era(), &11).total, 1000);
		// Confirm account 11 cannot transfer as a result
		assert_noop!(
			Balances::transfer_allow_death(RuntimeOrigin::signed(11), 21, 1),
			TokenError::Frozen,
		);

		// Give account 11 extra free balance
		let _ = Balances::make_free_balance_be(&11, 10000);
		// Confirm that account 11 can now transfer some balance
		assert_ok!(Balances::transfer_allow_death(RuntimeOrigin::signed(11), 21, 1));
	});
}

#[test]
fn cannot_transfer_staked_balance_2() {
	// Tests that a stash account cannot transfer funds
	// Same test as above but with 20, and more accurate.
	// 21 has 2000 free balance but 1000 at stake
	ExtBuilder::default().nominate(false).build_and_execute(|| {
		// Confirm account 21 is stashed
		assert_eq!(Staking::bonded(&21), Some(21));
		// Confirm account 21 has some free balance
		assert_eq!(Balances::free_balance(21), 2000);
		// Confirm account 21 (via controller) is totally staked
		assert_eq!(Staking::eras_stakers(active_era(), &21).total, 1000);
		// Confirm account 21 can transfer at most 1000
		assert_noop!(
			Balances::transfer_allow_death(RuntimeOrigin::signed(21), 21, 1001),
			TokenError::Frozen,
		);
		assert_ok!(Balances::transfer_allow_death(RuntimeOrigin::signed(21), 21, 1000));
	});
}

#[test]
fn cannot_reserve_staked_balance() {
	// Checks that a bonded account cannot reserve balance from free balance
	ExtBuilder::default().build_and_execute(|| {
		// Confirm account 11 is stashed
		assert_eq!(Staking::bonded(&11), Some(11));
		// Confirm account 11 has some free balance
		assert_eq!(Balances::free_balance(11), 1000);
		// Confirm account 11 (via controller 10) is totally staked
		assert_eq!(Staking::eras_stakers(active_era(), &11).own, 1000);
		// Confirm account 11 cannot reserve as a result
		assert_noop!(Balances::reserve(&11, 1), BalancesError::<Test, _>::LiquidityRestrictions);

		// Give account 11 extra free balance
		let _ = Balances::make_free_balance_be(&11, 10000);
		// Confirm account 11 can now reserve balance
		assert_ok!(Balances::reserve(&11, 1));
	});
}

#[test]
fn reward_destination_works() {
	// Rewards go to the correct destination as determined in Payee
	ExtBuilder::default().nominate(false).build_and_execute(|| {
		// Check that account 11 is a validator
		assert!(Session::validators().contains(&11));
		// Check the balance of the validator account
		assert_eq!(Balances::free_balance(10), 1);
		// Check the balance of the stash account
		assert_eq!(Balances::free_balance(11), 1000);
		// Check how much is at stake
		assert_eq!(
			Staking::ledger(11.into()).unwrap(),
			StakingLedgerInspect {
				stash: 11,
				total: 1000,
				active: 1000,
				unlocking: Default::default(),
				legacy_claimed_rewards: bounded_vec![],
			}
		);

		// Compute total payout now for whole duration as other parameter won't change
		let total_payout_0 = current_total_payout_for_duration(reward_time_per_era());
		Pallet::<Test>::reward_by_ids(vec![(11, 1)]);

		mock::start_active_era(1);
		mock::make_all_reward_payment(0);

		// Check that RewardDestination is Staked
		assert_eq!(Staking::payee(11.into()), Some(RewardDestination::Staked));
		// Check that reward went to the stash account of validator
		assert_eq!(Balances::free_balance(11), 1000 + total_payout_0);
		// Check that amount at stake increased accordingly
		assert_eq!(
			Staking::ledger(11.into()).unwrap(),
			StakingLedgerInspect {
				stash: 11,
				total: 1000 + total_payout_0,
				active: 1000 + total_payout_0,
				unlocking: Default::default(),
				legacy_claimed_rewards: bounded_vec![],
			}
		);

		// (era 0, page 0) is claimed
		assert_eq!(Staking::claimed_rewards(0, &11), vec![0]);

		// Change RewardDestination to Stash
		<Payee<Test>>::insert(&11, RewardDestination::Stash);

		// Compute total payout now for whole duration as other parameter won't change
		let total_payout_1 = current_total_payout_for_duration(reward_time_per_era());
		Pallet::<Test>::reward_by_ids(vec![(11, 1)]);

		mock::start_active_era(2);
		mock::make_all_reward_payment(1);

		// Check that RewardDestination is Stash
		assert_eq!(Staking::payee(11.into()), Some(RewardDestination::Stash));
		// Check that reward went to the stash account
		assert_eq!(Balances::free_balance(11), 1000 + total_payout_0 + total_payout_1);
		// Record this value
		let recorded_stash_balance = 1000 + total_payout_0 + total_payout_1;
		// Check that amount at stake is NOT increased
		assert_eq!(
			Staking::ledger(11.into()).unwrap(),
			StakingLedgerInspect {
				stash: 11,
				total: 1000 + total_payout_0,
				active: 1000 + total_payout_0,
				unlocking: Default::default(),
				legacy_claimed_rewards: bounded_vec![],
			}
		);

		// (era 1, page 0) is claimed
		assert_eq!(Staking::claimed_rewards(1, &11), vec![0]);

		// Change RewardDestination to Account
		<Payee<Test>>::insert(&11, RewardDestination::Account(11));

		// Check controller balance
		assert_eq!(Balances::free_balance(11), 23150);

		// Compute total payout now for whole duration as other parameter won't change
		let total_payout_2 = current_total_payout_for_duration(reward_time_per_era());
		Pallet::<Test>::reward_by_ids(vec![(11, 1)]);

		mock::start_active_era(3);
		mock::make_all_reward_payment(2);

		// Check that RewardDestination is Account(11)
		assert_eq!(Staking::payee(11.into()), Some(RewardDestination::Account(11)));
		// Check that reward went to the controller account
		assert_eq!(Balances::free_balance(11), recorded_stash_balance + total_payout_2);
		// Check that amount at stake is NOT increased
		assert_eq!(
			Staking::ledger(11.into()).unwrap(),
			StakingLedgerInspect {
				stash: 11,
				total: 1000 + total_payout_0,
				active: 1000 + total_payout_0,
				unlocking: Default::default(),
				legacy_claimed_rewards: bounded_vec![],
			}
		);

		// (era 2, page 0) is claimed
		assert_eq!(Staking::claimed_rewards(2, &11), vec![0]);
	});
}

#[test]
fn validator_payment_prefs_work() {
	// Test that validator preferences are correctly honored
	// Note: unstake threshold is being directly tested in slashing tests.
	// This test will focus on validator payment.
	ExtBuilder::default().build_and_execute(|| {
		let commission = Perbill::from_percent(40);
		<Validators<Test>>::insert(&11, ValidatorPrefs { commission, ..Default::default() });

		// Reward stash so staked ratio doesn't change.
		<Payee<Test>>::insert(&11, RewardDestination::Stash);
		<Payee<Test>>::insert(&101, RewardDestination::Stash);

		mock::start_active_era(1);
		mock::make_all_reward_payment(0);

		let balance_era_1_11 = Balances::total_balance(&11);
		let balance_era_1_101 = Balances::total_balance(&101);

		// Compute total payout now for whole duration as other parameter won't change
		let total_payout_1 = current_total_payout_for_duration(reward_time_per_era());
		let exposure_1 = Staking::eras_stakers(active_era(), &11);
		Pallet::<Test>::reward_by_ids(vec![(11, 1)]);

		mock::start_active_era(2);
		mock::make_all_reward_payment(1);

		let taken_cut = commission * total_payout_1;
		let shared_cut = total_payout_1 - taken_cut;
		let reward_of_10 = shared_cut * exposure_1.own / exposure_1.total + taken_cut;
		let reward_of_100 = shared_cut * exposure_1.others[0].value / exposure_1.total;
		assert_eq_error_rate!(Balances::total_balance(&11), balance_era_1_11 + reward_of_10, 2);
		assert_eq_error_rate!(Balances::total_balance(&101), balance_era_1_101 + reward_of_100, 2);
	});
}

#[test]
fn bond_extra_works() {
	// Tests that extra `free_balance` in the stash can be added to stake
	// NOTE: this tests only verifies `StakingLedger` for correct updates
	// See `bond_extra_and_withdraw_unbonded_works` for more details and updates on `Exposure`.
	ExtBuilder::default().build_and_execute(|| {
		// Check that account 10 is a validator
		assert!(<Validators<Test>>::contains_key(11));
		// Check that account 10 is bonded to account 11
		assert_eq!(Staking::bonded(&11), Some(11));
		// Check how much is at stake
		assert_eq!(
			Staking::ledger(11.into()).unwrap(),
			StakingLedgerInspect {
				stash: 11,
				total: 1000,
				active: 1000,
				unlocking: Default::default(),
				legacy_claimed_rewards: bounded_vec![],
			}
		);

		// Give account 11 some large free balance greater than total
		let _ = Balances::make_free_balance_be(&11, 1000000);

		// Call the bond_extra function from controller, add only 100
		assert_ok!(Staking::bond_extra(RuntimeOrigin::signed(11), 100));
		// There should be 100 more `total` and `active` in the ledger
		assert_eq!(
			Staking::ledger(11.into()).unwrap(),
			StakingLedgerInspect {
				stash: 11,
				total: 1000 + 100,
				active: 1000 + 100,
				unlocking: Default::default(),
				legacy_claimed_rewards: bounded_vec![],
			}
		);

		// Call the bond_extra function with a large number, should handle it
		assert_ok!(Staking::bond_extra(RuntimeOrigin::signed(11), Balance::max_value()));
		// The full amount of the funds should now be in the total and active
		assert_eq!(
			Staking::ledger(11.into()).unwrap(),
			StakingLedgerInspect {
				stash: 11,
				total: 1000000,
				active: 1000000,
				unlocking: Default::default(),
				legacy_claimed_rewards: bounded_vec![],
			}
		);
	});
}

#[test]
fn bond_extra_controller_bad_state_works() {
	ExtBuilder::default().try_state(false).build_and_execute(|| {
		assert_eq!(StakingLedger::<Test>::get(StakingAccount::Stash(31)).unwrap().stash, 31);

		// simulate ledger in bad state: the controller 41 is associated to the stash 31 and 41.
		Bonded::<Test>::insert(31, 41);

		// we confirm that the ledger is in bad state: 31 has 41 as controller and when fetching
		// the ledger associated with the controler 41, its stash is 41 (and not 31).
		assert_eq!(Ledger::<Test>::get(41).unwrap().stash, 41);

		// if the ledger is in this bad state, the `bond_extra` should fail.
		assert_noop!(Staking::bond_extra(RuntimeOrigin::signed(31), 10), Error::<Test>::BadState);
	})
}

#[test]
fn bond_extra_and_withdraw_unbonded_works() {
	//
	// * Should test
	// * Given an account being bonded [and chosen as a validator](not mandatory)
	// * It can add extra funds to the bonded account.
	// * it can unbond a portion of its funds from the stash account.
	// * Once the unbonding period is done, it can actually take the funds out of the stash.
	ExtBuilder::default().nominate(false).build_and_execute(|| {
		// Set payee to stash.
		assert_ok!(Staking::set_payee(RuntimeOrigin::signed(11), RewardDestination::Stash));

		// Give account 11 some large free balance greater than total
		let _ = Balances::make_free_balance_be(&11, 1000000);

		// Initial config should be correct
		assert_eq!(active_era(), 0);

		// check the balance of a validator accounts.
		assert_eq!(Balances::total_balance(&11), 1000000);

		// confirm that 10 is a normal validator and gets paid at the end of the era.
		mock::start_active_era(1);

		// Initial state of 11
		assert_eq!(
			Staking::ledger(11.into()).unwrap(),
			StakingLedgerInspect {
				stash: 11,
				total: 1000,
				active: 1000,
				unlocking: Default::default(),
				legacy_claimed_rewards: bounded_vec![],
			}
		);
		assert_eq!(
			Staking::eras_stakers(active_era(), &11),
			Exposure { total: 1000, own: 1000, others: vec![] }
		);

		// deposit the extra 100 units
		Staking::bond_extra(RuntimeOrigin::signed(11), 100).unwrap();

		assert_eq!(
			Staking::ledger(11.into()).unwrap(),
			StakingLedgerInspect {
				stash: 11,
				total: 1000 + 100,
				active: 1000 + 100,
				unlocking: Default::default(),
				legacy_claimed_rewards: bounded_vec![],
			}
		);
		// Exposure is a snapshot! only updated after the next era update.
		assert_ne!(
			Staking::eras_stakers(active_era(), &11),
			Exposure { total: 1000 + 100, own: 1000 + 100, others: vec![] }
		);

		// trigger next era.
		mock::start_active_era(2);
		assert_eq!(active_era(), 2);

		// ledger should be the same.
		assert_eq!(
			Staking::ledger(11.into()).unwrap(),
			StakingLedgerInspect {
				stash: 11,
				total: 1000 + 100,
				active: 1000 + 100,
				unlocking: Default::default(),
				legacy_claimed_rewards: bounded_vec![],
			}
		);
		// Exposure is now updated.
		assert_eq!(
			Staking::eras_stakers(active_era(), &11),
			Exposure { total: 1000 + 100, own: 1000 + 100, others: vec![] }
		);

		// Unbond almost all of the funds in stash.
		Staking::unbond(RuntimeOrigin::signed(11), 1000).unwrap();
		assert_eq!(
			Staking::ledger(11.into()).unwrap(),
			StakingLedgerInspect {
				stash: 11,
				total: 1000 + 100,
				active: 100,
				unlocking: bounded_vec![UnlockChunk { value: 1000, era: 2 + 3 }],
				legacy_claimed_rewards: bounded_vec![],
			},
		);

		// Attempting to free the balances now will fail. 2 eras need to pass.
		assert_ok!(Staking::withdraw_unbonded(RuntimeOrigin::signed(11), 0));
		assert_eq!(
			Staking::ledger(11.into()).unwrap(),
			StakingLedgerInspect {
				stash: 11,
				total: 1000 + 100,
				active: 100,
				unlocking: bounded_vec![UnlockChunk { value: 1000, era: 2 + 3 }],
				legacy_claimed_rewards: bounded_vec![],
			},
		);

		// trigger next era.
		mock::start_active_era(3);

		// nothing yet
		assert_ok!(Staking::withdraw_unbonded(RuntimeOrigin::signed(11), 0));
		assert_eq!(
			Staking::ledger(11.into()).unwrap(),
			StakingLedgerInspect {
				stash: 11,
				total: 1000 + 100,
				active: 100,
				unlocking: bounded_vec![UnlockChunk { value: 1000, era: 2 + 3 }],
				legacy_claimed_rewards: bounded_vec![],
			},
		);

		// trigger next era.
		mock::start_active_era(5);

		assert_ok!(Staking::withdraw_unbonded(RuntimeOrigin::signed(11), 0));
		// Now the value is free and the staking ledger is updated.
		assert_eq!(
			Staking::ledger(11.into()).unwrap(),
			StakingLedgerInspect {
				stash: 11,
				total: 100,
				active: 100,
				unlocking: Default::default(),
				legacy_claimed_rewards: bounded_vec![],
			},
		);
	})
}

#[test]
fn many_unbond_calls_should_work() {
	ExtBuilder::default().build_and_execute(|| {
		let mut current_era = 0;
		// locked at era MaxUnlockingChunks - 1 until 3

		let max_unlocking_chunks = <<Test as Config>::MaxUnlockingChunks as Get<u32>>::get();

		for i in 0..max_unlocking_chunks - 1 {
			// There is only 1 chunk per era, so we need to be in a new era to create a chunk.
			current_era = i as u32;
			mock::start_active_era(current_era);
			assert_ok!(Staking::unbond(RuntimeOrigin::signed(11), 1));
		}

		current_era += 1;
		mock::start_active_era(current_era);

		// This chunk is locked at `current_era` through `current_era + 2` (because
		// `BondingDuration` == 3).
		assert_ok!(Staking::unbond(RuntimeOrigin::signed(11), 1));
		assert_eq!(
			Staking::ledger(11.into()).map(|l| l.unlocking.len()).unwrap(),
			<<Test as Config>::MaxUnlockingChunks as Get<u32>>::get() as usize
		);

		// even though the number of unlocked chunks is the same as `MaxUnlockingChunks`,
		// unbonding works as expected.
		for i in current_era..(current_era + max_unlocking_chunks) - 1 {
			// There is only 1 chunk per era, so we need to be in a new era to create a chunk.
			current_era = i as u32;
			mock::start_active_era(current_era);
			assert_ok!(Staking::unbond(RuntimeOrigin::signed(11), 1));
		}

		// only slots within last `BondingDuration` are filled.
		assert_eq!(
			Staking::ledger(11.into()).map(|l| l.unlocking.len()).unwrap(),
			<<Test as Config>::BondingDuration>::get() as usize
		);
	})
}

#[test]
fn auto_withdraw_may_not_unlock_all_chunks() {
	ExtBuilder::default().build_and_execute(|| {
		// set `MaxUnlockingChunks` to a low number to test case when the unbonding period
		// is larger than the number of unlocking chunks available, which may result on a
		// `Error::NoMoreChunks`, even when the auto-withdraw tries to release locked chunks.
		MaxUnlockingChunks::set(1);

		let mut current_era = 0;

		// fills the chunking slots for account
		mock::start_active_era(current_era);
		assert_ok!(Staking::unbond(RuntimeOrigin::signed(11), 1));

		current_era += 1;
		mock::start_active_era(current_era);

		// unbonding will fail because i) there are no remaining chunks and ii) no filled chunks
		// can be released because current chunk hasn't stay in the queue for at least
		// `BondingDuration`
		assert_noop!(Staking::unbond(RuntimeOrigin::signed(11), 1), Error::<Test>::NoMoreChunks);

		// fast-forward a few eras for unbond to be successful with implicit withdraw
		current_era += 10;
		mock::start_active_era(current_era);
		assert_ok!(Staking::unbond(RuntimeOrigin::signed(11), 1));
	})
}

#[test]
fn rebond_works() {
	//
	// * Should test
	// * Given an account being bonded [and chosen as a validator](not mandatory)
	// * it can unbond a portion of its funds from the stash account.
	// * it can re-bond a portion of the funds scheduled to unlock.
	ExtBuilder::default().nominate(false).build_and_execute(|| {
		// Set payee to stash.
		assert_ok!(Staking::set_payee(RuntimeOrigin::signed(11), RewardDestination::Stash));

		// Give account 11 some large free balance greater than total
		let _ = Balances::make_free_balance_be(&11, 1000000);

		// confirm that 10 is a normal validator and gets paid at the end of the era.
		mock::start_active_era(1);

		// Initial state of 11
		assert_eq!(
			Staking::ledger(11.into()).unwrap(),
			StakingLedgerInspect {
				stash: 11,
				total: 1000,
				active: 1000,
				unlocking: Default::default(),
				legacy_claimed_rewards: bounded_vec![],
			}
		);

		mock::start_active_era(2);
		assert_eq!(active_era(), 2);

		// Try to rebond some funds. We get an error since no fund is unbonded.
		assert_noop!(Staking::rebond(RuntimeOrigin::signed(11), 500), Error::<Test>::NoUnlockChunk);

		// Unbond almost all of the funds in stash.
		Staking::unbond(RuntimeOrigin::signed(11), 900).unwrap();
		assert_eq!(
			Staking::ledger(11.into()).unwrap(),
			StakingLedgerInspect {
				stash: 11,
				total: 1000,
				active: 100,
				unlocking: bounded_vec![UnlockChunk { value: 900, era: 2 + 3 }],
				legacy_claimed_rewards: bounded_vec![],
			}
		);

		// Re-bond all the funds unbonded.
		Staking::rebond(RuntimeOrigin::signed(11), 900).unwrap();
		assert_eq!(
			Staking::ledger(11.into()).unwrap(),
			StakingLedgerInspect {
				stash: 11,
				total: 1000,
				active: 1000,
				unlocking: Default::default(),
				legacy_claimed_rewards: bounded_vec![],
			}
		);

		// Unbond almost all of the funds in stash.
		Staking::unbond(RuntimeOrigin::signed(11), 900).unwrap();
		assert_eq!(
			Staking::ledger(11.into()).unwrap(),
			StakingLedgerInspect {
				stash: 11,
				total: 1000,
				active: 100,
				unlocking: bounded_vec![UnlockChunk { value: 900, era: 5 }],
				legacy_claimed_rewards: bounded_vec![],
			}
		);

		// Re-bond part of the funds unbonded.
		Staking::rebond(RuntimeOrigin::signed(11), 500).unwrap();
		assert_eq!(
			Staking::ledger(11.into()).unwrap(),
			StakingLedgerInspect {
				stash: 11,
				total: 1000,
				active: 600,
				unlocking: bounded_vec![UnlockChunk { value: 400, era: 5 }],
				legacy_claimed_rewards: bounded_vec![],
			}
		);

		// Re-bond the remainder of the funds unbonded.
		Staking::rebond(RuntimeOrigin::signed(11), 500).unwrap();
		assert_eq!(
			Staking::ledger(11.into()).unwrap(),
			StakingLedgerInspect {
				stash: 11,
				total: 1000,
				active: 1000,
				unlocking: Default::default(),
				legacy_claimed_rewards: bounded_vec![],
			}
		);

		// Unbond parts of the funds in stash.
		Staking::unbond(RuntimeOrigin::signed(11), 300).unwrap();
		Staking::unbond(RuntimeOrigin::signed(11), 300).unwrap();
		Staking::unbond(RuntimeOrigin::signed(11), 300).unwrap();
		assert_eq!(
			Staking::ledger(11.into()).unwrap(),
			StakingLedgerInspect {
				stash: 11,
				total: 1000,
				active: 100,
				unlocking: bounded_vec![UnlockChunk { value: 900, era: 5 }],
				legacy_claimed_rewards: bounded_vec![],
			}
		);

		// Re-bond part of the funds unbonded.
		Staking::rebond(RuntimeOrigin::signed(11), 500).unwrap();
		assert_eq!(
			Staking::ledger(11.into()).unwrap(),
			StakingLedgerInspect {
				stash: 11,
				total: 1000,
				active: 600,
				unlocking: bounded_vec![UnlockChunk { value: 400, era: 5 }],
				legacy_claimed_rewards: bounded_vec![],
			}
		);
	})
}

#[test]
fn rebond_is_fifo() {
	// Rebond should proceed by reversing the most recent bond operations.
	ExtBuilder::default().nominate(false).build_and_execute(|| {
		// Set payee to stash.
		assert_ok!(Staking::set_payee(RuntimeOrigin::signed(11), RewardDestination::Stash));

		// Give account 11 some large free balance greater than total
		let _ = Balances::make_free_balance_be(&11, 1000000);

		// confirm that 10 is a normal validator and gets paid at the end of the era.
		mock::start_active_era(1);

		// Initial state of 10
		assert_eq!(
			Staking::ledger(11.into()).unwrap(),
			StakingLedgerInspect {
				stash: 11,
				total: 1000,
				active: 1000,
				unlocking: Default::default(),
				legacy_claimed_rewards: bounded_vec![],
			}
		);

		mock::start_active_era(2);

		// Unbond some of the funds in stash.
		Staking::unbond(RuntimeOrigin::signed(11), 400).unwrap();
		assert_eq!(
			Staking::ledger(11.into()).unwrap(),
			StakingLedgerInspect {
				stash: 11,
				total: 1000,
				active: 600,
				unlocking: bounded_vec![UnlockChunk { value: 400, era: 2 + 3 }],
				legacy_claimed_rewards: bounded_vec![],
			}
		);

		mock::start_active_era(3);

		// Unbond more of the funds in stash.
		Staking::unbond(RuntimeOrigin::signed(11), 300).unwrap();
		assert_eq!(
			Staking::ledger(11.into()).unwrap(),
			StakingLedgerInspect {
				stash: 11,
				total: 1000,
				active: 300,
				unlocking: bounded_vec![
					UnlockChunk { value: 400, era: 2 + 3 },
					UnlockChunk { value: 300, era: 3 + 3 },
				],
				legacy_claimed_rewards: bounded_vec![],
			}
		);

		mock::start_active_era(4);

		// Unbond yet more of the funds in stash.
		Staking::unbond(RuntimeOrigin::signed(11), 200).unwrap();
		assert_eq!(
			Staking::ledger(11.into()).unwrap(),
			StakingLedgerInspect {
				stash: 11,
				total: 1000,
				active: 100,
				unlocking: bounded_vec![
					UnlockChunk { value: 400, era: 2 + 3 },
					UnlockChunk { value: 300, era: 3 + 3 },
					UnlockChunk { value: 200, era: 4 + 3 },
				],
				legacy_claimed_rewards: bounded_vec![],
			}
		);

		// Re-bond half of the unbonding funds.
		Staking::rebond(RuntimeOrigin::signed(11), 400).unwrap();
		assert_eq!(
			Staking::ledger(11.into()).unwrap(),
			StakingLedgerInspect {
				stash: 11,
				total: 1000,
				active: 500,
				unlocking: bounded_vec![
					UnlockChunk { value: 400, era: 2 + 3 },
					UnlockChunk { value: 100, era: 3 + 3 },
				],
				legacy_claimed_rewards: bounded_vec![],
			}
		);
	})
}

#[test]
fn rebond_emits_right_value_in_event() {
	// When a user calls rebond with more than can be rebonded, things succeed,
	// and the rebond event emits the actual value rebonded.
	ExtBuilder::default().nominate(false).build_and_execute(|| {
		// Set payee to stash.
		assert_ok!(Staking::set_payee(RuntimeOrigin::signed(11), RewardDestination::Stash));

		// Give account 11 some large free balance greater than total
		let _ = Balances::make_free_balance_be(&11, 1000000);

		// confirm that 10 is a normal validator and gets paid at the end of the era.
		mock::start_active_era(1);

		// Unbond almost all of the funds in stash.
		Staking::unbond(RuntimeOrigin::signed(11), 900).unwrap();
		assert_eq!(
			Staking::ledger(11.into()).unwrap(),
			StakingLedgerInspect {
				stash: 11,
				total: 1000,
				active: 100,
				unlocking: bounded_vec![UnlockChunk { value: 900, era: 1 + 3 }],
				legacy_claimed_rewards: bounded_vec![],
			}
		);

		// Re-bond less than the total
		Staking::rebond(RuntimeOrigin::signed(11), 100).unwrap();
		assert_eq!(
			Staking::ledger(11.into()).unwrap(),
			StakingLedgerInspect {
				stash: 11,
				total: 1000,
				active: 200,
				unlocking: bounded_vec![UnlockChunk { value: 800, era: 1 + 3 }],
				legacy_claimed_rewards: bounded_vec![],
			}
		);
		// Event emitted should be correct
		assert_eq!(*staking_events().last().unwrap(), Event::Bonded { stash: 11, amount: 100 });

		// Re-bond way more than available
		Staking::rebond(RuntimeOrigin::signed(11), 100_000).unwrap();
		assert_eq!(
			Staking::ledger(11.into()).unwrap(),
			StakingLedgerInspect {
				stash: 11,
				total: 1000,
				active: 1000,
				unlocking: Default::default(),
				legacy_claimed_rewards: bounded_vec![],
			}
		);
		// Event emitted should be correct, only 800
		assert_eq!(*staking_events().last().unwrap(), Event::Bonded { stash: 11, amount: 800 });
	});
}

#[test]
fn max_staked_rewards_default_works() {
	ExtBuilder::default().build_and_execute(|| {
		assert_eq!(<MaxStakedRewards<Test>>::get(), None);

		let default_stakers_payout = current_total_payout_for_duration(reward_time_per_era());
		assert!(default_stakers_payout > 0);
		start_active_era(1);

		// the final stakers reward is the same as the reward before applied the cap.
		assert_eq!(ErasValidatorReward::<Test>::get(0).unwrap(), default_stakers_payout);

		// which is the same behaviour if the `MaxStakedRewards` is set to 100%.
		<MaxStakedRewards<Test>>::set(Some(Percent::from_parts(100)));

		let default_stakers_payout = current_total_payout_for_duration(reward_time_per_era());
		assert_eq!(ErasValidatorReward::<Test>::get(0).unwrap(), default_stakers_payout);
	})
}

#[test]
fn max_staked_rewards_works() {
	ExtBuilder::default().nominate(true).build_and_execute(|| {
		let max_staked_rewards = 10;

		// sets new max staked rewards through set_staking_configs.
		assert_ok!(Staking::set_staking_configs(
			RuntimeOrigin::root(),
			ConfigOp::Noop,
			ConfigOp::Noop,
			ConfigOp::Noop,
			ConfigOp::Noop,
			ConfigOp::Noop,
			ConfigOp::Noop,
			ConfigOp::Set(Percent::from_percent(max_staked_rewards)),
		));

		assert_eq!(<MaxStakedRewards<Test>>::get(), Some(Percent::from_percent(10)));

		// check validators account state.
		assert_eq!(Session::validators().len(), 2);
		assert!(Session::validators().contains(&11) & Session::validators().contains(&21));
		// balance of the mock treasury account is 0
		assert_eq!(RewardRemainderUnbalanced::get(), 0);

		let max_stakers_payout = current_total_payout_for_duration(reward_time_per_era());

		start_active_era(1);

		let treasury_payout = RewardRemainderUnbalanced::get();
		let validators_payout = ErasValidatorReward::<Test>::get(0).unwrap();
		let total_payout = treasury_payout + validators_payout;

		// max stakers payout (without max staked rewards cap applied) is larger than the final
		// validator rewards. The final payment and remainder should be adjusted by redestributing
		// the era inflation to apply the cap...
		assert!(max_stakers_payout > validators_payout);

		// .. which means that the final validator payout is 10% of the total payout..
		assert_eq!(validators_payout, Percent::from_percent(max_staked_rewards) * total_payout);
		// .. and the remainder 90% goes to the treasury.
		assert_eq!(
			treasury_payout,
			Percent::from_percent(100 - max_staked_rewards) * (treasury_payout + validators_payout)
		);
	})
}

#[test]
fn reward_to_stake_works() {
	ExtBuilder::default()
		.nominate(false)
		.set_status(31, StakerStatus::Idle)
		.set_status(41, StakerStatus::Idle)
		.set_stake(21, 2000)
		.try_state(false)
		.build_and_execute(|| {
			assert_eq!(Staking::validator_count(), 2);
			// Confirm account 10 and 20 are validators
			assert!(<Validators<Test>>::contains_key(&11) && <Validators<Test>>::contains_key(&21));

			assert_eq!(Staking::eras_stakers(active_era(), &11).total, 1000);
			assert_eq!(Staking::eras_stakers(active_era(), &21).total, 2000);

			// Give the man some money.
			let _ = Balances::make_free_balance_be(&10, 1000);
			let _ = Balances::make_free_balance_be(&20, 1000);

			// Bypass logic and change current exposure
			EraInfo::<Test>::set_exposure(0, &21, Exposure { total: 69, own: 69, others: vec![] });
			<Ledger<Test>>::insert(
				&20,
				StakingLedgerInspect {
					stash: 21,
					total: 69,
					active: 69,
					unlocking: Default::default(),
					legacy_claimed_rewards: bounded_vec![],
				},
			);

			// Compute total payout now for whole duration as other parameter won't change
			let total_payout_0 = current_total_payout_for_duration(reward_time_per_era());
			Pallet::<Test>::reward_by_ids(vec![(11, 1)]);
			Pallet::<Test>::reward_by_ids(vec![(21, 1)]);

			// New era --> rewards are paid --> stakes are changed
			mock::start_active_era(1);
			mock::make_all_reward_payment(0);

			assert_eq!(Staking::eras_stakers(active_era(), &11).total, 1000);
			assert_eq!(Staking::eras_stakers(active_era(), &21).total, 2000);

			let _11_balance = Balances::free_balance(&11);
			assert_eq!(_11_balance, 1000 + total_payout_0 / 2);

			// Trigger another new era as the info are frozen before the era start.
			mock::start_active_era(2);

			// -- new infos
			assert_eq!(Staking::eras_stakers(active_era(), &11).total, 1000 + total_payout_0 / 2);
			assert_eq!(Staking::eras_stakers(active_era(), &21).total, 2000 + total_payout_0 / 2);
		});
}

#[test]
fn reap_stash_works() {
	ExtBuilder::default()
		.existential_deposit(10)
		.balance_factor(10)
		.build_and_execute(|| {
			// given
			assert_eq!(Balances::free_balance(11), 10 * 1000);
			assert_eq!(Staking::bonded(&11), Some(11));

			assert!(<Ledger<Test>>::contains_key(&11));
			assert!(<Bonded<Test>>::contains_key(&11));
			assert!(<Validators<Test>>::contains_key(&11));
			assert!(<Payee<Test>>::contains_key(&11));

			// stash is not reapable
			assert_noop!(
				Staking::reap_stash(RuntimeOrigin::signed(20), 11, 0),
				Error::<Test>::FundedTarget
			);

			// no easy way to cause an account to go below ED, we tweak their staking ledger
			// instead.
			Ledger::<Test>::insert(11, StakingLedger::<Test>::new(11, 5));

			// reap-able
			assert_ok!(Staking::reap_stash(RuntimeOrigin::signed(20), 11, 0));

			// then
			assert!(!<Ledger<Test>>::contains_key(&11));
			assert!(!<Bonded<Test>>::contains_key(&11));
			assert!(!<Validators<Test>>::contains_key(&11));
			assert!(!<Payee<Test>>::contains_key(&11));
		});
}

#[test]
fn switching_roles() {
	// Test that it should be possible to switch between roles (nominator, validator, idle) with
	// minimal overhead.
	ExtBuilder::default().nominate(false).build_and_execute(|| {
		// Reset reward destination
		for i in &[11, 21] {
			assert_ok!(Staking::set_payee(RuntimeOrigin::signed(*i), RewardDestination::Stash));
		}

		assert_eq_uvec!(validator_controllers(), vec![21, 11]);

		// put some money in account that we'll use.
		for i in 1..7 {
			let _ = Balances::deposit_creating(&i, 5000);
		}

		// add 2 nominators
		assert_ok!(Staking::bond(RuntimeOrigin::signed(1), 2000, RewardDestination::Account(1)));
		assert_ok!(Staking::nominate(RuntimeOrigin::signed(1), vec![11, 5]));

		assert_ok!(Staking::bond(RuntimeOrigin::signed(3), 500, RewardDestination::Account(3)));
		assert_ok!(Staking::nominate(RuntimeOrigin::signed(3), vec![21, 1]));

		// add a new validator candidate
		assert_ok!(Staking::bond(RuntimeOrigin::signed(5), 1000, RewardDestination::Account(5)));
		assert_ok!(Staking::validate(RuntimeOrigin::signed(5), ValidatorPrefs::default()));
		assert_ok!(Session::set_keys(
			RuntimeOrigin::signed(5),
			SessionKeys { other: 6.into() },
			vec![]
		));

		mock::start_active_era(1);

		// with current nominators 11 and 5 have the most stake
		assert_eq_uvec!(validator_controllers(), vec![5, 11]);

		// 2 decides to be a validator. Consequences:
		assert_ok!(Staking::validate(RuntimeOrigin::signed(1), ValidatorPrefs::default()));
		assert_ok!(Session::set_keys(
			RuntimeOrigin::signed(1),
			SessionKeys { other: 2.into() },
			vec![]
		));
		// new stakes:
		// 11: 1000 self vote
		// 21: 1000 self vote + 250 vote
		// 5 : 1000 self vote
		// 1 : 2000 self vote + 250 vote.
		// Winners: 21 and 1

		mock::start_active_era(2);

		assert_eq_uvec!(validator_controllers(), vec![1, 21]);
	});
}

#[test]
fn wrong_vote_is_moot() {
	ExtBuilder::default()
		.add_staker(
			61,
			61,
			500,
			StakerStatus::Nominator(vec![
				11, 21, // good votes
				1, 2, 15, 1000, 25, // crap votes. No effect.
			]),
		)
		.build_and_execute(|| {
			// the genesis validators already reflect the above vote, nonetheless start a new era.
			mock::start_active_era(1);

			// new validators
			assert_eq_uvec!(validator_controllers(), vec![21, 11]);

			// our new voter is taken into account
			assert!(Staking::eras_stakers(active_era(), &11).others.iter().any(|i| i.who == 61));
			assert!(Staking::eras_stakers(active_era(), &21).others.iter().any(|i| i.who == 61));
		});
}

#[test]
fn bond_with_no_staked_value() {
	// Behavior when someone bonds with no staked value.
	// Particularly when they votes and the candidate is elected.
	ExtBuilder::default()
		.validator_count(3)
		.existential_deposit(5)
		.balance_factor(5)
		.nominate(false)
		.minimum_validator_count(1)
		.build_and_execute(|| {
			// Can't bond with 1
			assert_noop!(
				Staking::bond(RuntimeOrigin::signed(1), 1, RewardDestination::Account(1)),
				Error::<Test>::InsufficientBond,
			);
			// bonded with absolute minimum value possible.
			assert_ok!(Staking::bond(RuntimeOrigin::signed(1), 5, RewardDestination::Account(1)));
			assert_eq!(Balances::locks(&1)[0].amount, 5);

			// unbonding even 1 will cause all to be unbonded.
			assert_ok!(Staking::unbond(RuntimeOrigin::signed(1), 1));
			assert_eq!(
				Staking::ledger(1.into()).unwrap(),
				StakingLedgerInspect {
					stash: 1,
					active: 0,
					total: 5,
					unlocking: bounded_vec![UnlockChunk { value: 5, era: 3 }],
					legacy_claimed_rewards: bounded_vec![],
				}
			);

			mock::start_active_era(1);
			mock::start_active_era(2);

			// not yet removed.
			assert_ok!(Staking::withdraw_unbonded(RuntimeOrigin::signed(1), 0));
			assert!(Staking::ledger(1.into()).is_ok());
			assert_eq!(Balances::locks(&1)[0].amount, 5);

			mock::start_active_era(3);

			// poof. Account 1 is removed from the staking system.
			assert_ok!(Staking::withdraw_unbonded(RuntimeOrigin::signed(1), 0));
			assert!(Staking::ledger(1.into()).is_err());
			assert_eq!(Balances::locks(&1).len(), 0);
		});
}

#[test]
fn bond_with_little_staked_value_bounded() {
	ExtBuilder::default()
		.validator_count(3)
		.nominate(false)
		.minimum_validator_count(1)
		.build_and_execute(|| {
			// setup
			assert_ok!(Staking::chill(RuntimeOrigin::signed(31)));
			assert_ok!(Staking::set_payee(RuntimeOrigin::signed(11), RewardDestination::Stash));
			let init_balance_1 = Balances::free_balance(&1);
			let init_balance_11 = Balances::free_balance(&11);

			// Stingy validator.
			assert_ok!(Staking::bond(RuntimeOrigin::signed(1), 1, RewardDestination::Account(1)));
			assert_ok!(Staking::validate(RuntimeOrigin::signed(1), ValidatorPrefs::default()));
			assert_ok!(Session::set_keys(
				RuntimeOrigin::signed(1),
				SessionKeys { other: 1.into() },
				vec![]
			));

			// 1 era worth of reward. BUT, we set the timestamp after on_initialize, so outdated by
			// one block.
			let total_payout_0 = current_total_payout_for_duration(reward_time_per_era());

			reward_all_elected();
			mock::start_active_era(1);
			mock::make_all_reward_payment(0);

			// 1 is elected.
			assert_eq_uvec!(validator_controllers(), vec![21, 11, 1]);
			assert_eq!(Staking::eras_stakers(active_era(), &2).total, 0);

			// Old ones are rewarded.
			assert_eq_error_rate!(
				Balances::free_balance(11),
				init_balance_11 + total_payout_0 / 3,
				1
			);
			// no rewards paid to 2. This was initial election.
			assert_eq!(Balances::free_balance(1), init_balance_1);

			// reward era 2
			let total_payout_1 = current_total_payout_for_duration(reward_time_per_era());
			reward_all_elected();
			mock::start_active_era(2);
			mock::make_all_reward_payment(1);

			assert_eq_uvec!(validator_controllers(), vec![21, 11, 1]);
			assert_eq!(Staking::eras_stakers(active_era(), &2).total, 0);

			// 2 is now rewarded.
			assert_eq_error_rate!(
				Balances::free_balance(1),
				init_balance_1 + total_payout_1 / 3,
				1
			);
			assert_eq_error_rate!(
				Balances::free_balance(&11),
				init_balance_11 + total_payout_0 / 3 + total_payout_1 / 3,
				2,
			);
		});
}

#[test]
fn bond_with_duplicate_vote_should_be_ignored_by_election_provider() {
	ExtBuilder::default()
		.validator_count(2)
		.nominate(false)
		.minimum_validator_count(1)
		.set_stake(31, 1000)
		.build_and_execute(|| {
			// ensure all have equal stake.
			assert_eq!(
				<Validators<Test>>::iter()
					.map(|(v, _)| (v, Staking::ledger(v.into()).unwrap().total))
					.collect::<Vec<_>>(),
				vec![(31, 1000), (21, 1000), (11, 1000)],
			);
			// no nominators shall exist.
			assert!(<Nominators<Test>>::iter().map(|(n, _)| n).collect::<Vec<_>>().is_empty());

			// give the man some money.
			let initial_balance = 1000;
			for i in [1, 2, 3, 4].iter() {
				let _ = Balances::make_free_balance_be(i, initial_balance);
			}

			assert_ok!(Staking::bond(
				RuntimeOrigin::signed(1),
				1000,
				RewardDestination::Account(1)
			));
			assert_ok!(Staking::nominate(RuntimeOrigin::signed(1), vec![11, 11, 11, 21, 31]));

			assert_ok!(Staking::bond(
				RuntimeOrigin::signed(3),
				1000,
				RewardDestination::Account(3)
			));
			assert_ok!(Staking::nominate(RuntimeOrigin::signed(3), vec![21, 31]));

			// winners should be 21 and 31. Otherwise this election is taking duplicates into
			// account.
			let supports = <Test as Config>::ElectionProvider::elect().unwrap();
			assert_eq!(
				supports,
				vec![
					(21, Support { total: 1800, voters: vec![(21, 1000), (1, 400), (3, 400)] }),
					(31, Support { total: 2200, voters: vec![(31, 1000), (1, 600), (3, 600)] })
				],
			);
		});
}

#[test]
fn bond_with_duplicate_vote_should_be_ignored_by_election_provider_elected() {
	// same as above but ensures that even when the dupe is being elected, everything is sane.
	ExtBuilder::default()
		.validator_count(2)
		.nominate(false)
		.set_stake(31, 1000)
		.minimum_validator_count(1)
		.build_and_execute(|| {
			// ensure all have equal stake.
			assert_eq!(
				<Validators<Test>>::iter()
					.map(|(v, _)| (v, Staking::ledger(v.into()).unwrap().total))
					.collect::<Vec<_>>(),
				vec![(31, 1000), (21, 1000), (11, 1000)],
			);

			// no nominators shall exist.
			assert!(<Nominators<Test>>::iter().collect::<Vec<_>>().is_empty());

			// give the man some money.
			let initial_balance = 1000;
			for i in [1, 2, 3, 4].iter() {
				let _ = Balances::make_free_balance_be(i, initial_balance);
			}

			assert_ok!(Staking::bond(
				RuntimeOrigin::signed(1),
				1000,
				RewardDestination::Account(1)
			));
			assert_ok!(Staking::nominate(RuntimeOrigin::signed(1), vec![11, 11, 11, 21]));

			assert_ok!(Staking::bond(
				RuntimeOrigin::signed(3),
				1000,
				RewardDestination::Account(3)
			));
			assert_ok!(Staking::nominate(RuntimeOrigin::signed(3), vec![21]));

			// winners should be 21 and 11.
			let supports = <Test as Config>::ElectionProvider::elect().unwrap();
			assert_eq!(
				supports,
				vec![
					(11, Support { total: 1500, voters: vec![(11, 1000), (1, 500)] }),
					(21, Support { total: 2500, voters: vec![(21, 1000), (1, 500), (3, 1000)] })
				],
			);
		});
}

#[test]
fn new_era_elects_correct_number_of_validators() {
	ExtBuilder::default().nominate(true).validator_count(1).build_and_execute(|| {
		assert_eq!(Staking::validator_count(), 1);
		assert_eq!(validator_controllers().len(), 1);

		Session::on_initialize(System::block_number());

		assert_eq!(validator_controllers().len(), 1);
	})
}

#[test]
fn phragmen_should_not_overflow() {
	ExtBuilder::default().nominate(false).build_and_execute(|| {
		// This is the maximum value that we can have as the outcome of CurrencyToVote.
		type Votes = u64;

		let _ = Staking::chill(RuntimeOrigin::signed(10));
		let _ = Staking::chill(RuntimeOrigin::signed(20));

		bond_validator(3, Votes::max_value() as Balance);
		bond_validator(5, Votes::max_value() as Balance);

		bond_nominator(7, Votes::max_value() as Balance, vec![3, 5]);
		bond_nominator(9, Votes::max_value() as Balance, vec![3, 5]);

		mock::start_active_era(1);

		assert_eq_uvec!(validator_controllers(), vec![3, 5]);

		// We can safely convert back to values within [u64, u128].
		assert!(Staking::eras_stakers(active_era(), &3).total > Votes::max_value() as Balance);
		assert!(Staking::eras_stakers(active_era(), &5).total > Votes::max_value() as Balance);
	})
}

#[test]
fn reward_validator_slashing_validator_does_not_overflow() {
	ExtBuilder::default().build_and_execute(|| {
		let stake = u64::MAX as Balance * 2;
		let reward_slash = u64::MAX as Balance * 2;

		// Assert multiplication overflows in balance arithmetic.
		assert!(stake.checked_mul(reward_slash).is_none());

		// Set staker
		let _ = Balances::make_free_balance_be(&11, stake);

		let exposure = Exposure::<AccountId, Balance> { total: stake, own: stake, others: vec![] };
		let reward = EraRewardPoints::<AccountId> {
			total: 1,
			individual: vec![(11, 1)].into_iter().collect(),
		};

		// Check reward
		ErasRewardPoints::<Test>::insert(0, reward);
		EraInfo::<Test>::set_exposure(0, &11, exposure);
		ErasValidatorReward::<Test>::insert(0, stake);
		assert_ok!(Staking::payout_stakers_by_page(RuntimeOrigin::signed(1337), 11, 0, 0));
		assert_eq!(Balances::total_balance(&11), stake * 2);

		// Set staker
		let _ = Balances::make_free_balance_be(&11, stake);
		let _ = Balances::make_free_balance_be(&2, stake);

		// only slashes out of bonded stake are applied. without this line, it is 0.
		Staking::bond(RuntimeOrigin::signed(2), stake - 1, RewardDestination::Staked).unwrap();
		// Override exposure of 11
		EraInfo::<Test>::set_exposure(
			0,
			&11,
			Exposure {
				total: stake,
				own: 1,
				others: vec![IndividualExposure { who: 2, value: stake - 1 }],
			},
		);

		// Check slashing
		on_offence_now(
			&[OffenceDetails {
				offender: (11, Staking::eras_stakers(active_era(), &11)),
				reporters: vec![],
			}],
			&[Perbill::from_percent(100)],
		);

		assert_eq!(Balances::total_balance(&11), stake - 1);
		assert_eq!(Balances::total_balance(&2), 1);
	})
}

#[test]
fn reward_from_authorship_event_handler_works() {
	ExtBuilder::default().build_and_execute(|| {
		use pallet_authorship::EventHandler;

		assert_eq!(<pallet_authorship::Pallet<Test>>::author(), Some(11));

		Pallet::<Test>::note_author(11);
		Pallet::<Test>::note_author(11);

		// Not mandatory but must be coherent with rewards
		assert_eq_uvec!(Session::validators(), vec![11, 21]);

		// 21 is rewarded as an uncle producer
		// 11 is rewarded as a block producer and uncle referencer and uncle producer
		assert_eq!(
			ErasRewardPoints::<Test>::get(active_era()),
			EraRewardPoints { individual: vec![(11, 20 * 2)].into_iter().collect(), total: 40 },
		);
	})
}

#[test]
fn add_reward_points_fns_works() {
	ExtBuilder::default().build_and_execute(|| {
		// Not mandatory but must be coherent with rewards
		assert_eq_uvec!(Session::validators(), vec![21, 11]);

		Pallet::<Test>::reward_by_ids(vec![(21, 1), (11, 1), (11, 1)]);

		Pallet::<Test>::reward_by_ids(vec![(21, 1), (11, 1), (11, 1)]);

		assert_eq!(
			ErasRewardPoints::<Test>::get(active_era()),
			EraRewardPoints { individual: vec![(11, 4), (21, 2)].into_iter().collect(), total: 6 },
		);
	})
}

#[test]
fn unbonded_balance_is_not_slashable() {
	ExtBuilder::default().build_and_execute(|| {
		// total amount staked is slashable.
		assert_eq!(Staking::slashable_balance_of(&11), 1000);

		assert_ok!(Staking::unbond(RuntimeOrigin::signed(11), 800));

		// only the active portion.
		assert_eq!(Staking::slashable_balance_of(&11), 200);
	})
}

#[test]
fn era_is_always_same_length() {
	// This ensures that the sessions is always of the same length if there is no forcing no
	// session changes.
	ExtBuilder::default().build_and_execute(|| {
		let session_per_era = <SessionsPerEra as Get<SessionIndex>>::get();

		mock::start_active_era(1);
		assert_eq!(Staking::eras_start_session_index(current_era()).unwrap(), session_per_era);

		mock::start_active_era(2);
		assert_eq!(
			Staking::eras_start_session_index(current_era()).unwrap(),
			session_per_era * 2u32
		);

		let session = Session::current_index();
		Staking::set_force_era(Forcing::ForceNew);
		advance_session();
		advance_session();
		assert_eq!(current_era(), 3);
		assert_eq!(Staking::eras_start_session_index(current_era()).unwrap(), session + 2);

		mock::start_active_era(4);
		assert_eq!(
			Staking::eras_start_session_index(current_era()).unwrap(),
			session + 2u32 + session_per_era
		);
	});
}

#[test]
fn offence_doesnt_force_new_era() {
	ExtBuilder::default().build_and_execute(|| {
		on_offence_now(
			&[OffenceDetails {
				offender: (11, Staking::eras_stakers(active_era(), &11)),
				reporters: vec![],
			}],
			&[Perbill::from_percent(5)],
		);

		assert_eq!(Staking::force_era(), Forcing::NotForcing);
	});
}

#[test]
fn offence_ensures_new_era_without_clobbering() {
	ExtBuilder::default().build_and_execute(|| {
		assert_ok!(Staking::force_new_era_always(RuntimeOrigin::root()));
		assert_eq!(Staking::force_era(), Forcing::ForceAlways);

		on_offence_now(
			&[OffenceDetails {
				offender: (11, Staking::eras_stakers(active_era(), &11)),
				reporters: vec![],
			}],
			&[Perbill::from_percent(5)],
		);

		assert_eq!(Staking::force_era(), Forcing::ForceAlways);
	});
}

#[test]
fn offence_deselects_validator_even_when_slash_is_zero() {
	ExtBuilder::default()
		.validator_count(7)
		.set_status(41, StakerStatus::Validator)
		.set_status(51, StakerStatus::Validator)
		.set_status(201, StakerStatus::Validator)
		.set_status(202, StakerStatus::Validator)
		.build_and_execute(|| {
			assert!(Session::validators().contains(&11));
			assert!(<Validators<Test>>::contains_key(11));

			on_offence_now(
				&[OffenceDetails {
					offender: (11, Staking::eras_stakers(active_era(), &11)),
					reporters: vec![],
				}],
				&[Perbill::from_percent(0)],
			);

			assert_eq!(Staking::force_era(), Forcing::NotForcing);
			assert!(is_disabled(11));

			mock::start_active_era(1);

			// The validator should be reenabled in the new era
			assert!(!is_disabled(11));
		});
}

#[test]
fn slashing_performed_according_exposure() {
	// This test checks that slashing is performed according the exposure (or more precisely,
	// historical exposure), not the current balance.
	ExtBuilder::default().build_and_execute(|| {
		assert_eq!(Staking::eras_stakers(active_era(), &11).own, 1000);

		// Handle an offence with a historical exposure.
		on_offence_now(
			&[OffenceDetails {
				offender: (11, Exposure { total: 500, own: 500, others: vec![] }),
				reporters: vec![],
			}],
			&[Perbill::from_percent(50)],
		);

		// The stash account should be slashed for 250 (50% of 500).
		assert_eq!(Balances::free_balance(11), 1000 - 250);
	});
}

#[test]
fn validator_is_not_disabled_for_an_offence_in_previous_era() {
	ExtBuilder::default()
		.validator_count(4)
		.set_status(41, StakerStatus::Validator)
		.build_and_execute(|| {
			mock::start_active_era(1);

			assert!(<Validators<Test>>::contains_key(11));
			assert!(Session::validators().contains(&11));

			on_offence_now(
				&[OffenceDetails {
					offender: (11, Staking::eras_stakers(active_era(), &11)),
					reporters: vec![],
				}],
				&[Perbill::from_percent(0)],
			);

			assert_eq!(Staking::force_era(), Forcing::NotForcing);
			assert!(is_disabled(11));

			mock::start_active_era(2);

			// the validator is not disabled in the new era
			Staking::validate(RuntimeOrigin::signed(11), Default::default()).unwrap();
			assert_eq!(Staking::force_era(), Forcing::NotForcing);
			assert!(<Validators<Test>>::contains_key(11));
			assert!(Session::validators().contains(&11));

			mock::start_active_era(3);

			// an offence committed in era 1 is reported in era 3
			on_offence_in_era(
				&[OffenceDetails {
					offender: (11, Staking::eras_stakers(active_era(), &11)),
					reporters: vec![],
				}],
				&[Perbill::from_percent(0)],
				1,
			);

			// the validator doesn't get disabled for an old offence
			assert!(Validators::<Test>::iter().any(|(stash, _)| stash == 11));
			assert!(!is_disabled(11));

			// and we are not forcing a new era
			assert_eq!(Staking::force_era(), Forcing::NotForcing);

			on_offence_in_era(
				&[OffenceDetails {
					offender: (11, Staking::eras_stakers(active_era(), &11)),
					reporters: vec![],
				}],
				// NOTE: A 100% slash here would clean up the account, causing de-registration.
				&[Perbill::from_percent(95)],
				1,
			);

			// the validator doesn't get disabled again
			assert!(Validators::<Test>::iter().any(|(stash, _)| stash == 11));
			assert!(!is_disabled(11));
			// and we are still not forcing a new era
			assert_eq!(Staking::force_era(), Forcing::NotForcing);
		});
}

#[test]
fn reporters_receive_their_slice() {
	// This test verifies that the reporters of the offence receive their slice from the slashed
	// amount.
	ExtBuilder::default().build_and_execute(|| {
		// The reporters' reward is calculated from the total exposure.
		let initial_balance = 1125;

		assert_eq!(Staking::eras_stakers(active_era(), &11).total, initial_balance);

		on_offence_now(
			&[OffenceDetails {
				offender: (11, Staking::eras_stakers(active_era(), &11)),
				reporters: vec![1, 2],
			}],
			&[Perbill::from_percent(50)],
		);

		// F1 * (reward_proportion * slash - 0)
		// 50% * (10% * initial_balance / 2)
		let reward = (initial_balance / 20) / 2;
		let reward_each = reward / 2; // split into two pieces.
		assert_eq!(Balances::free_balance(1), 10 + reward_each);
		assert_eq!(Balances::free_balance(2), 20 + reward_each);
	});
}

#[test]
fn subsequent_reports_in_same_span_pay_out_less() {
	// This test verifies that the reporters of the offence receive their slice from the slashed
	// amount, but less and less if they submit multiple reports in one span.
	ExtBuilder::default().build_and_execute(|| {
		// The reporters' reward is calculated from the total exposure.
		let initial_balance = 1125;

		assert_eq!(Staking::eras_stakers(active_era(), &11).total, initial_balance);

		on_offence_now(
			&[OffenceDetails {
				offender: (11, Staking::eras_stakers(active_era(), &11)),
				reporters: vec![1],
			}],
			&[Perbill::from_percent(20)],
		);

		// F1 * (reward_proportion * slash - 0)
		// 50% * (10% * initial_balance * 20%)
		let reward = (initial_balance / 5) / 20;
		assert_eq!(Balances::free_balance(1), 10 + reward);

		on_offence_now(
			&[OffenceDetails {
				offender: (11, Staking::eras_stakers(active_era(), &11)),
				reporters: vec![1],
			}],
			&[Perbill::from_percent(50)],
		);

		let prior_payout = reward;

		// F1 * (reward_proportion * slash - prior_payout)
		// 50% * (10% * (initial_balance / 2) - prior_payout)
		let reward = ((initial_balance / 20) - prior_payout) / 2;
		assert_eq!(Balances::free_balance(1), 10 + prior_payout + reward);
	});
}

#[test]
fn invulnerables_are_not_slashed() {
	// For invulnerable validators no slashing is performed.
	ExtBuilder::default().invulnerables(vec![11]).build_and_execute(|| {
		assert_eq!(Balances::free_balance(11), 1000);
		assert_eq!(Balances::free_balance(21), 2000);

		let exposure = Staking::eras_stakers(active_era(), &21);
		let initial_balance = Staking::slashable_balance_of(&21);

		let nominator_balances: Vec<_> =
			exposure.others.iter().map(|o| Balances::free_balance(&o.who)).collect();

		on_offence_now(
			&[
				OffenceDetails {
					offender: (11, Staking::eras_stakers(active_era(), &11)),
					reporters: vec![],
				},
				OffenceDetails {
					offender: (21, Staking::eras_stakers(active_era(), &21)),
					reporters: vec![],
				},
			],
			&[Perbill::from_percent(50), Perbill::from_percent(20)],
		);

		// The validator 11 hasn't been slashed, but 21 has been.
		assert_eq!(Balances::free_balance(11), 1000);
		// 2000 - (0.2 * initial_balance)
		assert_eq!(Balances::free_balance(21), 2000 - (2 * initial_balance / 10));

		// ensure that nominators were slashed as well.
		for (initial_balance, other) in nominator_balances.into_iter().zip(exposure.others) {
			assert_eq!(
				Balances::free_balance(&other.who),
				initial_balance - (2 * other.value / 10),
			);
		}
	});
}

#[test]
fn dont_slash_if_fraction_is_zero() {
	// Don't slash if the fraction is zero.
	ExtBuilder::default().build_and_execute(|| {
		assert_eq!(Balances::free_balance(11), 1000);

		on_offence_now(
			&[OffenceDetails {
				offender: (11, Staking::eras_stakers(active_era(), &11)),
				reporters: vec![],
			}],
			&[Perbill::from_percent(0)],
		);

		// The validator hasn't been slashed. The new era is not forced.
		assert_eq!(Balances::free_balance(11), 1000);
		assert_eq!(Staking::force_era(), Forcing::NotForcing);
	});
}

#[test]
fn only_slash_for_max_in_era() {
	// multiple slashes within one era are only applied if it is more than any previous slash in the
	// same era.
	ExtBuilder::default().build_and_execute(|| {
		assert_eq!(Balances::free_balance(11), 1000);

		on_offence_now(
			&[OffenceDetails {
				offender: (11, Staking::eras_stakers(active_era(), &11)),
				reporters: vec![],
			}],
			&[Perbill::from_percent(50)],
		);

		// The validator has been slashed and has been force-chilled.
		assert_eq!(Balances::free_balance(11), 500);
		assert_eq!(Staking::force_era(), Forcing::NotForcing);

		on_offence_now(
			&[OffenceDetails {
				offender: (11, Staking::eras_stakers(active_era(), &11)),
				reporters: vec![],
			}],
			&[Perbill::from_percent(25)],
		);

		// The validator has not been slashed additionally.
		assert_eq!(Balances::free_balance(11), 500);

		on_offence_now(
			&[OffenceDetails {
				offender: (11, Staking::eras_stakers(active_era(), &11)),
				reporters: vec![],
			}],
			&[Perbill::from_percent(60)],
		);

		// The validator got slashed 10% more.
		assert_eq!(Balances::free_balance(11), 400);
	})
}

#[test]
fn garbage_collection_after_slashing() {
	// ensures that `SlashingSpans` and `SpanSlash` of an account is removed after reaping.
	ExtBuilder::default()
		.existential_deposit(2)
		.balance_factor(2)
		.build_and_execute(|| {
			assert_eq!(Balances::free_balance(11), 2000);

			on_offence_now(
				&[OffenceDetails {
					offender: (11, Staking::eras_stakers(active_era(), &11)),
					reporters: vec![],
				}],
				&[Perbill::from_percent(10)],
			);

			assert_eq!(Balances::free_balance(11), 2000 - 200);
			assert!(SlashingSpans::<Test>::get(&11).is_some());
			assert_eq!(SpanSlash::<Test>::get(&(11, 0)).amount(), &200);

			on_offence_now(
				&[OffenceDetails {
					offender: (11, Staking::eras_stakers(active_era(), &11)),
					reporters: vec![],
				}],
				&[Perbill::from_percent(100)],
			);

			// validator and nominator slash in era are garbage-collected by era change,
			// so we don't test those here.

			assert_eq!(Balances::free_balance(11), 2);
			assert_eq!(Balances::total_balance(&11), 2);

			let slashing_spans = SlashingSpans::<Test>::get(&11).unwrap();
			assert_eq!(slashing_spans.iter().count(), 2);

			// reap_stash respects num_slashing_spans so that weight is accurate
			assert_noop!(
				Staking::reap_stash(RuntimeOrigin::signed(20), 11, 0),
				Error::<Test>::IncorrectSlashingSpans
			);
			assert_ok!(Staking::reap_stash(RuntimeOrigin::signed(20), 11, 2));

			assert!(SlashingSpans::<Test>::get(&11).is_none());
			assert_eq!(SpanSlash::<Test>::get(&(11, 0)).amount(), &0);
		})
}

#[test]
fn garbage_collection_on_window_pruning() {
	// ensures that `ValidatorSlashInEra` and `NominatorSlashInEra` are cleared after
	// `BondingDuration`.
	ExtBuilder::default().build_and_execute(|| {
		mock::start_active_era(1);

		assert_eq!(Balances::free_balance(11), 1000);
		let now = active_era();

		let exposure = Staking::eras_stakers(now, &11);
		assert_eq!(Balances::free_balance(101), 2000);
		let nominated_value = exposure.others.iter().find(|o| o.who == 101).unwrap().value;

		on_offence_now(
			&[OffenceDetails {
				offender: (11, Staking::eras_stakers(now, &11)),
				reporters: vec![],
			}],
			&[Perbill::from_percent(10)],
		);

		assert_eq!(Balances::free_balance(11), 900);
		assert_eq!(Balances::free_balance(101), 2000 - (nominated_value / 10));

		assert!(ValidatorSlashInEra::<Test>::get(&now, &11).is_some());
		assert!(NominatorSlashInEra::<Test>::get(&now, &101).is_some());

		// + 1 because we have to exit the bonding window.
		for era in (0..(BondingDuration::get() + 1)).map(|offset| offset + now + 1) {
			assert!(ValidatorSlashInEra::<Test>::get(&now, &11).is_some());
			assert!(NominatorSlashInEra::<Test>::get(&now, &101).is_some());

			mock::start_active_era(era);
		}

		assert!(ValidatorSlashInEra::<Test>::get(&now, &11).is_none());
		assert!(NominatorSlashInEra::<Test>::get(&now, &101).is_none());
	})
}

#[test]
fn slashing_nominators_by_span_max() {
	ExtBuilder::default().build_and_execute(|| {
		mock::start_active_era(1);
		mock::start_active_era(2);
		mock::start_active_era(3);

		assert_eq!(Balances::free_balance(11), 1000);
		assert_eq!(Balances::free_balance(21), 2000);
		assert_eq!(Balances::free_balance(101), 2000);
		assert_eq!(Staking::slashable_balance_of(&21), 1000);

		let exposure_11 = Staking::eras_stakers(active_era(), &11);
		let exposure_21 = Staking::eras_stakers(active_era(), &21);
		let nominated_value_11 = exposure_11.others.iter().find(|o| o.who == 101).unwrap().value;
		let nominated_value_21 = exposure_21.others.iter().find(|o| o.who == 101).unwrap().value;

		on_offence_in_era(
			&[OffenceDetails {
				offender: (11, Staking::eras_stakers(active_era(), &11)),
				reporters: vec![],
			}],
			&[Perbill::from_percent(10)],
			2,
		);

		assert_eq!(Balances::free_balance(11), 900);

		let slash_1_amount = Perbill::from_percent(10) * nominated_value_11;
		assert_eq!(Balances::free_balance(101), 2000 - slash_1_amount);

		let expected_spans = vec![
			slashing::SlashingSpan { index: 1, start: 4, length: None },
			slashing::SlashingSpan { index: 0, start: 0, length: Some(4) },
		];

		let get_span = |account| SlashingSpans::<Test>::get(&account).unwrap();

		assert_eq!(get_span(11).iter().collect::<Vec<_>>(), expected_spans);

		assert_eq!(get_span(101).iter().collect::<Vec<_>>(), expected_spans);

		// second slash: higher era, higher value, same span.
		on_offence_in_era(
			&[OffenceDetails {
				offender: (21, Staking::eras_stakers(active_era(), &21)),
				reporters: vec![],
			}],
			&[Perbill::from_percent(30)],
			3,
		);

		// 11 was not further slashed, but 21 and 101 were.
		assert_eq!(Balances::free_balance(11), 900);
		assert_eq!(Balances::free_balance(21), 1700);

		let slash_2_amount = Perbill::from_percent(30) * nominated_value_21;
		assert!(slash_2_amount > slash_1_amount);

		// only the maximum slash in a single span is taken.
		assert_eq!(Balances::free_balance(101), 2000 - slash_2_amount);

		// third slash: in same era and on same validator as first, higher
		// in-era value, but lower slash value than slash 2.
		on_offence_in_era(
			&[OffenceDetails {
				offender: (11, Staking::eras_stakers(active_era(), &11)),
				reporters: vec![],
			}],
			&[Perbill::from_percent(20)],
			2,
		);

		// 11 was further slashed, but 21 and 101 were not.
		assert_eq!(Balances::free_balance(11), 800);
		assert_eq!(Balances::free_balance(21), 1700);

		let slash_3_amount = Perbill::from_percent(20) * nominated_value_21;
		assert!(slash_3_amount < slash_2_amount);
		assert!(slash_3_amount > slash_1_amount);

		// only the maximum slash in a single span is taken.
		assert_eq!(Balances::free_balance(101), 2000 - slash_2_amount);
	});
}

#[test]
fn slashes_are_summed_across_spans() {
	ExtBuilder::default().build_and_execute(|| {
		mock::start_active_era(1);
		mock::start_active_era(2);
		mock::start_active_era(3);

		assert_eq!(Balances::free_balance(21), 2000);
		assert_eq!(Staking::slashable_balance_of(&21), 1000);

		let get_span = |account| SlashingSpans::<Test>::get(&account).unwrap();

		on_offence_now(
			&[OffenceDetails {
				offender: (21, Staking::eras_stakers(active_era(), &21)),
				reporters: vec![],
			}],
			&[Perbill::from_percent(10)],
		);

		let expected_spans = vec![
			slashing::SlashingSpan { index: 1, start: 4, length: None },
			slashing::SlashingSpan { index: 0, start: 0, length: Some(4) },
		];

		assert_eq!(get_span(21).iter().collect::<Vec<_>>(), expected_spans);
		assert_eq!(Balances::free_balance(21), 1900);

		// 21 has been force-chilled. re-signal intent to validate.
		Staking::validate(RuntimeOrigin::signed(21), Default::default()).unwrap();

		mock::start_active_era(4);

		assert_eq!(Staking::slashable_balance_of(&21), 900);

		on_offence_now(
			&[OffenceDetails {
				offender: (21, Staking::eras_stakers(active_era(), &21)),
				reporters: vec![],
			}],
			&[Perbill::from_percent(10)],
		);

		let expected_spans = vec![
			slashing::SlashingSpan { index: 2, start: 5, length: None },
			slashing::SlashingSpan { index: 1, start: 4, length: Some(1) },
			slashing::SlashingSpan { index: 0, start: 0, length: Some(4) },
		];

		assert_eq!(get_span(21).iter().collect::<Vec<_>>(), expected_spans);
		assert_eq!(Balances::free_balance(21), 1810);
	});
}

#[test]
fn deferred_slashes_are_deferred() {
	ExtBuilder::default().slash_defer_duration(2).build_and_execute(|| {
		mock::start_active_era(1);

		assert_eq!(Balances::free_balance(11), 1000);

		let exposure = Staking::eras_stakers(active_era(), &11);
		assert_eq!(Balances::free_balance(101), 2000);
		let nominated_value = exposure.others.iter().find(|o| o.who == 101).unwrap().value;

		System::reset_events();

		on_offence_now(
			&[OffenceDetails {
				offender: (11, Staking::eras_stakers(active_era(), &11)),
				reporters: vec![],
			}],
			&[Perbill::from_percent(10)],
		);

		// nominations are not removed regardless of the deferring.
		assert_eq!(Staking::nominators(101).unwrap().targets, vec![11, 21]);

		assert_eq!(Balances::free_balance(11), 1000);
		assert_eq!(Balances::free_balance(101), 2000);

		mock::start_active_era(2);

		assert_eq!(Balances::free_balance(11), 1000);
		assert_eq!(Balances::free_balance(101), 2000);

		mock::start_active_era(3);

		assert_eq!(Balances::free_balance(11), 1000);
		assert_eq!(Balances::free_balance(101), 2000);

		// at the start of era 4, slashes from era 1 are processed,
		// after being deferred for at least 2 full eras.
		mock::start_active_era(4);

		assert_eq!(Balances::free_balance(11), 900);
		assert_eq!(Balances::free_balance(101), 2000 - (nominated_value / 10));

		assert!(matches!(
			staking_events_since_last_call().as_slice(),
			&[
				Event::SlashReported { validator: 11, slash_era: 1, .. },
				Event::StakersElected,
				..,
				Event::Slashed { staker: 11, amount: 100 },
				Event::Slashed { staker: 101, amount: 12 }
			]
		));
	})
}

#[test]
fn retroactive_deferred_slashes_two_eras_before() {
	ExtBuilder::default().slash_defer_duration(2).build_and_execute(|| {
		assert_eq!(BondingDuration::get(), 3);

		mock::start_active_era(1);
		let exposure_11_at_era1 = Staking::eras_stakers(active_era(), &11);

		mock::start_active_era(3);

		assert_eq!(Staking::nominators(101).unwrap().targets, vec![11, 21]);

		System::reset_events();
		on_offence_in_era(
			&[OffenceDetails { offender: (11, exposure_11_at_era1), reporters: vec![] }],
			&[Perbill::from_percent(10)],
			1, // should be deferred for two full eras, and applied at the beginning of era 4.
		);

		mock::start_active_era(4);

		assert!(matches!(
			staking_events_since_last_call().as_slice(),
			&[
				Event::SlashReported { validator: 11, slash_era: 1, .. },
				..,
				Event::Slashed { staker: 11, amount: 100 },
				Event::Slashed { staker: 101, amount: 12 }
			]
		));
	})
}

#[test]
fn retroactive_deferred_slashes_one_before() {
	ExtBuilder::default().slash_defer_duration(2).build_and_execute(|| {
		assert_eq!(BondingDuration::get(), 3);

		mock::start_active_era(1);
		let exposure_11_at_era1 = Staking::eras_stakers(active_era(), &11);

		// unbond at slash era.
		mock::start_active_era(2);
		assert_ok!(Staking::chill(RuntimeOrigin::signed(11)));
		assert_ok!(Staking::unbond(RuntimeOrigin::signed(11), 100));

		mock::start_active_era(3);
		System::reset_events();
		on_offence_in_era(
			&[OffenceDetails { offender: (11, exposure_11_at_era1), reporters: vec![] }],
			&[Perbill::from_percent(10)],
			2, // should be deferred for two full eras, and applied at the beginning of era 5.
		);

		mock::start_active_era(4);

		assert_eq!(Staking::ledger(11.into()).unwrap().total, 1000);
		// slash happens after the next line.

		mock::start_active_era(5);
		assert!(matches!(
			staking_events_since_last_call().as_slice(),
			&[
				Event::SlashReported { validator: 11, slash_era: 2, .. },
				..,
				Event::Slashed { staker: 11, amount: 100 },
				Event::Slashed { staker: 101, amount: 12 }
			]
		));

		// their ledger has already been slashed.
		assert_eq!(Staking::ledger(11.into()).unwrap().total, 900);
		assert_ok!(Staking::unbond(RuntimeOrigin::signed(11), 1000));
		assert_eq!(Staking::ledger(11.into()).unwrap().total, 900);
	})
}

#[test]
fn staker_cannot_bail_deferred_slash() {
	// as long as SlashDeferDuration is less than BondingDuration, this should not be possible.
	ExtBuilder::default().slash_defer_duration(2).build_and_execute(|| {
		mock::start_active_era(1);

		assert_eq!(Balances::free_balance(11), 1000);
		assert_eq!(Balances::free_balance(101), 2000);

		let exposure = Staking::eras_stakers(active_era(), &11);
		let nominated_value = exposure.others.iter().find(|o| o.who == 101).unwrap().value;

		on_offence_now(
			&[OffenceDetails {
				offender: (11, Staking::eras_stakers(active_era(), &11)),
				reporters: vec![],
			}],
			&[Perbill::from_percent(10)],
		);

		// now we chill
		assert_ok!(Staking::chill(RuntimeOrigin::signed(101)));
		assert_ok!(Staking::unbond(RuntimeOrigin::signed(101), 500));

		assert_eq!(Staking::current_era().unwrap(), 1);
		assert_eq!(active_era(), 1);

		assert_eq!(
			Ledger::<Test>::get(101).unwrap(),
			StakingLedgerInspect {
				active: 0,
				total: 500,
				stash: 101,
				legacy_claimed_rewards: bounded_vec![],
				unlocking: bounded_vec![UnlockChunk { era: 4u32, value: 500 }],
			}
		);

		// no slash yet.
		assert_eq!(Balances::free_balance(11), 1000);
		assert_eq!(Balances::free_balance(101), 2000);

		// no slash yet.
		mock::start_active_era(2);
		assert_eq!(Balances::free_balance(11), 1000);
		assert_eq!(Balances::free_balance(101), 2000);
		assert_eq!(Staking::current_era().unwrap(), 2);
		assert_eq!(active_era(), 2);

		// no slash yet.
		mock::start_active_era(3);
		assert_eq!(Balances::free_balance(11), 1000);
		assert_eq!(Balances::free_balance(101), 2000);
		assert_eq!(Staking::current_era().unwrap(), 3);
		assert_eq!(active_era(), 3);

		// and cannot yet unbond:
		assert_storage_noop!(assert!(
			Staking::withdraw_unbonded(RuntimeOrigin::signed(101), 0).is_ok()
		));
		assert_eq!(
			Ledger::<Test>::get(101).unwrap().unlocking.into_inner(),
			vec![UnlockChunk { era: 4u32, value: 500 as Balance }],
		);

		// at the start of era 4, slashes from era 1 are processed,
		// after being deferred for at least 2 full eras.
		mock::start_active_era(4);

		assert_eq!(Balances::free_balance(11), 900);
		assert_eq!(Balances::free_balance(101), 2000 - (nominated_value / 10));

		// and the leftover of the funds can now be unbonded.
	})
}

#[test]
fn remove_deferred() {
	ExtBuilder::default().slash_defer_duration(2).build_and_execute(|| {
		mock::start_active_era(1);

		assert_eq!(Balances::free_balance(11), 1000);

		let exposure = Staking::eras_stakers(active_era(), &11);
		assert_eq!(Balances::free_balance(101), 2000);
		let nominated_value = exposure.others.iter().find(|o| o.who == 101).unwrap().value;

		// deferred to start of era 4.
		on_offence_now(
			&[OffenceDetails { offender: (11, exposure.clone()), reporters: vec![] }],
			&[Perbill::from_percent(10)],
		);

		assert_eq!(Balances::free_balance(11), 1000);
		assert_eq!(Balances::free_balance(101), 2000);

		mock::start_active_era(2);

		// reported later, but deferred to start of era 4 as well.
		System::reset_events();
		on_offence_in_era(
			&[OffenceDetails { offender: (11, exposure.clone()), reporters: vec![] }],
			&[Perbill::from_percent(15)],
			1,
		);

		// fails if empty
		assert_noop!(
			Staking::cancel_deferred_slash(RuntimeOrigin::root(), 1, vec![]),
			Error::<Test>::EmptyTargets
		);

		// cancel one of them.
		assert_ok!(Staking::cancel_deferred_slash(RuntimeOrigin::root(), 4, vec![0]));

		assert_eq!(Balances::free_balance(11), 1000);
		assert_eq!(Balances::free_balance(101), 2000);

		mock::start_active_era(3);

		assert_eq!(Balances::free_balance(11), 1000);
		assert_eq!(Balances::free_balance(101), 2000);

		// at the start of era 4, slashes from era 1 are processed,
		// after being deferred for at least 2 full eras.
		mock::start_active_era(4);

		// the first slash for 10% was cancelled, but the 15% one not.
		assert!(matches!(
			staking_events_since_last_call().as_slice(),
			&[
				Event::SlashReported { validator: 11, slash_era: 1, .. },
				..,
				Event::Slashed { staker: 11, amount: 50 },
				Event::Slashed { staker: 101, amount: 7 }
			]
		));

		let slash_10 = Perbill::from_percent(10);
		let slash_15 = Perbill::from_percent(15);
		let initial_slash = slash_10 * nominated_value;

		let total_slash = slash_15 * nominated_value;
		let actual_slash = total_slash - initial_slash;

		// 5% slash (15 - 10) processed now.
		assert_eq!(Balances::free_balance(11), 950);
		assert_eq!(Balances::free_balance(101), 2000 - actual_slash);
	})
}

#[test]
fn remove_multi_deferred() {
	ExtBuilder::default().slash_defer_duration(2).build_and_execute(|| {
		mock::start_active_era(1);

		assert_eq!(Balances::free_balance(11), 1000);

		let exposure = Staking::eras_stakers(active_era(), &11);
		assert_eq!(Balances::free_balance(101), 2000);

		on_offence_now(
			&[OffenceDetails { offender: (11, exposure.clone()), reporters: vec![] }],
			&[Perbill::from_percent(10)],
		);

		on_offence_now(
			&[OffenceDetails {
				offender: (21, Staking::eras_stakers(active_era(), &21)),
				reporters: vec![],
			}],
			&[Perbill::from_percent(10)],
		);

		on_offence_now(
			&[OffenceDetails { offender: (11, exposure.clone()), reporters: vec![] }],
			&[Perbill::from_percent(25)],
		);

		on_offence_now(
			&[OffenceDetails { offender: (42, exposure.clone()), reporters: vec![] }],
			&[Perbill::from_percent(25)],
		);

		on_offence_now(
			&[OffenceDetails { offender: (69, exposure.clone()), reporters: vec![] }],
			&[Perbill::from_percent(25)],
		);

		assert_eq!(UnappliedSlashes::<Test>::get(&4).len(), 5);

		// fails if list is not sorted
		assert_noop!(
			Staking::cancel_deferred_slash(RuntimeOrigin::root(), 1, vec![2, 0, 4]),
			Error::<Test>::NotSortedAndUnique
		);
		// fails if list is not unique
		assert_noop!(
			Staking::cancel_deferred_slash(RuntimeOrigin::root(), 1, vec![0, 2, 2]),
			Error::<Test>::NotSortedAndUnique
		);
		// fails if bad index
		assert_noop!(
			Staking::cancel_deferred_slash(RuntimeOrigin::root(), 1, vec![1, 2, 3, 4, 5]),
			Error::<Test>::InvalidSlashIndex
		);

		assert_ok!(Staking::cancel_deferred_slash(RuntimeOrigin::root(), 4, vec![0, 2, 4]));

		let slashes = UnappliedSlashes::<Test>::get(&4);
		assert_eq!(slashes.len(), 2);
		assert_eq!(slashes[0].validator, 21);
		assert_eq!(slashes[1].validator, 42);
	})
}

#[test]
fn slash_kicks_validators_not_nominators_and_disables_nominator_for_kicked_validator() {
	ExtBuilder::default()
		.validator_count(7)
		.set_status(41, StakerStatus::Validator)
		.set_status(51, StakerStatus::Validator)
		.set_status(201, StakerStatus::Validator)
		.set_status(202, StakerStatus::Validator)
		.build_and_execute(|| {
			mock::start_active_era(1);
			assert_eq_uvec!(Session::validators(), vec![11, 21, 31, 41, 51, 201, 202]);

			// pre-slash balance
			assert_eq!(Balances::free_balance(11), 1000);
			assert_eq!(Balances::free_balance(101), 2000);

			// 100 has approval for 11 as of now
			assert!(Staking::nominators(101).unwrap().targets.contains(&11));

			// 11 and 21 both have the support of 100
			let exposure_11 = Staking::eras_stakers(active_era(), &11);
			let exposure_21 = Staking::eras_stakers(active_era(), &21);

			assert_eq!(exposure_11.total, 1000 + 125);
			assert_eq!(exposure_21.total, 1000 + 375);

			on_offence_now(
				&[OffenceDetails { offender: (11, exposure_11.clone()), reporters: vec![] }],
				&[Perbill::from_percent(10)],
			);

			assert_eq!(
				staking_events_since_last_call(),
				vec![
					Event::StakersElected,
					Event::EraPaid { era_index: 0, validator_payout: 11075, remainder: 33225 },
					Event::SlashReported {
						validator: 11,
						fraction: Perbill::from_percent(10),
						slash_era: 1
					},
					Event::Slashed { staker: 11, amount: 100 },
					Event::Slashed { staker: 101, amount: 12 },
				]
			);

			// post-slash balance
			let nominator_slash_amount_11 = 125 / 10;
			assert_eq!(Balances::free_balance(11), 900);
			assert_eq!(Balances::free_balance(101), 2000 - nominator_slash_amount_11);

			// check that validator was disabled.
			assert!(is_disabled(11));

			// actually re-bond the slashed validator
			assert_ok!(Staking::validate(RuntimeOrigin::signed(11), Default::default()));

			mock::start_active_era(2);
			let exposure_11 = Staking::eras_stakers(active_era(), &11);
			let exposure_21 = Staking::eras_stakers(active_era(), &21);

			// 11's own expo is reduced. sum of support from 11 is less (448), which is 500
			// 900 + 146
			assert!(matches!(exposure_11, Exposure { own: 900, total: 1046, .. }));
			// 1000 + 342
			assert!(matches!(exposure_21, Exposure { own: 1000, total: 1342, .. }));
			assert_eq!(500 - 146 - 342, nominator_slash_amount_11);
		});
}

#[test]
fn non_slashable_offence_disables_validator() {
	ExtBuilder::default()
		.validator_count(7)
		.set_status(41, StakerStatus::Validator)
		.set_status(51, StakerStatus::Validator)
		.set_status(201, StakerStatus::Validator)
		.set_status(202, StakerStatus::Validator)
		.build_and_execute(|| {
			mock::start_active_era(1);
			assert_eq_uvec!(Session::validators(), vec![11, 21, 31, 41, 51, 201, 202]);

			let exposure_11 = Staking::eras_stakers(Staking::active_era().unwrap().index, &11);
			let exposure_21 = Staking::eras_stakers(Staking::active_era().unwrap().index, &21);

			// offence with no slash associated
			on_offence_now(
				&[OffenceDetails { offender: (11, exposure_11.clone()), reporters: vec![] }],
				&[Perbill::zero()],
			);

			// it does NOT affect the nominator.
			assert_eq!(Staking::nominators(101).unwrap().targets, vec![11, 21]);

			// offence that slashes 25% of the bond
			on_offence_now(
				&[OffenceDetails { offender: (21, exposure_21.clone()), reporters: vec![] }],
				&[Perbill::from_percent(25)],
			);

			// it DOES NOT affect the nominator.
			assert_eq!(Staking::nominators(101).unwrap().targets, vec![11, 21]);

			assert_eq!(
				staking_events_since_last_call(),
				vec![
					Event::StakersElected,
					Event::EraPaid { era_index: 0, validator_payout: 11075, remainder: 33225 },
					Event::SlashReported {
						validator: 11,
						fraction: Perbill::from_percent(0),
						slash_era: 1
					},
					Event::SlashReported {
						validator: 21,
						fraction: Perbill::from_percent(25),
						slash_era: 1
					},
					Event::Slashed { staker: 21, amount: 250 },
					Event::Slashed { staker: 101, amount: 94 }
				]
			);

			// the offence for validator 11 wasn't slashable but it is disabled
			assert!(is_disabled(11));
			// validator 21 gets disabled too
			assert!(is_disabled(21));
		});
}

#[test]
fn slashing_independent_of_disabling_validator() {
	ExtBuilder::default()
		.validator_count(5)
		.set_status(41, StakerStatus::Validator)
		.set_status(51, StakerStatus::Validator)
		.build_and_execute(|| {
			mock::start_active_era(1);
			assert_eq_uvec!(Session::validators(), vec![11, 21, 31, 41, 51]);

			let exposure_11 = Staking::eras_stakers(Staking::active_era().unwrap().index, &11);
			let exposure_21 = Staking::eras_stakers(Staking::active_era().unwrap().index, &21);

			let now = Staking::active_era().unwrap().index;

			// offence with no slash associated
			on_offence_in_era(
				&[OffenceDetails { offender: (11, exposure_11.clone()), reporters: vec![] }],
				&[Perbill::zero()],
				now,
			);

			// nomination remains untouched.
			assert_eq!(Staking::nominators(101).unwrap().targets, vec![11, 21]);

			// offence that slashes 25% of the bond
			on_offence_in_era(
				&[OffenceDetails { offender: (21, exposure_21.clone()), reporters: vec![] }],
				&[Perbill::from_percent(25)],
				now,
			);

			// nomination remains untouched.
			assert_eq!(Staking::nominators(101).unwrap().targets, vec![11, 21]);

			assert_eq!(
				staking_events_since_last_call(),
				vec![
					Event::StakersElected,
					Event::EraPaid { era_index: 0, validator_payout: 11075, remainder: 33225 },
					Event::SlashReported {
						validator: 11,
						fraction: Perbill::from_percent(0),
						slash_era: 1
					},
					Event::SlashReported {
						validator: 21,
						fraction: Perbill::from_percent(25),
						slash_era: 1
					},
					Event::Slashed { staker: 21, amount: 250 },
					Event::Slashed { staker: 101, amount: 94 }
				]
			);

			// first validator is disabled but not slashed
			assert!(is_disabled(11));
			// second validator is slashed but not disabled
			assert!(!is_disabled(21));
		});
}

#[test]
fn offence_threshold_doesnt_trigger_new_era() {
	ExtBuilder::default()
		.validator_count(4)
		.set_status(41, StakerStatus::Validator)
		.build_and_execute(|| {
			mock::start_active_era(1);
			assert_eq_uvec!(Session::validators(), vec![11, 21, 31, 41]);

			assert_eq!(
				UpToThresholdDisablingStrategy::<DISABLING_LIMIT_FACTOR>::disable_threshold(
					Session::validators().len()
				),
				1
			);

			// we have 4 validators and an offending validator threshold of 1/3,
			// even if the third validator commits an offence a new era should not be forced

			let exposure_11 = Staking::eras_stakers(Staking::active_era().unwrap().index, &11);
			let exposure_21 = Staking::eras_stakers(Staking::active_era().unwrap().index, &21);
			let exposure_31 = Staking::eras_stakers(Staking::active_era().unwrap().index, &31);

			on_offence_now(
				&[OffenceDetails { offender: (11, exposure_11.clone()), reporters: vec![] }],
				&[Perbill::zero()],
			);

			// 11 should be disabled because the byzantine threshold is 1
			assert!(is_disabled(11));

			assert_eq!(ForceEra::<Test>::get(), Forcing::NotForcing);

			on_offence_now(
				&[OffenceDetails { offender: (21, exposure_21.clone()), reporters: vec![] }],
				&[Perbill::zero()],
			);

			// 21 should not be disabled because the number of disabled validators will be above the
			// byzantine threshold
			assert!(!is_disabled(21));

			assert_eq!(ForceEra::<Test>::get(), Forcing::NotForcing);

			on_offence_now(
				&[OffenceDetails { offender: (31, exposure_31.clone()), reporters: vec![] }],
				&[Perbill::zero()],
			);

			// same for 31
			assert!(!is_disabled(31));

			assert_eq!(ForceEra::<Test>::get(), Forcing::NotForcing);
		});
}

#[test]
fn disabled_validators_are_kept_disabled_for_whole_era() {
	ExtBuilder::default()
		.validator_count(7)
		.set_status(41, StakerStatus::Validator)
		.set_status(51, StakerStatus::Validator)
		.set_status(201, StakerStatus::Validator)
		.set_status(202, StakerStatus::Validator)
		.build_and_execute(|| {
			mock::start_active_era(1);
			assert_eq_uvec!(Session::validators(), vec![11, 21, 31, 41, 51, 201, 202]);
			assert_eq!(<Test as Config>::SessionsPerEra::get(), 3);

			let exposure_11 = Staking::eras_stakers(Staking::active_era().unwrap().index, &11);
			let exposure_21 = Staking::eras_stakers(Staking::active_era().unwrap().index, &21);

			on_offence_now(
				&[OffenceDetails { offender: (21, exposure_21.clone()), reporters: vec![] }],
				&[Perbill::from_percent(25)],
			);

			// nominations are not updated.
			assert_eq!(Staking::nominators(101).unwrap().targets, vec![11, 21]);

			// validator 21 gets disabled since it got slashed
			assert!(is_disabled(21));

			advance_session();

			// disabled validators should carry-on through all sessions in the era
			assert!(is_disabled(21));

			// validator 11 commits an offence
			on_offence_now(
				&[OffenceDetails { offender: (11, exposure_11.clone()), reporters: vec![] }],
				&[Perbill::from_percent(25)],
			);

			// nominations are not updated.
			assert_eq!(Staking::nominators(101).unwrap().targets, vec![11, 21]);

			advance_session();

			// and both are disabled in the last session of the era
			assert!(is_disabled(11));
			assert!(is_disabled(21));

			mock::start_active_era(2);

			// when a new era starts disabled validators get cleared
			assert!(!is_disabled(11));
			assert!(!is_disabled(21));
		});
}

#[test]
fn claim_reward_at_the_last_era_and_no_double_claim_and_invalid_claim() {
	// should check that:
	// * rewards get paid until history_depth for both validators and nominators
	// * an invalid era to claim doesn't update last_reward
	// * double claim of one era fails
	ExtBuilder::default().nominate(true).build_and_execute(|| {
		// Consumed weight for all payout_stakers dispatches that fail
		let err_weight = <Test as Config>::WeightInfo::payout_stakers_alive_staked(0);

		let init_balance_11 = Balances::total_balance(&11);
		let init_balance_101 = Balances::total_balance(&101);

		let part_for_11 = Perbill::from_rational::<u32>(1000, 1125);
		let part_for_101 = Perbill::from_rational::<u32>(125, 1125);

		// Check state
		Payee::<Test>::insert(11, RewardDestination::Account(11));
		Payee::<Test>::insert(101, RewardDestination::Account(101));

		Pallet::<Test>::reward_by_ids(vec![(11, 1)]);
		// Compute total payout now for whole duration as other parameter won't change
		let total_payout_0 = current_total_payout_for_duration(reward_time_per_era());

		mock::start_active_era(1);

		Pallet::<Test>::reward_by_ids(vec![(11, 1)]);
		// Increase total token issuance to affect the total payout.
		let _ = Balances::deposit_creating(&999, 1_000_000_000);

		// Compute total payout now for whole duration as other parameter won't change
		let total_payout_1 = current_total_payout_for_duration(reward_time_per_era());
		assert!(total_payout_1 != total_payout_0);

		mock::start_active_era(2);

		Pallet::<Test>::reward_by_ids(vec![(11, 1)]);
		// Increase total token issuance to affect the total payout.
		let _ = Balances::deposit_creating(&999, 1_000_000_000);
		// Compute total payout now for whole duration as other parameter won't change
		let total_payout_2 = current_total_payout_for_duration(reward_time_per_era());
		assert!(total_payout_2 != total_payout_0);
		assert!(total_payout_2 != total_payout_1);

		mock::start_active_era(HistoryDepth::get() + 1);

		let active_era = active_era();

		// This is the latest planned era in staking, not the active era
		let current_era = Staking::current_era().unwrap();

		// Last kept is 1:
		assert!(current_era - HistoryDepth::get() == 1);
		assert_noop!(
			Staking::payout_stakers_by_page(RuntimeOrigin::signed(1337), 11, 0, 0),
			// Fail: Era out of history
			Error::<Test>::InvalidEraToReward.with_weight(err_weight)
		);
		assert_ok!(Staking::payout_stakers_by_page(RuntimeOrigin::signed(1337), 11, 1, 0));
		assert_ok!(Staking::payout_stakers_by_page(RuntimeOrigin::signed(1337), 11, 2, 0));
		assert_noop!(
			Staking::payout_stakers_by_page(RuntimeOrigin::signed(1337), 11, 2, 0),
			// Fail: Double claim
			Error::<Test>::AlreadyClaimed.with_weight(err_weight)
		);
		assert_noop!(
			Staking::payout_stakers_by_page(RuntimeOrigin::signed(1337), 11, active_era, 0),
			// Fail: Era not finished yet
			Error::<Test>::InvalidEraToReward.with_weight(err_weight)
		);

		// Era 0 can't be rewarded anymore and current era can't be rewarded yet
		// only era 1 and 2 can be rewarded.

		assert_eq!(
			Balances::total_balance(&11),
			init_balance_11 + part_for_11 * (total_payout_1 + total_payout_2),
		);
		assert_eq!(
			Balances::total_balance(&101),
			init_balance_101 + part_for_101 * (total_payout_1 + total_payout_2),
		);
	});
}

#[test]
fn zero_slash_keeps_nominators() {
	ExtBuilder::default()
		.validator_count(7)
		.set_status(41, StakerStatus::Validator)
		.set_status(51, StakerStatus::Validator)
		.set_status(201, StakerStatus::Validator)
		.set_status(202, StakerStatus::Validator)
		.build_and_execute(|| {
			mock::start_active_era(1);

			assert_eq!(Balances::free_balance(11), 1000);

			let exposure = Staking::eras_stakers(active_era(), &11);
			assert_eq!(Balances::free_balance(101), 2000);

			on_offence_now(
				&[OffenceDetails { offender: (11, exposure.clone()), reporters: vec![] }],
				&[Perbill::from_percent(0)],
			);

			assert_eq!(Balances::free_balance(11), 1000);
			assert_eq!(Balances::free_balance(101), 2000);

			// 11 is not removed but disabled
			assert!(Validators::<Test>::iter().any(|(stash, _)| stash == 11));
			assert!(is_disabled(11));
			// and their nominations are kept.
			assert_eq!(Staking::nominators(101).unwrap().targets, vec![11, 21]);
		});
}

#[test]
fn six_session_delay() {
	ExtBuilder::default().initialize_first_session(false).build_and_execute(|| {
		use pallet_session::SessionManager;

		let val_set = Session::validators();
		let init_session = Session::current_index();
		let init_active_era = active_era();

		// pallet-session is delaying session by one, thus the next session to plan is +2.
		assert_eq!(<Staking as SessionManager<_>>::new_session(init_session + 2), None);
		assert_eq!(
			<Staking as SessionManager<_>>::new_session(init_session + 3),
			Some(val_set.clone())
		);
		assert_eq!(<Staking as SessionManager<_>>::new_session(init_session + 4), None);
		assert_eq!(<Staking as SessionManager<_>>::new_session(init_session + 5), None);
		assert_eq!(
			<Staking as SessionManager<_>>::new_session(init_session + 6),
			Some(val_set.clone())
		);

		<Staking as SessionManager<_>>::end_session(init_session);
		<Staking as SessionManager<_>>::start_session(init_session + 1);
		assert_eq!(active_era(), init_active_era);

		<Staking as SessionManager<_>>::end_session(init_session + 1);
		<Staking as SessionManager<_>>::start_session(init_session + 2);
		assert_eq!(active_era(), init_active_era);

		// Reward current era
		Staking::reward_by_ids(vec![(11, 1)]);

		// New active era is triggered here.
		<Staking as SessionManager<_>>::end_session(init_session + 2);
		<Staking as SessionManager<_>>::start_session(init_session + 3);
		assert_eq!(active_era(), init_active_era + 1);

		<Staking as SessionManager<_>>::end_session(init_session + 3);
		<Staking as SessionManager<_>>::start_session(init_session + 4);
		assert_eq!(active_era(), init_active_era + 1);

		<Staking as SessionManager<_>>::end_session(init_session + 4);
		<Staking as SessionManager<_>>::start_session(init_session + 5);
		assert_eq!(active_era(), init_active_era + 1);

		// Reward current era
		Staking::reward_by_ids(vec![(21, 2)]);

		// New active era is triggered here.
		<Staking as SessionManager<_>>::end_session(init_session + 5);
		<Staking as SessionManager<_>>::start_session(init_session + 6);
		assert_eq!(active_era(), init_active_era + 2);

		// That reward are correct
		assert_eq!(Staking::eras_reward_points(init_active_era).total, 1);
		assert_eq!(Staking::eras_reward_points(init_active_era + 1).total, 2);
	});
}

#[test]
fn test_nominators_over_max_exposure_page_size_are_rewarded() {
	ExtBuilder::default().build_and_execute(|| {
		// bond one nominator more than the max exposure page size to validator 11.
		for i in 0..=MaxExposurePageSize::get() {
			let stash = 10_000 + i as AccountId;
			let balance = 10_000 + i as Balance;
			Balances::make_free_balance_be(&stash, balance);
			assert_ok!(Staking::bond(
				RuntimeOrigin::signed(stash),
				balance,
				RewardDestination::Stash
			));
			assert_ok!(Staking::nominate(RuntimeOrigin::signed(stash), vec![11]));
		}
		mock::start_active_era(1);

		Pallet::<Test>::reward_by_ids(vec![(11, 1)]);
		// compute and ensure the reward amount is greater than zero.
		let _ = current_total_payout_for_duration(reward_time_per_era());

		mock::start_active_era(2);
		mock::make_all_reward_payment(1);

		// Assert nominators from 1 to Max are rewarded
		let mut i: u32 = 0;
		while i < MaxExposurePageSize::get() {
			let stash = 10_000 + i as AccountId;
			let balance = 10_000 + i as Balance;
			assert!(Balances::free_balance(&stash) > balance);
			i += 1;
		}

		// Assert overflowing nominators from page 1 are also rewarded
		let stash = 10_000 + i as AccountId;
		assert!(Balances::free_balance(&stash) > (10_000 + i) as Balance);
	});
}

#[test]
fn test_nominators_are_rewarded_for_all_exposure_page() {
	ExtBuilder::default().build_and_execute(|| {
		// 3 pages of exposure
		let nominator_count = 2 * MaxExposurePageSize::get() + 1;

		for i in 0..nominator_count {
			let stash = 10_000 + i as AccountId;
			let balance = 10_000 + i as Balance;
			Balances::make_free_balance_be(&stash, balance);
			assert_ok!(Staking::bond(
				RuntimeOrigin::signed(stash),
				balance,
				RewardDestination::Stash
			));
			assert_ok!(Staking::nominate(RuntimeOrigin::signed(stash), vec![11]));
		}
		mock::start_active_era(1);

		Pallet::<Test>::reward_by_ids(vec![(11, 1)]);
		// compute and ensure the reward amount is greater than zero.
		let _ = current_total_payout_for_duration(reward_time_per_era());

		mock::start_active_era(2);
		mock::make_all_reward_payment(1);

		assert_eq!(EraInfo::<Test>::get_page_count(1, &11), 3);

		// Assert all nominators are rewarded according to their stake
		for i in 0..nominator_count {
			// balance of the nominator after the reward payout.
			let current_balance = Balances::free_balance(&((10000 + i) as AccountId));
			// balance of the nominator in the previous iteration.
			let previous_balance = Balances::free_balance(&((10000 + i - 1) as AccountId));
			// balance before the reward.
			let original_balance = 10_000 + i as Balance;

			assert!(current_balance > original_balance);
			// since the stake of the nominator is increasing for each iteration, the final balance
			// after the reward should also be higher than the previous iteration.
			assert!(current_balance > previous_balance);
		}
	});
}

#[test]
fn test_multi_page_payout_stakers_by_page() {
	// Test that payout_stakers work in general and that it pays the correct amount of reward.
	ExtBuilder::default().has_stakers(false).build_and_execute(|| {
		let balance = 1000;
		// Track the exposure of the validator and all nominators.
		let mut total_exposure = balance;
		// Create a validator:
		bond_validator(11, balance); // Default(64)
		assert_eq!(Validators::<Test>::count(), 1);

		// Create nominators, targeting stash of validators
		for i in 0..100 {
			let bond_amount = balance + i as Balance;
			bond_nominator(1000 + i, bond_amount, vec![11]);
			// with multi page reward payout, payout exposure is same as total exposure.
			total_exposure += bond_amount;
		}

		mock::start_active_era(1);
		Staking::reward_by_ids(vec![(11, 1)]);

		// Since `MaxExposurePageSize = 64`, there are two pages of validator exposure.
		assert_eq!(EraInfo::<Test>::get_page_count(1, &11), 2);

		// compute and ensure the reward amount is greater than zero.
		let payout = current_total_payout_for_duration(reward_time_per_era());
		mock::start_active_era(2);

		// verify the exposures are calculated correctly.
		let actual_exposure_0 = EraInfo::<Test>::get_paged_exposure(1, &11, 0).unwrap();
		assert_eq!(actual_exposure_0.total(), total_exposure);
		assert_eq!(actual_exposure_0.own(), 1000);
		assert_eq!(actual_exposure_0.others().len(), 64);
		let actual_exposure_1 = EraInfo::<Test>::get_paged_exposure(1, &11, 1).unwrap();
		assert_eq!(actual_exposure_1.total(), total_exposure);
		// own stake is only included once in the first page
		assert_eq!(actual_exposure_1.own(), 0);
		assert_eq!(actual_exposure_1.others().len(), 100 - 64);

		let pre_payout_total_issuance = Balances::total_issuance();
		RewardOnUnbalanceWasCalled::set(false);
		System::reset_events();

		let controller_balance_before_p0_payout = Balances::free_balance(&11);
		// Payout rewards for first exposure page
		assert_ok!(Staking::payout_stakers_by_page(RuntimeOrigin::signed(1337), 11, 1, 0));

		// verify `Rewarded` events are being executed
		assert!(matches!(
			staking_events_since_last_call().as_slice(),
			&[
				..,
				Event::Rewarded { stash: 1063, dest: RewardDestination::Stash, amount: 111 },
				Event::Rewarded { stash: 1064, dest: RewardDestination::Stash, amount: 111 },
			]
		));

		let controller_balance_after_p0_payout = Balances::free_balance(&11);

		// verify rewards have been paid out but still some left
		assert!(Balances::total_issuance() > pre_payout_total_issuance);
		assert!(Balances::total_issuance() < pre_payout_total_issuance + payout);

		// verify the validator has been rewarded
		assert!(controller_balance_after_p0_payout > controller_balance_before_p0_payout);

		// Payout the second and last page of nominators
		assert_ok!(Staking::payout_stakers_by_page(RuntimeOrigin::signed(1337), 11, 1, 1));

		// verify `Rewarded` events are being executed for the second page.
		let events = staking_events_since_last_call();
		assert!(matches!(
			events.as_slice(),
			&[
				Event::PayoutStarted { era_index: 1, validator_stash: 11 },
				Event::Rewarded { stash: 1065, dest: RewardDestination::Stash, amount: 111 },
				Event::Rewarded { stash: 1066, dest: RewardDestination::Stash, amount: 111 },
				..
			]
		));
		// verify the validator was not rewarded the second time
		assert_eq!(Balances::free_balance(&11), controller_balance_after_p0_payout);

		// verify all rewards have been paid out
		assert_eq_error_rate!(Balances::total_issuance(), pre_payout_total_issuance + payout, 2);
		assert!(RewardOnUnbalanceWasCalled::get());

		// Top 64 nominators of validator 11 automatically paid out, including the validator
		assert!(Balances::free_balance(&11) > balance);
		for i in 0..100 {
			assert!(Balances::free_balance(&(1000 + i)) > balance + i as Balance);
		}

		// verify we no longer track rewards in `legacy_claimed_rewards` vec
		assert_eq!(
			Staking::ledger(11.into()).unwrap(),
			StakingLedgerInspect {
				stash: 11,
				total: 1000,
				active: 1000,
				unlocking: Default::default(),
				legacy_claimed_rewards: bounded_vec![]
			}
		);

		// verify rewards are tracked to prevent double claims
		let ledger = Staking::ledger(11.into());
		for page in 0..EraInfo::<Test>::get_page_count(1, &11) {
			assert_eq!(
				EraInfo::<Test>::is_rewards_claimed_with_legacy_fallback(
					1,
					ledger.as_ref().unwrap(),
					&11,
					page
				),
				true
			);
		}

		for i in 3..16 {
			Staking::reward_by_ids(vec![(11, 1)]);

			// compute and ensure the reward amount is greater than zero.
			let payout = current_total_payout_for_duration(reward_time_per_era());
			let pre_payout_total_issuance = Balances::total_issuance();

			mock::start_active_era(i);
			RewardOnUnbalanceWasCalled::set(false);
			mock::make_all_reward_payment(i - 1);
			assert_eq_error_rate!(
				Balances::total_issuance(),
				pre_payout_total_issuance + payout,
				2
			);
			assert!(RewardOnUnbalanceWasCalled::get());

			// verify we track rewards for each era and page
			for page in 0..EraInfo::<Test>::get_page_count(i - 1, &11) {
				assert_eq!(
					EraInfo::<Test>::is_rewards_claimed_with_legacy_fallback(
						i - 1,
						Staking::ledger(11.into()).as_ref().unwrap(),
						&11,
						page
					),
					true
				);
			}
		}

		assert_eq!(Staking::claimed_rewards(14, &11), vec![0, 1]);

		let last_era = 99;
		let history_depth = HistoryDepth::get();
		let last_reward_era = last_era - 1;
		let first_claimable_reward_era = last_era - history_depth;
		for i in 16..=last_era {
			Staking::reward_by_ids(vec![(11, 1)]);
			// compute and ensure the reward amount is greater than zero.
			let _ = current_total_payout_for_duration(reward_time_per_era());
			mock::start_active_era(i);
		}

		// verify we clean up history as we go
		for era in 0..15 {
			assert_eq!(Staking::claimed_rewards(era, &11), Vec::<sp_staking::Page>::new());
		}

		// verify only page 0 is marked as claimed
		assert_ok!(Staking::payout_stakers_by_page(
			RuntimeOrigin::signed(1337),
			11,
			first_claimable_reward_era,
			0
		));
		assert_eq!(Staking::claimed_rewards(first_claimable_reward_era, &11), vec![0]);

		// verify page 0 and 1 are marked as claimed
		assert_ok!(Staking::payout_stakers_by_page(
			RuntimeOrigin::signed(1337),
			11,
			first_claimable_reward_era,
			1
		));
		assert_eq!(Staking::claimed_rewards(first_claimable_reward_era, &11), vec![0, 1]);

		// verify only page 0 is marked as claimed
		assert_ok!(Staking::payout_stakers_by_page(
			RuntimeOrigin::signed(1337),
			11,
			last_reward_era,
			0
		));
		assert_eq!(Staking::claimed_rewards(last_reward_era, &11), vec![0]);

		// verify page 0 and 1 are marked as claimed
		assert_ok!(Staking::payout_stakers_by_page(
			RuntimeOrigin::signed(1337),
			11,
			last_reward_era,
			1
		));
		assert_eq!(Staking::claimed_rewards(last_reward_era, &11), vec![0, 1]);

		// Out of order claims works.
		assert_ok!(Staking::payout_stakers_by_page(RuntimeOrigin::signed(1337), 11, 69, 0));
		assert_eq!(Staking::claimed_rewards(69, &11), vec![0]);
		assert_ok!(Staking::payout_stakers_by_page(RuntimeOrigin::signed(1337), 11, 23, 1));
		assert_eq!(Staking::claimed_rewards(23, &11), vec![1]);
		assert_ok!(Staking::payout_stakers_by_page(RuntimeOrigin::signed(1337), 11, 42, 0));
		assert_eq!(Staking::claimed_rewards(42, &11), vec![0]);
	});
}

#[test]
fn test_multi_page_payout_stakers_backward_compatible() {
	// Test that payout_stakers work in general and that it pays the correct amount of reward.
	ExtBuilder::default().has_stakers(false).build_and_execute(|| {
		let balance = 1000;
		// Track the exposure of the validator and all nominators.
		let mut total_exposure = balance;
		// Create a validator:
		bond_validator(11, balance); // Default(64)
		assert_eq!(Validators::<Test>::count(), 1);

		let err_weight = <Test as Config>::WeightInfo::payout_stakers_alive_staked(0);

		// Create nominators, targeting stash of validators
		for i in 0..100 {
			let bond_amount = balance + i as Balance;
			bond_nominator(1000 + i, bond_amount, vec![11]);
			// with multi page reward payout, payout exposure is same as total exposure.
			total_exposure += bond_amount;
		}

		mock::start_active_era(1);
		Staking::reward_by_ids(vec![(11, 1)]);

		// Since `MaxExposurePageSize = 64`, there are two pages of validator exposure.
		assert_eq!(EraInfo::<Test>::get_page_count(1, &11), 2);

		// compute and ensure the reward amount is greater than zero.
		let payout = current_total_payout_for_duration(reward_time_per_era());
		mock::start_active_era(2);

		// verify the exposures are calculated correctly.
		let actual_exposure_0 = EraInfo::<Test>::get_paged_exposure(1, &11, 0).unwrap();
		assert_eq!(actual_exposure_0.total(), total_exposure);
		assert_eq!(actual_exposure_0.own(), 1000);
		assert_eq!(actual_exposure_0.others().len(), 64);
		let actual_exposure_1 = EraInfo::<Test>::get_paged_exposure(1, &11, 1).unwrap();
		assert_eq!(actual_exposure_1.total(), total_exposure);
		// own stake is only included once in the first page
		assert_eq!(actual_exposure_1.own(), 0);
		assert_eq!(actual_exposure_1.others().len(), 100 - 64);

		let pre_payout_total_issuance = Balances::total_issuance();
		RewardOnUnbalanceWasCalled::set(false);

		let controller_balance_before_p0_payout = Balances::free_balance(&11);
		// Payout rewards for first exposure page
		assert_ok!(Staking::payout_stakers(RuntimeOrigin::signed(1337), 11, 1));
		// page 0 is claimed
		assert_noop!(
			Staking::payout_stakers_by_page(RuntimeOrigin::signed(1337), 11, 1, 0),
			Error::<Test>::AlreadyClaimed.with_weight(err_weight)
		);

		let controller_balance_after_p0_payout = Balances::free_balance(&11);

		// verify rewards have been paid out but still some left
		assert!(Balances::total_issuance() > pre_payout_total_issuance);
		assert!(Balances::total_issuance() < pre_payout_total_issuance + payout);

		// verify the validator has been rewarded
		assert!(controller_balance_after_p0_payout > controller_balance_before_p0_payout);

		// This should payout the second and last page of nominators
		assert_ok!(Staking::payout_stakers(RuntimeOrigin::signed(1337), 11, 1));

		// cannot claim any more pages
		assert_noop!(
			Staking::payout_stakers(RuntimeOrigin::signed(1337), 11, 1),
			Error::<Test>::AlreadyClaimed.with_weight(err_weight)
		);

		// verify the validator was not rewarded the second time
		assert_eq!(Balances::free_balance(&11), controller_balance_after_p0_payout);

		// verify all rewards have been paid out
		assert_eq_error_rate!(Balances::total_issuance(), pre_payout_total_issuance + payout, 2);
		assert!(RewardOnUnbalanceWasCalled::get());

		// verify all nominators of validator 11 are paid out, including the validator
		// Validator payout goes to controller.
		assert!(Balances::free_balance(&11) > balance);
		for i in 0..100 {
			assert!(Balances::free_balance(&(1000 + i)) > balance + i as Balance);
		}

		// verify we no longer track rewards in `legacy_claimed_rewards` vec
		let ledger = Staking::ledger(11.into());
		assert_eq!(
			Staking::ledger(11.into()).unwrap(),
			StakingLedgerInspect {
				stash: 11,
				total: 1000,
				active: 1000,
				unlocking: Default::default(),
				legacy_claimed_rewards: bounded_vec![]
			}
		);

		// verify rewards are tracked to prevent double claims
		for page in 0..EraInfo::<Test>::get_page_count(1, &11) {
			assert_eq!(
				EraInfo::<Test>::is_rewards_claimed_with_legacy_fallback(
					1,
					ledger.as_ref().unwrap(),
					&11,
					page
				),
				true
			);
		}

		for i in 3..16 {
			Staking::reward_by_ids(vec![(11, 1)]);

			// compute and ensure the reward amount is greater than zero.
			let payout = current_total_payout_for_duration(reward_time_per_era());
			let pre_payout_total_issuance = Balances::total_issuance();

			mock::start_active_era(i);
			RewardOnUnbalanceWasCalled::set(false);
			mock::make_all_reward_payment(i - 1);
			assert_eq_error_rate!(
				Balances::total_issuance(),
				pre_payout_total_issuance + payout,
				2
			);
			assert!(RewardOnUnbalanceWasCalled::get());

			// verify we track rewards for each era and page
			for page in 0..EraInfo::<Test>::get_page_count(i - 1, &11) {
				assert_eq!(
					EraInfo::<Test>::is_rewards_claimed_with_legacy_fallback(
						i - 1,
						Staking::ledger(11.into()).as_ref().unwrap(),
						&11,
						page
					),
					true
				);
			}
		}

		assert_eq!(Staking::claimed_rewards(14, &11), vec![0, 1]);

		let last_era = 99;
		let history_depth = HistoryDepth::get();
		let last_reward_era = last_era - 1;
		let first_claimable_reward_era = last_era - history_depth;
		for i in 16..=last_era {
			Staking::reward_by_ids(vec![(11, 1)]);
			// compute and ensure the reward amount is greater than zero.
			let _ = current_total_payout_for_duration(reward_time_per_era());
			mock::start_active_era(i);
		}

		// verify we clean up history as we go
		for era in 0..15 {
			assert_eq!(Staking::claimed_rewards(era, &11), Vec::<sp_staking::Page>::new());
		}

		// verify only page 0 is marked as claimed
		assert_ok!(Staking::payout_stakers(
			RuntimeOrigin::signed(1337),
			11,
			first_claimable_reward_era
		));
		assert_eq!(Staking::claimed_rewards(first_claimable_reward_era, &11), vec![0]);

		// verify page 0 and 1 are marked as claimed
		assert_ok!(Staking::payout_stakers(
			RuntimeOrigin::signed(1337),
			11,
			first_claimable_reward_era,
		));
		assert_eq!(Staking::claimed_rewards(first_claimable_reward_era, &11), vec![0, 1]);

		// change order and verify only page 1 is marked as claimed
		assert_ok!(Staking::payout_stakers_by_page(
			RuntimeOrigin::signed(1337),
			11,
			last_reward_era,
			1
		));
		assert_eq!(Staking::claimed_rewards(last_reward_era, &11), vec![1]);

		// verify page 0 is claimed even when explicit page is not passed
		assert_ok!(Staking::payout_stakers(RuntimeOrigin::signed(1337), 11, last_reward_era,));

		assert_eq!(Staking::claimed_rewards(last_reward_era, &11), vec![1, 0]);

		// cannot claim any more pages
		assert_noop!(
			Staking::payout_stakers(RuntimeOrigin::signed(1337), 11, last_reward_era),
			Error::<Test>::AlreadyClaimed.with_weight(err_weight)
		);

		// Create 4 nominator pages
		for i in 100..200 {
			let bond_amount = balance + i as Balance;
			bond_nominator(1000 + i, bond_amount, vec![11]);
		}

		let test_era = last_era + 1;
		mock::start_active_era(test_era);

		Staking::reward_by_ids(vec![(11, 1)]);
		// compute and ensure the reward amount is greater than zero.
		let _ = current_total_payout_for_duration(reward_time_per_era());
		mock::start_active_era(test_era + 1);

		// Out of order claims works.
		assert_ok!(Staking::payout_stakers_by_page(RuntimeOrigin::signed(1337), 11, test_era, 2));
		assert_eq!(Staking::claimed_rewards(test_era, &11), vec![2]);

		assert_ok!(Staking::payout_stakers(RuntimeOrigin::signed(1337), 11, test_era));
		assert_eq!(Staking::claimed_rewards(test_era, &11), vec![2, 0]);

		// cannot claim page 2 again
		assert_noop!(
			Staking::payout_stakers_by_page(RuntimeOrigin::signed(1337), 11, test_era, 2),
			Error::<Test>::AlreadyClaimed.with_weight(err_weight)
		);

		assert_ok!(Staking::payout_stakers(RuntimeOrigin::signed(1337), 11, test_era));
		assert_eq!(Staking::claimed_rewards(test_era, &11), vec![2, 0, 1]);

		assert_ok!(Staking::payout_stakers(RuntimeOrigin::signed(1337), 11, test_era));
		assert_eq!(Staking::claimed_rewards(test_era, &11), vec![2, 0, 1, 3]);
	});
}

#[test]
fn test_page_count_and_size() {
	// Test that payout_stakers work in general and that it pays the correct amount of reward.
	ExtBuilder::default().has_stakers(false).build_and_execute(|| {
		let balance = 1000;
		// Track the exposure of the validator and all nominators.
		// Create a validator:
		bond_validator(11, balance); // Default(64)
		assert_eq!(Validators::<Test>::count(), 1);

		// Create nominators, targeting stash of validators
		for i in 0..100 {
			let bond_amount = balance + i as Balance;
			bond_nominator(1000 + i, bond_amount, vec![11]);
		}

		mock::start_active_era(1);

		// Since max exposure page size is 64, 2 pages of nominators are created.
		assert_eq!(EraInfo::<Test>::get_page_count(1, &11), 2);

		// first page has 64 nominators
		assert_eq!(EraInfo::<Test>::get_paged_exposure(1, &11, 0).unwrap().others().len(), 64);
		// second page has 36 nominators
		assert_eq!(EraInfo::<Test>::get_paged_exposure(1, &11, 1).unwrap().others().len(), 36);

		// now lets decrease page size
		MaxExposurePageSize::set(32);
		mock::start_active_era(2);
		// now we expect 4 pages.
		assert_eq!(EraInfo::<Test>::get_page_count(2, &11), 4);
		// first 3 pages have 32 nominators each
		assert_eq!(EraInfo::<Test>::get_paged_exposure(2, &11, 0).unwrap().others().len(), 32);
		assert_eq!(EraInfo::<Test>::get_paged_exposure(2, &11, 1).unwrap().others().len(), 32);
		assert_eq!(EraInfo::<Test>::get_paged_exposure(2, &11, 2).unwrap().others().len(), 32);
		assert_eq!(EraInfo::<Test>::get_paged_exposure(2, &11, 3).unwrap().others().len(), 4);

		// now lets decrease page size even more
		MaxExposurePageSize::set(5);
		mock::start_active_era(3);

		// now we expect the max 20 pages (100/5).
		assert_eq!(EraInfo::<Test>::get_page_count(3, &11), 20);
	});
}

#[test]
fn payout_stakers_handles_basic_errors() {
	// Here we will test payouts handle all errors.
	ExtBuilder::default().has_stakers(false).build_and_execute(|| {
		// Consumed weight for all payout_stakers dispatches that fail
		let err_weight = <Test as Config>::WeightInfo::payout_stakers_alive_staked(0);

		// Same setup as the test above
		let balance = 1000;
		bond_validator(11, balance); // Default(64)

		// Create nominators, targeting stash
		for i in 0..100 {
			bond_nominator(1000 + i, balance + i as Balance, vec![11]);
		}

		mock::start_active_era(1);
		Staking::reward_by_ids(vec![(11, 1)]);

		// compute and ensure the reward amount is greater than zero.
		let _ = current_total_payout_for_duration(reward_time_per_era());

		mock::start_active_era(2);

		// Wrong Era, too big
		assert_noop!(
			Staking::payout_stakers_by_page(RuntimeOrigin::signed(1337), 11, 2, 0),
			Error::<Test>::InvalidEraToReward.with_weight(err_weight)
		);
		// Wrong Staker
		assert_noop!(
			Staking::payout_stakers_by_page(RuntimeOrigin::signed(1337), 10, 1, 0),
			Error::<Test>::NotStash.with_weight(err_weight)
		);

		let last_era = 99;
		for i in 3..=last_era {
			Staking::reward_by_ids(vec![(11, 1)]);
			// compute and ensure the reward amount is greater than zero.
			let _ = current_total_payout_for_duration(reward_time_per_era());
			mock::start_active_era(i);
		}

		let history_depth = HistoryDepth::get();
		let expected_last_reward_era = last_era - 1;
		let expected_start_reward_era = last_era - history_depth;

		// We are at era last_era=99. Given history_depth=80, we should be able
		// to payout era starting from expected_start_reward_era=19 through
		// expected_last_reward_era=98 (80 total eras), but not 18 or 99.
		assert_noop!(
			Staking::payout_stakers_by_page(
				RuntimeOrigin::signed(1337),
				11,
				expected_start_reward_era - 1,
				0
			),
			Error::<Test>::InvalidEraToReward.with_weight(err_weight)
		);
		assert_noop!(
			Staking::payout_stakers_by_page(
				RuntimeOrigin::signed(1337),
				11,
				expected_last_reward_era + 1,
				0
			),
			Error::<Test>::InvalidEraToReward.with_weight(err_weight)
		);
		assert_ok!(Staking::payout_stakers_by_page(
			RuntimeOrigin::signed(1337),
			11,
			expected_start_reward_era,
			0
		));
		assert_ok!(Staking::payout_stakers_by_page(
			RuntimeOrigin::signed(1337),
			11,
			expected_last_reward_era,
			0
		));

		// can call page 1
		assert_ok!(Staking::payout_stakers_by_page(
			RuntimeOrigin::signed(1337),
			11,
			expected_last_reward_era,
			1
		));

		// Can't claim again
		assert_noop!(
			Staking::payout_stakers_by_page(
				RuntimeOrigin::signed(1337),
				11,
				expected_start_reward_era,
				0
			),
			Error::<Test>::AlreadyClaimed.with_weight(err_weight)
		);

		assert_noop!(
			Staking::payout_stakers_by_page(
				RuntimeOrigin::signed(1337),
				11,
				expected_last_reward_era,
				0
			),
			Error::<Test>::AlreadyClaimed.with_weight(err_weight)
		);

		assert_noop!(
			Staking::payout_stakers_by_page(
				RuntimeOrigin::signed(1337),
				11,
				expected_last_reward_era,
				1
			),
			Error::<Test>::AlreadyClaimed.with_weight(err_weight)
		);

		// invalid page
		assert_noop!(
			Staking::payout_stakers_by_page(
				RuntimeOrigin::signed(1337),
				11,
				expected_last_reward_era,
				2
			),
			Error::<Test>::InvalidPage.with_weight(err_weight)
		);
	});
}

#[test]
fn test_commission_paid_across_pages() {
	ExtBuilder::default().has_stakers(false).build_and_execute(|| {
		let balance = 1;
		let commission = 50;
		// Create a validator:
		bond_validator(11, balance);
		assert_ok!(Staking::validate(
			RuntimeOrigin::signed(11),
			ValidatorPrefs { commission: Perbill::from_percent(commission), blocked: false }
		));
		assert_eq!(Validators::<Test>::count(), 1);

		// Create nominators, targeting stash of validators
		for i in 0..200 {
			let bond_amount = balance + i as Balance;
			bond_nominator(1000 + i, bond_amount, vec![11]);
		}

		mock::start_active_era(1);
		Staking::reward_by_ids(vec![(11, 1)]);

		// Since `MaxExposurePageSize = 64`, there are four pages of validator
		// exposure.
		assert_eq!(EraInfo::<Test>::get_page_count(1, &11), 4);

		// compute and ensure the reward amount is greater than zero.
		let payout = current_total_payout_for_duration(reward_time_per_era());
		mock::start_active_era(2);

		let initial_balance = Balances::free_balance(&11);
		// Payout rewards for first exposure page
		assert_ok!(Staking::payout_stakers_by_page(RuntimeOrigin::signed(1337), 11, 1, 0));

		let controller_balance_after_p0_payout = Balances::free_balance(&11);

		// some commission is paid
		assert!(initial_balance < controller_balance_after_p0_payout);

		// payout all pages
		for i in 1..4 {
			let before_balance = Balances::free_balance(&11);
			assert_ok!(Staking::payout_stakers_by_page(RuntimeOrigin::signed(1337), 11, 1, i));
			let after_balance = Balances::free_balance(&11);
			// some commission is paid for every page
			assert!(before_balance < after_balance);
		}

		assert_eq_error_rate!(Balances::free_balance(&11), initial_balance + payout / 2, 1,);
	});
}

#[test]
fn payout_stakers_handles_weight_refund() {
	// Note: this test relies on the assumption that `payout_stakers_alive_staked` is solely used by
	// `payout_stakers` to calculate the weight of each payout op.
	ExtBuilder::default().has_stakers(false).build_and_execute(|| {
		let max_nom_rewarded = MaxExposurePageSize::get();
		// Make sure the configured value is meaningful for our use.
		assert!(max_nom_rewarded >= 4);
		let half_max_nom_rewarded = max_nom_rewarded / 2;
		// Sanity check our max and half max nominator quantities.
		assert!(half_max_nom_rewarded > 0);
		assert!(max_nom_rewarded > half_max_nom_rewarded);

		let max_nom_rewarded_weight =
			<Test as Config>::WeightInfo::payout_stakers_alive_staked(max_nom_rewarded);
		let half_max_nom_rewarded_weight =
			<Test as Config>::WeightInfo::payout_stakers_alive_staked(half_max_nom_rewarded);
		let zero_nom_payouts_weight = <Test as Config>::WeightInfo::payout_stakers_alive_staked(0);
		assert!(zero_nom_payouts_weight.any_gt(Weight::zero()));
		assert!(half_max_nom_rewarded_weight.any_gt(zero_nom_payouts_weight));
		assert!(max_nom_rewarded_weight.any_gt(half_max_nom_rewarded_weight));

		let balance = 1000;
		bond_validator(11, balance);

		// Era 1
		start_active_era(1);

		// Reward just the validator.
		Staking::reward_by_ids(vec![(11, 1)]);

		// Add some `half_max_nom_rewarded` nominators who will start backing the validator in the
		// next era.
		for i in 0..half_max_nom_rewarded {
			bond_nominator((1000 + i).into(), balance + i as Balance, vec![11]);
		}

		// Era 2
		start_active_era(2);

		// Collect payouts when there are no nominators
		let call = TestCall::Staking(StakingCall::payout_stakers_by_page {
			validator_stash: 11,
			era: 1,
			page: 0,
		});
		let info = call.get_dispatch_info();
		let result = call.dispatch(RuntimeOrigin::signed(20));
		assert_ok!(result);
		assert_eq!(extract_actual_weight(&result, &info), zero_nom_payouts_weight);

		// The validator is not rewarded in this era; so there will be zero payouts to claim for
		// this era.

		// Era 3
		start_active_era(3);

		// Collect payouts for an era where the validator did not receive any points.
		let call = TestCall::Staking(StakingCall::payout_stakers_by_page {
			validator_stash: 11,
			era: 2,
			page: 0,
		});
		let info = call.get_dispatch_info();
		let result = call.dispatch(RuntimeOrigin::signed(20));
		assert_ok!(result);
		assert_eq!(extract_actual_weight(&result, &info), zero_nom_payouts_weight);

		// Reward the validator and its nominators.
		Staking::reward_by_ids(vec![(11, 1)]);

		// Era 4
		start_active_era(4);

		// Collect payouts when the validator has `half_max_nom_rewarded` nominators.
		let call = TestCall::Staking(StakingCall::payout_stakers_by_page {
			validator_stash: 11,
			era: 3,
			page: 0,
		});
		let info = call.get_dispatch_info();
		let result = call.dispatch(RuntimeOrigin::signed(20));
		assert_ok!(result);
		assert_eq!(extract_actual_weight(&result, &info), half_max_nom_rewarded_weight);

		// Add enough nominators so that we are at the limit. They will be active nominators
		// in the next era.
		for i in half_max_nom_rewarded..max_nom_rewarded {
			bond_nominator((1000 + i).into(), balance + i as Balance, vec![11]);
		}

		// Era 5
		start_active_era(5);
		// We now have `max_nom_rewarded` nominators actively nominating our validator.

		// Reward the validator so we can collect for everyone in the next era.
		Staking::reward_by_ids(vec![(11, 1)]);

		// Era 6
		start_active_era(6);

		// Collect payouts when the validator had `half_max_nom_rewarded` nominators.
		let call = TestCall::Staking(StakingCall::payout_stakers_by_page {
			validator_stash: 11,
			era: 5,
			page: 0,
		});
		let info = call.get_dispatch_info();
		let result = call.dispatch(RuntimeOrigin::signed(20));
		assert_ok!(result);
		assert_eq!(extract_actual_weight(&result, &info), max_nom_rewarded_weight);

		// Try and collect payouts for an era that has already been collected.
		let call = TestCall::Staking(StakingCall::payout_stakers_by_page {
			validator_stash: 11,
			era: 5,
			page: 0,
		});
		let info = call.get_dispatch_info();
		let result = call.dispatch(RuntimeOrigin::signed(20));
		assert!(result.is_err());
		// When there is an error the consumed weight == weight when there are 0 nominator payouts.
		assert_eq!(extract_actual_weight(&result, &info), zero_nom_payouts_weight);
	});
}

#[test]
fn bond_during_era_does_not_populate_legacy_claimed_rewards() {
	ExtBuilder::default().has_stakers(false).build_and_execute(|| {
		// Era = None
		bond_validator(9, 1000);
		assert_eq!(
			Staking::ledger(9.into()).unwrap(),
			StakingLedgerInspect {
				stash: 9,
				total: 1000,
				active: 1000,
				unlocking: Default::default(),
				legacy_claimed_rewards: bounded_vec![],
			}
		);
		mock::start_active_era(5);
		bond_validator(11, 1000);
		assert_eq!(
			Staking::ledger(11.into()).unwrap(),
			StakingLedgerInspect {
				stash: 11,
				total: 1000,
				active: 1000,
				unlocking: Default::default(),
				legacy_claimed_rewards: bounded_vec![],
			}
		);

		// make sure only era upto history depth is stored
		let current_era = 99;
		mock::start_active_era(current_era);
		bond_validator(13, 1000);
		assert_eq!(
			Staking::ledger(13.into()).unwrap(),
			StakingLedgerInspect {
				stash: 13,
				total: 1000,
				active: 1000,
				unlocking: Default::default(),
				legacy_claimed_rewards: Default::default(),
			}
		);
	});
}

#[test]
fn offences_weight_calculated_correctly() {
	ExtBuilder::default().nominate(true).build_and_execute(|| {
		// On offence with zero offenders: 4 Reads, 1 Write
		let zero_offence_weight =
			<Test as frame_system::Config>::DbWeight::get().reads_writes(4, 1);
		assert_eq!(
			Staking::on_offence(&[], &[Perbill::from_percent(50)], 0),
			zero_offence_weight
		);

		// On Offence with N offenders, Unapplied: 4 Reads, 1 Write + 4 Reads, 5 Writes
		let n_offence_unapplied_weight = <Test as frame_system::Config>::DbWeight::get()
			.reads_writes(4, 1) +
			<Test as frame_system::Config>::DbWeight::get().reads_writes(4, 5);

		let offenders: Vec<
			OffenceDetails<
				<Test as frame_system::Config>::AccountId,
				pallet_session::historical::IdentificationTuple<Test>,
			>,
		> = (1..10)
			.map(|i| OffenceDetails {
				offender: (i, Staking::eras_stakers(active_era(), &i)),
				reporters: vec![],
			})
			.collect();
		assert_eq!(
			Staking::on_offence(
				&offenders,
				&[Perbill::from_percent(50)],
				0,
			),
			n_offence_unapplied_weight
		);

		// On Offence with one offenders, Applied
		let one_offender = [OffenceDetails {
			offender: (11, Staking::eras_stakers(active_era(), &11)),
			reporters: vec![1],
		}];

		let n = 1; // Number of offenders
		let rw = 3 + 3 * n; // rw reads and writes
		let one_offence_unapplied_weight =
			<Test as frame_system::Config>::DbWeight::get().reads_writes(4, 1)
		 +
			<Test as frame_system::Config>::DbWeight::get().reads_writes(rw, rw)
			// One `slash_cost`
			+ <Test as frame_system::Config>::DbWeight::get().reads_writes(6, 5)
			// `slash_cost` * nominators (1)
			+ <Test as frame_system::Config>::DbWeight::get().reads_writes(6, 5)
			// `reward_cost` * reporters (1)
			+ <Test as frame_system::Config>::DbWeight::get().reads_writes(2, 2)
		;

		assert_eq!(
			Staking::on_offence(
				&one_offender,
				&[Perbill::from_percent(50)],
				0,
			),
			one_offence_unapplied_weight
		);
	});
}

#[test]
fn payout_to_any_account_works() {
	ExtBuilder::default().has_stakers(false).build_and_execute(|| {
		let balance = 1000;
		// Create a validator:
		bond_validator(11, balance); // Default(64)

		// Create a stash/controller pair
		bond_nominator(1234, 100, vec![11]);

		// Update payout location
		assert_ok!(Staking::set_payee(RuntimeOrigin::signed(1234), RewardDestination::Account(42)));

		// Reward Destination account doesn't exist
		assert_eq!(Balances::free_balance(42), 0);

		mock::start_active_era(1);
		Staking::reward_by_ids(vec![(11, 1)]);
		// compute and ensure the reward amount is greater than zero.
		let _ = current_total_payout_for_duration(reward_time_per_era());
		mock::start_active_era(2);
		assert_ok!(Staking::payout_stakers_by_page(RuntimeOrigin::signed(1337), 11, 1, 0));

		// Payment is successful
		assert!(Balances::free_balance(42) > 0);
	})
}

#[test]
fn session_buffering_with_offset() {
	// similar to live-chains, have some offset for the first session
	ExtBuilder::default()
		.offset(2)
		.period(5)
		.session_per_era(5)
		.build_and_execute(|| {
			assert_eq!(current_era(), 0);
			assert_eq!(active_era(), 0);
			assert_eq!(Session::current_index(), 0);

			start_session(1);
			assert_eq!(current_era(), 0);
			assert_eq!(active_era(), 0);
			assert_eq!(Session::current_index(), 1);
			assert_eq!(System::block_number(), 2);

			start_session(2);
			assert_eq!(current_era(), 0);
			assert_eq!(active_era(), 0);
			assert_eq!(Session::current_index(), 2);
			assert_eq!(System::block_number(), 7);

			start_session(3);
			assert_eq!(current_era(), 0);
			assert_eq!(active_era(), 0);
			assert_eq!(Session::current_index(), 3);
			assert_eq!(System::block_number(), 12);

			// active era is lagging behind by one session, because of how session module works.
			start_session(4);
			assert_eq!(current_era(), 1);
			assert_eq!(active_era(), 0);
			assert_eq!(Session::current_index(), 4);
			assert_eq!(System::block_number(), 17);

			start_session(5);
			assert_eq!(current_era(), 1);
			assert_eq!(active_era(), 1);
			assert_eq!(Session::current_index(), 5);
			assert_eq!(System::block_number(), 22);

			// go all the way to active 2.
			start_active_era(2);
			assert_eq!(current_era(), 2);
			assert_eq!(active_era(), 2);
			assert_eq!(Session::current_index(), 10);
		});
}

#[test]
fn session_buffering_no_offset() {
	// no offset, first session starts immediately
	ExtBuilder::default()
		.offset(0)
		.period(5)
		.session_per_era(5)
		.build_and_execute(|| {
			assert_eq!(current_era(), 0);
			assert_eq!(active_era(), 0);
			assert_eq!(Session::current_index(), 0);

			start_session(1);
			assert_eq!(current_era(), 0);
			assert_eq!(active_era(), 0);
			assert_eq!(Session::current_index(), 1);
			assert_eq!(System::block_number(), 5);

			start_session(2);
			assert_eq!(current_era(), 0);
			assert_eq!(active_era(), 0);
			assert_eq!(Session::current_index(), 2);
			assert_eq!(System::block_number(), 10);

			start_session(3);
			assert_eq!(current_era(), 0);
			assert_eq!(active_era(), 0);
			assert_eq!(Session::current_index(), 3);
			assert_eq!(System::block_number(), 15);

			// active era is lagging behind by one session, because of how session module works.
			start_session(4);
			assert_eq!(current_era(), 1);
			assert_eq!(active_era(), 0);
			assert_eq!(Session::current_index(), 4);
			assert_eq!(System::block_number(), 20);

			start_session(5);
			assert_eq!(current_era(), 1);
			assert_eq!(active_era(), 1);
			assert_eq!(Session::current_index(), 5);
			assert_eq!(System::block_number(), 25);

			// go all the way to active 2.
			start_active_era(2);
			assert_eq!(current_era(), 2);
			assert_eq!(active_era(), 2);
			assert_eq!(Session::current_index(), 10);
		});
}

#[test]
fn cannot_rebond_to_lower_than_ed() {
	ExtBuilder::default()
		.existential_deposit(11)
		.balance_factor(11)
		.build_and_execute(|| {
			// initial stuff.
			assert_eq!(
				Staking::ledger(21.into()).unwrap(),
				StakingLedgerInspect {
					stash: 21,
					total: 11 * 1000,
					active: 11 * 1000,
					unlocking: Default::default(),
					legacy_claimed_rewards: bounded_vec![],
				}
			);

			// unbond all of it. must be chilled first.
			assert_ok!(Staking::chill(RuntimeOrigin::signed(21)));
			assert_ok!(Staking::unbond(RuntimeOrigin::signed(21), 11 * 1000));
			assert_eq!(
				Staking::ledger(21.into()).unwrap(),
				StakingLedgerInspect {
					stash: 21,
					total: 11 * 1000,
					active: 0,
					unlocking: bounded_vec![UnlockChunk { value: 11 * 1000, era: 3 }],
					legacy_claimed_rewards: bounded_vec![],
				}
			);

			// now bond a wee bit more
			assert_noop!(
				Staking::rebond(RuntimeOrigin::signed(21), 5),
				Error::<Test>::InsufficientBond
			);
		})
}

#[test]
fn cannot_bond_extra_to_lower_than_ed() {
	ExtBuilder::default()
		.existential_deposit(11)
		.balance_factor(11)
		.build_and_execute(|| {
			// initial stuff.
			assert_eq!(
				Staking::ledger(21.into()).unwrap(),
				StakingLedgerInspect {
					stash: 21,
					total: 11 * 1000,
					active: 11 * 1000,
					unlocking: Default::default(),
					legacy_claimed_rewards: bounded_vec![],
				}
			);

			// unbond all of it. must be chilled first.
			assert_ok!(Staking::chill(RuntimeOrigin::signed(21)));
			assert_ok!(Staking::unbond(RuntimeOrigin::signed(21), 11 * 1000));
			assert_eq!(
				Staking::ledger(21.into()).unwrap(),
				StakingLedgerInspect {
					stash: 21,
					total: 11 * 1000,
					active: 0,
					unlocking: bounded_vec![UnlockChunk { value: 11 * 1000, era: 3 }],
					legacy_claimed_rewards: bounded_vec![],
				}
			);

			// now bond a wee bit more
			assert_noop!(
				Staking::bond_extra(RuntimeOrigin::signed(21), 5),
				Error::<Test>::InsufficientBond,
			);
		})
}

#[test]
fn do_not_die_when_active_is_ed() {
	let ed = 10;
	ExtBuilder::default()
		.existential_deposit(ed)
		.balance_factor(ed)
		.build_and_execute(|| {
			// given
			assert_eq!(
				Staking::ledger(21.into()).unwrap(),
				StakingLedgerInspect {
					stash: 21,
					total: 1000 * ed,
					active: 1000 * ed,
					unlocking: Default::default(),
					legacy_claimed_rewards: bounded_vec![],
				}
			);

			// when unbond all of it except ed.
			assert_ok!(Staking::unbond(RuntimeOrigin::signed(21), 999 * ed));
			start_active_era(3);
			assert_ok!(Staking::withdraw_unbonded(RuntimeOrigin::signed(21), 100));

			// then
			assert_eq!(
				Staking::ledger(21.into()).unwrap(),
				StakingLedgerInspect {
					stash: 21,
					total: ed,
					active: ed,
					unlocking: Default::default(),
					legacy_claimed_rewards: bounded_vec![],
				}
			);
		})
}

#[test]
fn on_finalize_weight_is_nonzero() {
	ExtBuilder::default().build_and_execute(|| {
		let on_finalize_weight = <Test as frame_system::Config>::DbWeight::get().reads(1);
		assert!(<Staking as Hooks<u64>>::on_initialize(1).all_gte(on_finalize_weight));
	})
}

mod election_data_provider {
	use super::*;
	use frame_election_provider_support::ElectionDataProvider;

	#[test]
	fn targets_2sec_block() {
		let mut validators = 1000;
		while <Test as Config>::WeightInfo::get_npos_targets(validators).all_lt(Weight::from_parts(
			2u64 * frame_support::weights::constants::WEIGHT_REF_TIME_PER_SECOND,
			u64::MAX,
		)) {
			validators += 1;
		}

		println!("Can create a snapshot of {} validators in 2sec block", validators);
	}

	#[test]
	fn voters_2sec_block() {
		// we assume a network only wants up to 1000 validators in most cases, thus having 2000
		// candidates is as high as it gets.
		let validators = 2000;
		let mut nominators = 1000;

		while <Test as Config>::WeightInfo::get_npos_voters(validators, nominators).all_lt(
			Weight::from_parts(
				2u64 * frame_support::weights::constants::WEIGHT_REF_TIME_PER_SECOND,
				u64::MAX,
			),
		) {
			nominators += 1;
		}

		println!(
			"Can create a snapshot of {} nominators [{} validators, each 1 slashing] in 2sec block",
			nominators, validators
		);
	}

	#[test]
	fn set_minimum_active_stake_is_correct() {
		ExtBuilder::default()
			.nominate(false)
			.add_staker(61, 61, 2_000, StakerStatus::<AccountId>::Nominator(vec![21]))
			.add_staker(71, 71, 10, StakerStatus::<AccountId>::Nominator(vec![21]))
			.add_staker(81, 81, 50, StakerStatus::<AccountId>::Nominator(vec![21]))
			.build_and_execute(|| {
				// default bounds are unbounded.
				assert_ok!(<Staking as ElectionDataProvider>::electing_voters(
					DataProviderBounds::default()
				));
				assert_eq!(MinimumActiveStake::<Test>::get(), 10);

				// remove staker with lower bond by limiting the number of voters and check
				// `MinimumActiveStake` again after electing voters.
				let bounds = ElectionBoundsBuilder::default().voters_count(5.into()).build();
				assert_ok!(<Staking as ElectionDataProvider>::electing_voters(bounds.voters));
				assert_eq!(MinimumActiveStake::<Test>::get(), 50);
			});
	}

	#[test]
	fn set_minimum_active_stake_lower_bond_works() {
		// if there are no voters, minimum active stake is zero (should not happen).
		ExtBuilder::default().has_stakers(false).build_and_execute(|| {
			// default bounds are unbounded.
			assert_ok!(<Staking as ElectionDataProvider>::electing_voters(
				DataProviderBounds::default()
			));
			assert_eq!(<Test as Config>::VoterList::count(), 0);
			assert_eq!(MinimumActiveStake::<Test>::get(), 0);
		});

		// lower non-zero active stake below `MinNominatorBond` is the minimum active stake if
		// it is selected as part of the npos voters.
		ExtBuilder::default().has_stakers(true).nominate(true).build_and_execute(|| {
			assert_eq!(MinNominatorBond::<Test>::get(), 1);
			assert_eq!(<Test as Config>::VoterList::count(), 4);

			assert_ok!(Staking::bond(RuntimeOrigin::signed(4), 5, RewardDestination::Staked,));
			assert_ok!(Staking::nominate(RuntimeOrigin::signed(4), vec![1]));
			assert_eq!(<Test as Config>::VoterList::count(), 5);

			let voters_before =
				<Staking as ElectionDataProvider>::electing_voters(DataProviderBounds::default())
					.unwrap();
			assert_eq!(MinimumActiveStake::<Test>::get(), 5);

			// update minimum nominator bond.
			MinNominatorBond::<Test>::set(10);
			assert_eq!(MinNominatorBond::<Test>::get(), 10);
			// voter list still considers nominator 4 for voting, even though its active stake is
			// lower than `MinNominatorBond`.
			assert_eq!(<Test as Config>::VoterList::count(), 5);

			let voters =
				<Staking as ElectionDataProvider>::electing_voters(DataProviderBounds::default())
					.unwrap();
			assert_eq!(voters_before, voters);

			// minimum active stake is lower than `MinNominatorBond`.
			assert_eq!(MinimumActiveStake::<Test>::get(), 5);
		});
	}

	#[test]
	fn set_minimum_active_bond_corrupt_state() {
		ExtBuilder::default()
			.has_stakers(true)
			.nominate(true)
			.add_staker(61, 61, 2_000, StakerStatus::<AccountId>::Nominator(vec![21]))
			.build_and_execute(|| {
				assert_eq!(Staking::weight_of(&101), 500);
				let voters = <Staking as ElectionDataProvider>::electing_voters(
					DataProviderBounds::default(),
				)
				.unwrap();
				assert_eq!(voters.len(), 5);
				assert_eq!(MinimumActiveStake::<Test>::get(), 500);

				assert_ok!(Staking::unbond(RuntimeOrigin::signed(101), 200));
				start_active_era(10);
				assert_ok!(Staking::unbond(RuntimeOrigin::signed(101), 100));
				start_active_era(20);

				// corrupt ledger state by lowering max unlocking chunks bounds.
				MaxUnlockingChunks::set(1);

				let voters = <Staking as ElectionDataProvider>::electing_voters(
					DataProviderBounds::default(),
				)
				.unwrap();
				// number of returned voters decreases since ledger entry of stash 101 is now
				// corrupt.
				assert_eq!(voters.len(), 4);
				// minimum active stake does not take into consideration the corrupt entry.
				assert_eq!(MinimumActiveStake::<Test>::get(), 2_000);

				// voter weight of corrupted ledger entry is 0.
				assert_eq!(Staking::weight_of(&101), 0);

				// reset max unlocking chunks for try_state to pass.
				MaxUnlockingChunks::set(32);
			})
	}

	#[test]
	fn voters_include_self_vote() {
		ExtBuilder::default().nominate(false).build_and_execute(|| {
			// default bounds are unbounded.
			assert!(<Validators<Test>>::iter().map(|(x, _)| x).all(|v| Staking::electing_voters(
				DataProviderBounds::default()
			)
			.unwrap()
			.into_iter()
			.any(|(w, _, t)| { v == w && t[0] == w })))
		})
	}

	// Tests the criteria that in `ElectionDataProvider::voters` function, we try to get at most
	// `maybe_max_len` voters, and if some of them end up being skipped, we iterate at most `2 *
	// maybe_max_len`.
	#[test]
	#[should_panic]
	fn only_iterates_max_2_times_max_allowed_len() {
		ExtBuilder::default()
			.nominate(false)
			// the best way to invalidate a bunch of nominators is to have them nominate a lot of
			// ppl, but then lower the MaxNomination limit.
			.add_staker(
				61,
				61,
				2_000,
				StakerStatus::<AccountId>::Nominator(vec![21, 22, 23, 24, 25]),
			)
			.add_staker(
				71,
				71,
				2_000,
				StakerStatus::<AccountId>::Nominator(vec![21, 22, 23, 24, 25]),
			)
			.add_staker(
				81,
				81,
				2_000,
				StakerStatus::<AccountId>::Nominator(vec![21, 22, 23, 24, 25]),
			)
			.build_and_execute(|| {
				let bounds_builder = ElectionBoundsBuilder::default();
				// all voters ordered by stake,
				assert_eq!(
					<Test as Config>::VoterList::iter().collect::<Vec<_>>(),
					vec![61, 71, 81, 11, 21, 31]
				);

				AbsoluteMaxNominations::set(2);

				// we want 2 voters now, and in maximum we allow 4 iterations. This is what happens:
				// 61 is pruned;
				// 71 is pruned;
				// 81 is pruned;
				// 11 is taken;
				// we finish since the 2x limit is reached.
				assert_eq!(
					Staking::electing_voters(bounds_builder.voters_count(2.into()).build().voters)
						.unwrap()
						.iter()
						.map(|(stash, _, _)| stash)
						.copied()
						.collect::<Vec<_>>(),
					vec![11],
				);
			});
	}

	#[test]
	fn respects_snapshot_count_limits() {
		ExtBuilder::default()
			.set_status(41, StakerStatus::Validator)
			.build_and_execute(|| {
				// sum of all nominators who'd be voters (1), plus the self-votes (4).
				assert_eq!(<Test as Config>::VoterList::count(), 5);

				let bounds_builder = ElectionBoundsBuilder::default();

				// if voter count limit is less..
				assert_eq!(
					Staking::electing_voters(bounds_builder.voters_count(1.into()).build().voters)
						.unwrap()
						.len(),
					1
				);

				// if voter count limit is equal..
				assert_eq!(
					Staking::electing_voters(bounds_builder.voters_count(5.into()).build().voters)
						.unwrap()
						.len(),
					5
				);

				// if voter count limit is more.
				assert_eq!(
					Staking::electing_voters(bounds_builder.voters_count(55.into()).build().voters)
						.unwrap()
						.len(),
					5
				);

				// if target count limit is more..
				assert_eq!(
					Staking::electable_targets(
						bounds_builder.targets_count(6.into()).build().targets
					)
					.unwrap()
					.len(),
					4
				);

				// if target count limit is equal..
				assert_eq!(
					Staking::electable_targets(
						bounds_builder.targets_count(4.into()).build().targets
					)
					.unwrap()
					.len(),
					4
				);

				// if target limit count is less, then we return an error.
				assert_eq!(
					Staking::electable_targets(
						bounds_builder.targets_count(1.into()).build().targets
					)
					.unwrap_err(),
					"Target snapshot too big"
				);
			});
	}

	#[test]
	fn respects_snapshot_size_limits() {
		ExtBuilder::default().build_and_execute(|| {
			// voters: set size bounds that allows only for 1 voter.
			let bounds = ElectionBoundsBuilder::default().voters_size(26.into()).build();
			let elected = Staking::electing_voters(bounds.voters).unwrap();
			assert!(elected.encoded_size() == 26 as usize);
			let prev_len = elected.len();

			// larger size bounds means more quota for voters.
			let bounds = ElectionBoundsBuilder::default().voters_size(100.into()).build();
			let elected = Staking::electing_voters(bounds.voters).unwrap();
			assert!(elected.encoded_size() <= 100 as usize);
			assert!(elected.len() > 1 && elected.len() > prev_len);

			// targets: set size bounds that allows for only one target to fit in the snapshot.
			let bounds = ElectionBoundsBuilder::default().targets_size(10.into()).build();
			let elected = Staking::electable_targets(bounds.targets).unwrap();
			assert!(elected.encoded_size() == 9 as usize);
			let prev_len = elected.len();

			// larger size bounds means more space for targets.
			let bounds = ElectionBoundsBuilder::default().targets_size(100.into()).build();
			let elected = Staking::electable_targets(bounds.targets).unwrap();
			assert!(elected.encoded_size() <= 100 as usize);
			assert!(elected.len() > 1 && elected.len() > prev_len);
		});
	}

	#[test]
	fn nomination_quota_checks_at_nominate_works() {
		ExtBuilder::default().nominate(false).build_and_execute(|| {
			// stash bond of 222 has a nomination quota of 2 targets.
			bond(61, 222);
			assert_eq!(Staking::api_nominations_quota(222), 2);

			// nominating with targets below the nomination quota works.
			assert_ok!(Staking::nominate(RuntimeOrigin::signed(61), vec![11]));
			assert_ok!(Staking::nominate(RuntimeOrigin::signed(61), vec![11, 12]));

			// nominating with targets above the nomination quota returns error.
			assert_noop!(
				Staking::nominate(RuntimeOrigin::signed(61), vec![11, 12, 13]),
				Error::<Test>::TooManyTargets
			);
		});
	}

	#[test]
	fn lazy_quota_npos_voters_works_above_quota() {
		ExtBuilder::default()
			.nominate(false)
			.add_staker(
				61,
				60,
				300, // 300 bond has 16 nomination quota.
				StakerStatus::<AccountId>::Nominator(vec![21, 22, 23, 24, 25]),
			)
			.build_and_execute(|| {
				// unbond 78 from stash 60 so that it's bonded balance is 222, which has a lower
				// nomination quota than at nomination time (max 2 targets).
				assert_ok!(Staking::unbond(RuntimeOrigin::signed(61), 78));
				assert_eq!(Staking::api_nominations_quota(300 - 78), 2);

				// even through 61 has nomination quota of 2 at the time of the election, all the
				// nominations (5) will be used.
				assert_eq!(
					Staking::electing_voters(DataProviderBounds::default())
						.unwrap()
						.iter()
						.map(|(stash, _, targets)| (*stash, targets.len()))
						.collect::<Vec<_>>(),
					vec![(11, 1), (21, 1), (31, 1), (61, 5)],
				);
			});
	}

	#[test]
	fn nominations_quota_limits_size_work() {
		ExtBuilder::default()
			.nominate(false)
			.add_staker(
				71,
				70,
				333,
				StakerStatus::<AccountId>::Nominator(vec![16, 15, 14, 13, 12, 11, 10]),
			)
			.build_and_execute(|| {
				// nominations of controller 70 won't be added due to voter size limit exceeded.
				let bounds = ElectionBoundsBuilder::default().voters_size(100.into()).build();
				assert_eq!(
					Staking::electing_voters(bounds.voters)
						.unwrap()
						.iter()
						.map(|(stash, _, targets)| (*stash, targets.len()))
						.collect::<Vec<_>>(),
					vec![(11, 1), (21, 1), (31, 1)],
				);

				assert_eq!(
					*staking_events().last().unwrap(),
					Event::SnapshotVotersSizeExceeded { size: 75 }
				);

				// however, if the election voter size bounds were largers, the snapshot would
				// include the electing voters of 70.
				let bounds = ElectionBoundsBuilder::default().voters_size(1_000.into()).build();
				assert_eq!(
					Staking::electing_voters(bounds.voters)
						.unwrap()
						.iter()
						.map(|(stash, _, targets)| (*stash, targets.len()))
						.collect::<Vec<_>>(),
					vec![(11, 1), (21, 1), (31, 1), (71, 7)],
				);
			});
	}

	#[test]
	fn estimate_next_election_works() {
		ExtBuilder::default().session_per_era(5).period(5).build_and_execute(|| {
			// first session is always length 0.
			for b in 1..20 {
				run_to_block(b);
				assert_eq!(Staking::next_election_prediction(System::block_number()), 20);
			}

			// election
			run_to_block(20);
			assert_eq!(Staking::next_election_prediction(System::block_number()), 45);
			assert_eq!(staking_events().len(), 1);
			assert_eq!(*staking_events().last().unwrap(), Event::StakersElected);

			for b in 21..45 {
				run_to_block(b);
				assert_eq!(Staking::next_election_prediction(System::block_number()), 45);
			}

			// election
			run_to_block(45);
			assert_eq!(Staking::next_election_prediction(System::block_number()), 70);
			assert_eq!(staking_events().len(), 3);
			assert_eq!(*staking_events().last().unwrap(), Event::StakersElected);

			Staking::force_no_eras(RuntimeOrigin::root()).unwrap();
			assert_eq!(Staking::next_election_prediction(System::block_number()), u64::MAX);

			Staking::force_new_era_always(RuntimeOrigin::root()).unwrap();
			assert_eq!(Staking::next_election_prediction(System::block_number()), 45 + 5);

			Staking::force_new_era(RuntimeOrigin::root()).unwrap();
			assert_eq!(Staking::next_election_prediction(System::block_number()), 45 + 5);

			// Do a fail election
			MinimumValidatorCount::<Test>::put(1000);
			run_to_block(50);
			// Election: failed, next session is a new election
			assert_eq!(Staking::next_election_prediction(System::block_number()), 50 + 5);
			// The new era is still forced until a new era is planned.
			assert_eq!(ForceEra::<Test>::get(), Forcing::ForceNew);

			MinimumValidatorCount::<Test>::put(2);
			run_to_block(55);
			assert_eq!(Staking::next_election_prediction(System::block_number()), 55 + 25);
			assert_eq!(staking_events().len(), 10);
			assert_eq!(
				*staking_events().last().unwrap(),
				Event::ForceEra { mode: Forcing::NotForcing }
			);
			assert_eq!(
				*staking_events().get(staking_events().len() - 2).unwrap(),
				Event::StakersElected
			);
			// The new era has been planned, forcing is changed from `ForceNew` to `NotForcing`.
			assert_eq!(ForceEra::<Test>::get(), Forcing::NotForcing);
		})
	}
}

#[test]
#[should_panic]
fn count_check_works() {
	ExtBuilder::default().build_and_execute(|| {
		// We should never insert into the validators or nominators map directly as this will
		// not keep track of the count. This test should panic as we verify the count is accurate
		// after every test using the `post_checks` in `mock`.
		Validators::<Test>::insert(987654321, ValidatorPrefs::default());
		Nominators::<Test>::insert(
			987654321,
			Nominations {
				targets: Default::default(),
				submitted_in: Default::default(),
				suppressed: false,
			},
		);
	})
}

#[test]
#[should_panic = "called `Result::unwrap()` on an `Err` value: Other(\"number of entries in payee storage items does not match the number of bonded ledgers\")"]
fn check_payee_invariant1_works() {
	// A bonded ledger should always have an assigned `Payee` This test should panic as we verify
	// that a bad state will panic due to the `try_state` checks in the `post_checks` in `mock`.
	ExtBuilder::default().build_and_execute(|| {
		let rogue_ledger = StakingLedger::<Test>::new(123456, 20);
		Ledger::<Test>::insert(123456, rogue_ledger);
	})
}

#[test]
#[should_panic = "called `Result::unwrap()` on an `Err` value: Other(\"number of entries in payee storage items does not match the number of bonded ledgers\")"]
fn check_payee_invariant2_works() {
	// The number of entries in both `Payee` and of bonded staking ledgers should match. This test
	// should panic as we verify that a bad state will panic due to the `try_state` checks in the
	// `post_checks` in `mock`.
	ExtBuilder::default().build_and_execute(|| {
		Payee::<Test>::insert(1111, RewardDestination::Staked);
	})
}

#[test]
fn min_bond_checks_work() {
	ExtBuilder::default()
		.existential_deposit(100)
		.balance_factor(100)
		.min_nominator_bond(1_000)
		.min_validator_bond(1_500)
		.build_and_execute(|| {
			// 500 is not enough for any role
			assert_ok!(Staking::bond(RuntimeOrigin::signed(3), 500, RewardDestination::Stash));
			assert_noop!(
				Staking::nominate(RuntimeOrigin::signed(3), vec![1]),
				Error::<Test>::InsufficientBond
			);
			assert_noop!(
				Staking::validate(RuntimeOrigin::signed(3), ValidatorPrefs::default()),
				Error::<Test>::InsufficientBond,
			);

			// 1000 is enough for nominator
			assert_ok!(Staking::bond_extra(RuntimeOrigin::signed(3), 500));
			assert_ok!(Staking::nominate(RuntimeOrigin::signed(3), vec![1]));
			assert_noop!(
				Staking::validate(RuntimeOrigin::signed(3), ValidatorPrefs::default()),
				Error::<Test>::InsufficientBond,
			);

			// 1500 is enough for validator
			assert_ok!(Staking::bond_extra(RuntimeOrigin::signed(3), 500));
			assert_ok!(Staking::nominate(RuntimeOrigin::signed(3), vec![1]));
			assert_ok!(Staking::validate(RuntimeOrigin::signed(3), ValidatorPrefs::default()));

			// Can't unbond anything as validator
			assert_noop!(
				Staking::unbond(RuntimeOrigin::signed(3), 500),
				Error::<Test>::InsufficientBond
			);

			// Once they are a nominator, they can unbond 500
			assert_ok!(Staking::nominate(RuntimeOrigin::signed(3), vec![1]));
			assert_ok!(Staking::unbond(RuntimeOrigin::signed(3), 500));
			assert_noop!(
				Staking::unbond(RuntimeOrigin::signed(3), 500),
				Error::<Test>::InsufficientBond
			);

			// Once they are chilled they can unbond everything
			assert_ok!(Staking::chill(RuntimeOrigin::signed(3)));
			assert_ok!(Staking::unbond(RuntimeOrigin::signed(3), 1000));
		})
}

#[test]
fn chill_other_works() {
	ExtBuilder::default()
		.existential_deposit(100)
		.balance_factor(100)
		.min_nominator_bond(1_000)
		.min_validator_bond(1_500)
		.build_and_execute(|| {
			let initial_validators = Validators::<Test>::count();
			let initial_nominators = Nominators::<Test>::count();
			for i in 0..15 {
				let a = 4 * i;
				let b = 4 * i + 2;
				let c = 4 * i + 3;
				Balances::make_free_balance_be(&a, 100_000);
				Balances::make_free_balance_be(&b, 100_000);
				Balances::make_free_balance_be(&c, 100_000);

				// Nominator
				assert_ok!(Staking::bond(RuntimeOrigin::signed(a), 1000, RewardDestination::Stash));
				assert_ok!(Staking::nominate(RuntimeOrigin::signed(a), vec![1]));

				// Validator
				assert_ok!(Staking::bond(RuntimeOrigin::signed(b), 1500, RewardDestination::Stash));
				assert_ok!(Staking::validate(RuntimeOrigin::signed(b), ValidatorPrefs::default()));
			}

			// To chill other users, we need to:
			// * Set a minimum bond amount
			// * Set a limit
			// * Set a threshold
			//
			// If any of these are missing, we do not have enough information to allow the
			// `chill_other` to succeed from one user to another.

			// Can't chill these users
			assert_noop!(
				Staking::chill_other(RuntimeOrigin::signed(1337), 0),
				Error::<Test>::CannotChillOther
			);
			assert_noop!(
				Staking::chill_other(RuntimeOrigin::signed(1337), 2),
				Error::<Test>::CannotChillOther
			);

			// Change the minimum bond... but no limits.
			assert_ok!(Staking::set_staking_configs(
				RuntimeOrigin::root(),
				ConfigOp::Set(1_500),
				ConfigOp::Set(2_000),
				ConfigOp::Remove,
				ConfigOp::Remove,
				ConfigOp::Remove,
				ConfigOp::Remove,
				ConfigOp::Noop,
			));

			// Still can't chill these users
			assert_noop!(
				Staking::chill_other(RuntimeOrigin::signed(1337), 0),
				Error::<Test>::CannotChillOther
			);
			assert_noop!(
				Staking::chill_other(RuntimeOrigin::signed(1337), 2),
				Error::<Test>::CannotChillOther
			);

			// Add limits, but no threshold
			assert_ok!(Staking::set_staking_configs(
				RuntimeOrigin::root(),
				ConfigOp::Noop,
				ConfigOp::Noop,
				ConfigOp::Set(10),
				ConfigOp::Set(10),
				ConfigOp::Noop,
				ConfigOp::Noop,
				ConfigOp::Noop,
			));

			// Still can't chill these users
			assert_noop!(
				Staking::chill_other(RuntimeOrigin::signed(1337), 0),
				Error::<Test>::CannotChillOther
			);
			assert_noop!(
				Staking::chill_other(RuntimeOrigin::signed(1337), 2),
				Error::<Test>::CannotChillOther
			);

			// Add threshold, but no limits
			assert_ok!(Staking::set_staking_configs(
				RuntimeOrigin::root(),
				ConfigOp::Noop,
				ConfigOp::Noop,
				ConfigOp::Remove,
				ConfigOp::Remove,
				ConfigOp::Noop,
				ConfigOp::Noop,
				ConfigOp::Noop,
			));

			// Still can't chill these users
			assert_noop!(
				Staking::chill_other(RuntimeOrigin::signed(1337), 0),
				Error::<Test>::CannotChillOther
			);
			assert_noop!(
				Staking::chill_other(RuntimeOrigin::signed(1337), 2),
				Error::<Test>::CannotChillOther
			);

			// Add threshold and limits
			assert_ok!(Staking::set_staking_configs(
				RuntimeOrigin::root(),
				ConfigOp::Noop,
				ConfigOp::Noop,
				ConfigOp::Set(10),
				ConfigOp::Set(10),
				ConfigOp::Set(Percent::from_percent(75)),
				ConfigOp::Noop,
				ConfigOp::Noop,
			));

			// 16 people total because tests start with 2 active one
			assert_eq!(Nominators::<Test>::count(), 15 + initial_nominators);
			assert_eq!(Validators::<Test>::count(), 15 + initial_validators);

			// Users can now be chilled down to 7 people, so we try to remove 9 of them (starting
			// with 16)
			for i in 6..15 {
				let b = 4 * i;
				let d = 4 * i + 2;
				assert_ok!(Staking::chill_other(RuntimeOrigin::signed(1337), b));
				assert_ok!(Staking::chill_other(RuntimeOrigin::signed(1337), d));
			}

			// chill a nominator. Limit is not reached, not chill-able
			assert_eq!(Nominators::<Test>::count(), 7);
			assert_noop!(
				Staking::chill_other(RuntimeOrigin::signed(1337), 0),
				Error::<Test>::CannotChillOther
			);
			// chill a validator. Limit is reached, chill-able.
			assert_eq!(Validators::<Test>::count(), 9);
			assert_ok!(Staking::chill_other(RuntimeOrigin::signed(1337), 2));
		})
}

#[test]
fn capped_stakers_works() {
	ExtBuilder::default().build_and_execute(|| {
		let validator_count = Validators::<Test>::count();
		assert_eq!(validator_count, 3);
		let nominator_count = Nominators::<Test>::count();
		assert_eq!(nominator_count, 1);

		// Change the maximums
		let max = 10;
		assert_ok!(Staking::set_staking_configs(
			RuntimeOrigin::root(),
			ConfigOp::Set(10),
			ConfigOp::Set(10),
			ConfigOp::Set(max),
			ConfigOp::Set(max),
			ConfigOp::Remove,
			ConfigOp::Remove,
			ConfigOp::Noop,
		));

		// can create `max - validator_count` validators
		let mut some_existing_validator = AccountId::default();
		for i in 0..max - validator_count {
			let (_, controller) = testing_utils::create_stash_controller::<Test>(
				i + 10_000_000,
				100,
				RewardDestination::Stash,
			)
			.unwrap();
			assert_ok!(Staking::validate(
				RuntimeOrigin::signed(controller),
				ValidatorPrefs::default()
			));
			some_existing_validator = controller;
		}

		// but no more
		let (_, last_validator) =
			testing_utils::create_stash_controller::<Test>(1337, 100, RewardDestination::Stash)
				.unwrap();

		assert_noop!(
			Staking::validate(RuntimeOrigin::signed(last_validator), ValidatorPrefs::default()),
			Error::<Test>::TooManyValidators,
		);

		// same with nominators
		let mut some_existing_nominator = AccountId::default();
		for i in 0..max - nominator_count {
			let (_, controller) = testing_utils::create_stash_controller::<Test>(
				i + 20_000_000,
				100,
				RewardDestination::Stash,
			)
			.unwrap();
			assert_ok!(Staking::nominate(RuntimeOrigin::signed(controller), vec![1]));
			some_existing_nominator = controller;
		}

		// one more is too many.
		let (_, last_nominator) = testing_utils::create_stash_controller::<Test>(
			30_000_000,
			100,
			RewardDestination::Stash,
		)
		.unwrap();
		assert_noop!(
			Staking::nominate(RuntimeOrigin::signed(last_nominator), vec![1]),
			Error::<Test>::TooManyNominators
		);

		// Re-nominate works fine
		assert_ok!(Staking::nominate(RuntimeOrigin::signed(some_existing_nominator), vec![1]));
		// Re-validate works fine
		assert_ok!(Staking::validate(
			RuntimeOrigin::signed(some_existing_validator),
			ValidatorPrefs::default()
		));

		// No problem when we set to `None` again
		assert_ok!(Staking::set_staking_configs(
			RuntimeOrigin::root(),
			ConfigOp::Noop,
			ConfigOp::Noop,
			ConfigOp::Remove,
			ConfigOp::Remove,
			ConfigOp::Noop,
			ConfigOp::Noop,
			ConfigOp::Noop,
		));
		assert_ok!(Staking::nominate(RuntimeOrigin::signed(last_nominator), vec![1]));
		assert_ok!(Staking::validate(
			RuntimeOrigin::signed(last_validator),
			ValidatorPrefs::default()
		));
	})
}

#[test]
fn min_commission_works() {
	ExtBuilder::default().build_and_execute(|| {
		// account 11 controls the stash of itself.
		assert_ok!(Staking::validate(
			RuntimeOrigin::signed(11),
			ValidatorPrefs { commission: Perbill::from_percent(5), blocked: false }
		));

		// event emitted should be correct
		assert_eq!(
			*staking_events().last().unwrap(),
			Event::ValidatorPrefsSet {
				stash: 11,
				prefs: ValidatorPrefs { commission: Perbill::from_percent(5), blocked: false }
			}
		);

		assert_ok!(Staking::set_staking_configs(
			RuntimeOrigin::root(),
			ConfigOp::Remove,
			ConfigOp::Remove,
			ConfigOp::Remove,
			ConfigOp::Remove,
			ConfigOp::Remove,
			ConfigOp::Set(Perbill::from_percent(10)),
			ConfigOp::Noop,
		));

		// can't make it less than 10 now
		assert_noop!(
			Staking::validate(
				RuntimeOrigin::signed(11),
				ValidatorPrefs { commission: Perbill::from_percent(5), blocked: false }
			),
			Error::<Test>::CommissionTooLow
		);

		// can only change to higher.
		assert_ok!(Staking::validate(
			RuntimeOrigin::signed(11),
			ValidatorPrefs { commission: Perbill::from_percent(10), blocked: false }
		));

		assert_ok!(Staking::validate(
			RuntimeOrigin::signed(11),
			ValidatorPrefs { commission: Perbill::from_percent(15), blocked: false }
		));
	})
}

#[test]
#[should_panic]
fn change_of_absolute_max_nominations() {
	use frame_election_provider_support::ElectionDataProvider;
	ExtBuilder::default()
		.add_staker(61, 61, 10, StakerStatus::Nominator(vec![1]))
		.add_staker(71, 71, 10, StakerStatus::Nominator(vec![1, 2, 3]))
		.balance_factor(10)
		.build_and_execute(|| {
			// pre-condition
			assert_eq!(AbsoluteMaxNominations::get(), 16);

			assert_eq!(
				Nominators::<Test>::iter()
					.map(|(k, n)| (k, n.targets.len()))
					.collect::<Vec<_>>(),
				vec![(101, 2), (71, 3), (61, 1)]
			);

			// default bounds are unbounded.
			let bounds = DataProviderBounds::default();

			// 3 validators and 3 nominators
			assert_eq!(Staking::electing_voters(bounds).unwrap().len(), 3 + 3);

			// abrupt change from 16 to 4, everyone should be fine.
			AbsoluteMaxNominations::set(4);

			assert_eq!(
				Nominators::<Test>::iter()
					.map(|(k, n)| (k, n.targets.len()))
					.collect::<Vec<_>>(),
				vec![(101, 2), (71, 3), (61, 1)]
			);
			assert_eq!(Staking::electing_voters(bounds).unwrap().len(), 3 + 3);

			// abrupt change from 4 to 3, everyone should be fine.
			AbsoluteMaxNominations::set(3);

			assert_eq!(
				Nominators::<Test>::iter()
					.map(|(k, n)| (k, n.targets.len()))
					.collect::<Vec<_>>(),
				vec![(101, 2), (71, 3), (61, 1)]
			);
			assert_eq!(Staking::electing_voters(bounds).unwrap().len(), 3 + 3);

			// abrupt change from 3 to 2, this should cause some nominators to be non-decodable, and
			// thus non-existent unless if they update.
			AbsoluteMaxNominations::set(2);

			assert_eq!(
				Nominators::<Test>::iter()
					.map(|(k, n)| (k, n.targets.len()))
					.collect::<Vec<_>>(),
				vec![(101, 2), (61, 1)]
			);
			// 70 is still in storage..
			assert!(Nominators::<Test>::contains_key(71));
			// but its value cannot be decoded and default is returned.
			assert!(Nominators::<Test>::get(71).is_none());

			assert_eq!(Staking::electing_voters(bounds).unwrap().len(), 3 + 2);
			assert!(Nominators::<Test>::contains_key(101));

			// abrupt change from 2 to 1, this should cause some nominators to be non-decodable, and
			// thus non-existent unless if they update.
			AbsoluteMaxNominations::set(1);

			assert_eq!(
				Nominators::<Test>::iter()
					.map(|(k, n)| (k, n.targets.len()))
					.collect::<Vec<_>>(),
				vec![(61, 1)]
			);
			assert!(Nominators::<Test>::contains_key(71));
			assert!(Nominators::<Test>::contains_key(61));
			assert!(Nominators::<Test>::get(71).is_none());
			assert!(Nominators::<Test>::get(61).is_some());
			assert_eq!(Staking::electing_voters(bounds).unwrap().len(), 3 + 1);

			// now one of them can revive themselves by re-nominating to a proper value.
			assert_ok!(Staking::nominate(RuntimeOrigin::signed(71), vec![1]));
			assert_eq!(
				Nominators::<Test>::iter()
					.map(|(k, n)| (k, n.targets.len()))
					.collect::<Vec<_>>(),
				vec![(71, 1), (61, 1)]
			);

			// or they can be chilled by any account.
			assert!(Nominators::<Test>::contains_key(101));
			assert!(Nominators::<Test>::get(101).is_none());
			assert_ok!(Staking::chill_other(RuntimeOrigin::signed(71), 101));
			assert!(!Nominators::<Test>::contains_key(101));
			assert!(Nominators::<Test>::get(101).is_none());
		})
}

#[test]
fn nomination_quota_max_changes_decoding() {
	use frame_election_provider_support::ElectionDataProvider;
	ExtBuilder::default()
		.add_staker(60, 61, 10, StakerStatus::Nominator(vec![1]))
		.add_staker(70, 71, 10, StakerStatus::Nominator(vec![1, 2, 3]))
		.add_staker(30, 330, 10, StakerStatus::Nominator(vec![1, 2, 3, 4]))
		.add_staker(50, 550, 10, StakerStatus::Nominator(vec![1, 2, 3, 4]))
		.balance_factor(10)
		.build_and_execute(|| {
			// pre-condition.
			assert_eq!(MaxNominationsOf::<Test>::get(), 16);

			let unbonded_election = DataProviderBounds::default();

			assert_eq!(
				Nominators::<Test>::iter()
					.map(|(k, n)| (k, n.targets.len()))
					.collect::<Vec<_>>(),
				vec![(70, 3), (101, 2), (50, 4), (30, 4), (60, 1)]
			);
			// 4 validators and 4 nominators
			assert_eq!(Staking::electing_voters(unbonded_election).unwrap().len(), 4 + 4);
		});
}

#[test]
fn api_nominations_quota_works() {
	ExtBuilder::default().build_and_execute(|| {
		assert_eq!(Staking::api_nominations_quota(10), MaxNominationsOf::<Test>::get());
		assert_eq!(Staking::api_nominations_quota(333), MaxNominationsOf::<Test>::get());
		assert_eq!(Staking::api_nominations_quota(222), 2);
		assert_eq!(Staking::api_nominations_quota(111), 1);
	})
}

mod sorted_list_provider {
	use super::*;
	use frame_election_provider_support::SortedListProvider;

	#[test]
	fn re_nominate_does_not_change_counters_or_list() {
		ExtBuilder::default().nominate(true).build_and_execute(|| {
			// given
			let pre_insert_voter_count =
				(Nominators::<Test>::count() + Validators::<Test>::count()) as u32;
			assert_eq!(<Test as Config>::VoterList::count(), pre_insert_voter_count);

			assert_eq!(
				<Test as Config>::VoterList::iter().collect::<Vec<_>>(),
				vec![11, 21, 31, 101]
			);

			// when account 101 renominates
			assert_ok!(Staking::nominate(RuntimeOrigin::signed(101), vec![41]));

			// then counts don't change
			assert_eq!(<Test as Config>::VoterList::count(), pre_insert_voter_count);
			// and the list is the same
			assert_eq!(
				<Test as Config>::VoterList::iter().collect::<Vec<_>>(),
				vec![11, 21, 31, 101]
			);
		});
	}

	#[test]
	fn re_validate_does_not_change_counters_or_list() {
		ExtBuilder::default().nominate(false).build_and_execute(|| {
			// given
			let pre_insert_voter_count =
				(Nominators::<Test>::count() + Validators::<Test>::count()) as u32;
			assert_eq!(<Test as Config>::VoterList::count(), pre_insert_voter_count);

			assert_eq!(<Test as Config>::VoterList::iter().collect::<Vec<_>>(), vec![11, 21, 31]);

			// when account 11 re-validates
			assert_ok!(Staking::validate(RuntimeOrigin::signed(11), Default::default()));

			// then counts don't change
			assert_eq!(<Test as Config>::VoterList::count(), pre_insert_voter_count);
			// and the list is the same
			assert_eq!(<Test as Config>::VoterList::iter().collect::<Vec<_>>(), vec![11, 21, 31]);
		});
	}
}

#[test]
fn force_apply_min_commission_works() {
	let prefs = |c| ValidatorPrefs { commission: Perbill::from_percent(c), blocked: false };
	let validators = || Validators::<Test>::iter().collect::<Vec<_>>();
	ExtBuilder::default().build_and_execute(|| {
		assert_ok!(Staking::validate(RuntimeOrigin::signed(31), prefs(10)));
		assert_ok!(Staking::validate(RuntimeOrigin::signed(21), prefs(5)));

		// Given
		assert_eq!(validators(), vec![(31, prefs(10)), (21, prefs(5)), (11, prefs(0))]);
		MinCommission::<Test>::set(Perbill::from_percent(5));

		// When applying to a commission greater than min
		assert_ok!(Staking::force_apply_min_commission(RuntimeOrigin::signed(1), 31));
		// Then the commission is not changed
		assert_eq!(validators(), vec![(31, prefs(10)), (21, prefs(5)), (11, prefs(0))]);

		// When applying to a commission that is equal to min
		assert_ok!(Staking::force_apply_min_commission(RuntimeOrigin::signed(1), 21));
		// Then the commission is not changed
		assert_eq!(validators(), vec![(31, prefs(10)), (21, prefs(5)), (11, prefs(0))]);

		// When applying to a commission that is less than the min
		assert_ok!(Staking::force_apply_min_commission(RuntimeOrigin::signed(1), 11));
		// Then the commission is bumped to the min
		assert_eq!(validators(), vec![(31, prefs(10)), (21, prefs(5)), (11, prefs(5))]);

		// When applying commission to a validator that doesn't exist then storage is not altered
		assert_noop!(
			Staking::force_apply_min_commission(RuntimeOrigin::signed(1), 420),
			Error::<Test>::NotStash
		);
	});
}

#[test]
fn proportional_slash_stop_slashing_if_remaining_zero() {
	let c = |era, value| UnlockChunk::<Balance> { era, value };

	// we have some chunks, but they are not affected.
	let unlocking = bounded_vec![c(1, 10), c(2, 10)];

	// Given
	let mut ledger = StakingLedger::<Test>::new(123, 20);
	ledger.total = 40;
	ledger.unlocking = unlocking;

	assert_eq!(BondingDuration::get(), 3);

	// should not slash more than the amount requested, by accidentally slashing the first chunk.
	assert_eq!(ledger.slash(18, 1, 0), 18);
}

#[test]
fn proportional_ledger_slash_works() {
	let c = |era, value| UnlockChunk::<Balance> { era, value };
	// Given
	let mut ledger = StakingLedger::<Test>::new(123, 10);
	assert_eq!(BondingDuration::get(), 3);

	// When we slash a ledger with no unlocking chunks
	assert_eq!(ledger.slash(5, 1, 0), 5);
	// Then
	assert_eq!(ledger.total, 5);
	assert_eq!(ledger.active, 5);
	assert_eq!(LedgerSlashPerEra::get().0, 5);
	assert_eq!(LedgerSlashPerEra::get().1, Default::default());

	// When we slash a ledger with no unlocking chunks and the slash amount is greater then the
	// total
	assert_eq!(ledger.slash(11, 1, 0), 5);
	// Then
	assert_eq!(ledger.total, 0);
	assert_eq!(ledger.active, 0);
	assert_eq!(LedgerSlashPerEra::get().0, 0);
	assert_eq!(LedgerSlashPerEra::get().1, Default::default());

	// Given
	ledger.unlocking = bounded_vec![c(4, 10), c(5, 10)];
	ledger.total = 2 * 10;
	ledger.active = 0;
	// When all the chunks overlap with the slash eras
	assert_eq!(ledger.slash(20, 0, 0), 20);
	// Then
	assert_eq!(ledger.unlocking, vec![]);
	assert_eq!(ledger.total, 0);
	assert_eq!(LedgerSlashPerEra::get().0, 0);
	assert_eq!(LedgerSlashPerEra::get().1, BTreeMap::from([(4, 0), (5, 0)]));

	// Given
	ledger.unlocking = bounded_vec![c(4, 100), c(5, 100), c(6, 100), c(7, 100)];
	ledger.total = 4 * 100;
	ledger.active = 0;
	// When the first 2 chunks don't overlap with the affected range of unlock eras.
	assert_eq!(ledger.slash(140, 0, 3), 140);
	// Then
	assert_eq!(ledger.unlocking, vec![c(4, 100), c(5, 100), c(6, 30), c(7, 30)]);
	assert_eq!(ledger.total, 4 * 100 - 140);
	assert_eq!(LedgerSlashPerEra::get().0, 0);
	assert_eq!(LedgerSlashPerEra::get().1, BTreeMap::from([(6, 30), (7, 30)]));

	// Given
	ledger.unlocking = bounded_vec![c(4, 100), c(5, 100), c(6, 100), c(7, 100)];
	ledger.total = 4 * 100;
	ledger.active = 0;
	// When the first 2 chunks don't overlap with the affected range of unlock eras.
	assert_eq!(ledger.slash(15, 0, 3), 15);
	// Then
	assert_eq!(ledger.unlocking, vec![c(4, 100), c(5, 100), c(6, 100 - 8), c(7, 100 - 7)]);
	assert_eq!(ledger.total, 4 * 100 - 15);
	assert_eq!(LedgerSlashPerEra::get().0, 0);
	assert_eq!(LedgerSlashPerEra::get().1, BTreeMap::from([(6, 92), (7, 93)]));

	// Given
	ledger.unlocking = bounded_vec![c(4, 40), c(5, 100), c(6, 10), c(7, 250)];
	ledger.active = 500;
	// 900
	ledger.total = 40 + 10 + 100 + 250 + 500;
	// When we have a partial slash that touches all chunks
	assert_eq!(ledger.slash(900 / 2, 0, 0), 450);
	// Then
	assert_eq!(ledger.active, 500 / 2);
	assert_eq!(ledger.unlocking, vec![c(4, 40 / 2), c(5, 100 / 2), c(6, 10 / 2), c(7, 250 / 2)]);
	assert_eq!(ledger.total, 900 / 2);
	assert_eq!(LedgerSlashPerEra::get().0, 500 / 2);
	assert_eq!(
		LedgerSlashPerEra::get().1,
		BTreeMap::from([(4, 40 / 2), (5, 100 / 2), (6, 10 / 2), (7, 250 / 2)])
	);

	// slash 1/4th with not chunk.
	ledger.unlocking = bounded_vec![];
	ledger.active = 500;
	ledger.total = 500;
	// When we have a partial slash that touches all chunks
	assert_eq!(ledger.slash(500 / 4, 0, 0), 500 / 4);
	// Then
	assert_eq!(ledger.active, 3 * 500 / 4);
	assert_eq!(ledger.unlocking, vec![]);
	assert_eq!(ledger.total, ledger.active);
	assert_eq!(LedgerSlashPerEra::get().0, 3 * 500 / 4);
	assert_eq!(LedgerSlashPerEra::get().1, Default::default());

	// Given we have the same as above,
	ledger.unlocking = bounded_vec![c(4, 40), c(5, 100), c(6, 10), c(7, 250)];
	ledger.active = 500;
	ledger.total = 40 + 10 + 100 + 250 + 500; // 900
	assert_eq!(ledger.total, 900);
	// When we have a higher min balance
	assert_eq!(
		ledger.slash(
			900 / 2,
			25, /* min balance - chunks with era 0 & 2 will be slashed to <=25, causing it to
			     * get swept */
			0
		),
		450
	);
	assert_eq!(ledger.active, 500 / 2);
	// the last chunk was not slashed 50% like all the rest, because some other earlier chunks got
	// dusted.
	assert_eq!(ledger.unlocking, vec![c(5, 100 / 2), c(7, 150)]);
	assert_eq!(ledger.total, 900 / 2);
	assert_eq!(LedgerSlashPerEra::get().0, 500 / 2);
	assert_eq!(
		LedgerSlashPerEra::get().1,
		BTreeMap::from([(4, 0), (5, 100 / 2), (6, 0), (7, 150)])
	);

	// Given
	// slash order --------------------NA--------2----------0----------1----
	ledger.unlocking = bounded_vec![c(4, 40), c(5, 100), c(6, 10), c(7, 250)];
	ledger.active = 500;
	ledger.total = 40 + 10 + 100 + 250 + 500; // 900
	assert_eq!(
		ledger.slash(
			500 + 10 + 250 + 100 / 2, // active + era 6 + era 7 + era 5 / 2
			0,
			3 /* slash era 6 first, so the affected parts are era 6, era 7 and
			   * ledge.active. This will cause the affected to go to zero, and then we will
			   * start slashing older chunks */
		),
		500 + 250 + 10 + 100 / 2
	);
	// Then
	assert_eq!(ledger.active, 0);
	assert_eq!(ledger.unlocking, vec![c(4, 40), c(5, 100 / 2)]);
	assert_eq!(ledger.total, 90);
	assert_eq!(LedgerSlashPerEra::get().0, 0);
	assert_eq!(LedgerSlashPerEra::get().1, BTreeMap::from([(5, 100 / 2), (6, 0), (7, 0)]));

	// Given
	// iteration order------------------NA---------2----------0----------1----
	ledger.unlocking = bounded_vec![c(4, 100), c(5, 100), c(6, 100), c(7, 100)];
	ledger.active = 100;
	ledger.total = 5 * 100;
	// When
	assert_eq!(
		ledger.slash(
			351, // active + era 6 + era 7 + era 5 / 2 + 1
			50,  // min balance - everything slashed below 50 will get dusted
			3    /* slash era 3+3 first, so the affected parts are era 6, era 7 and
			      * ledge.active. This will cause the affected to go to zero, and then we will
			      * start slashing older chunks */
		),
		400
	);
	// Then
	assert_eq!(ledger.active, 0);
	assert_eq!(ledger.unlocking, vec![c(4, 100)]);
	assert_eq!(ledger.total, 100);
	assert_eq!(LedgerSlashPerEra::get().0, 0);
	assert_eq!(LedgerSlashPerEra::get().1, BTreeMap::from([(5, 0), (6, 0), (7, 0)]));

	// Tests for saturating arithmetic

	// Given
	let slash = u64::MAX as Balance * 2;
	// The value of the other parts of ledger that will get slashed
	let value = slash - (10 * 4);

	ledger.active = 10;
	ledger.unlocking = bounded_vec![c(4, 10), c(5, 10), c(6, 10), c(7, value)];
	ledger.total = value + 40;
	// When
	let slash_amount = ledger.slash(slash, 0, 0);
	assert_eq_error_rate!(slash_amount, slash, 5);
	// Then
	assert_eq!(ledger.active, 0); // slash of 9
	assert_eq!(ledger.unlocking, vec![]);
	assert_eq!(ledger.total, 0);
	assert_eq!(LedgerSlashPerEra::get().0, 0);
	assert_eq!(LedgerSlashPerEra::get().1, BTreeMap::from([(4, 0), (5, 0), (6, 0), (7, 0)]));

	// Given
	use sp_runtime::PerThing as _;
	let slash = u64::MAX as Balance * 2;
	let value = u64::MAX as Balance * 2;
	let unit = 100;
	// slash * value that will saturate
	assert!(slash.checked_mul(value).is_none());
	// but slash * unit won't.
	assert!(slash.checked_mul(unit).is_some());
	ledger.unlocking = bounded_vec![c(4, unit), c(5, value), c(6, unit), c(7, unit)];
	//--------------------------------------note value^^^
	ledger.active = unit;
	ledger.total = unit * 4 + value;
	// When
	assert_eq!(ledger.slash(slash, 0, 0), slash);
	// Then
	// The amount slashed out of `unit`
	let affected_balance = value + unit * 4;
	let ratio =
		Perquintill::from_rational_with_rounding(slash, affected_balance, Rounding::Up).unwrap();
	// `unit` after the slash is applied
	let unit_slashed = {
		let unit_slash = ratio.mul_ceil(unit);
		unit - unit_slash
	};
	let value_slashed = {
		let value_slash = ratio.mul_ceil(value);
		value - value_slash
	};
	assert_eq!(ledger.active, unit_slashed);
	assert_eq!(ledger.unlocking, vec![c(5, value_slashed), c(7, 32)]);
	assert_eq!(ledger.total, value_slashed + 32);
	assert_eq!(LedgerSlashPerEra::get().0, 0);
	assert_eq!(
		LedgerSlashPerEra::get().1,
		BTreeMap::from([(4, 0), (5, value_slashed), (6, 0), (7, 32)])
	);
}

#[test]
fn reducing_max_unlocking_chunks_abrupt() {
	// Concern is on validators only
	// By Default 11, 10 are stash and ctlr and 21,20
	ExtBuilder::default().build_and_execute(|| {
		// given a staker at era=10 and MaxUnlockChunks set to 2
		MaxUnlockingChunks::set(2);
		start_active_era(10);
		assert_ok!(Staking::bond(RuntimeOrigin::signed(3), 300, RewardDestination::Staked));
		assert!(matches!(Staking::ledger(3.into()), Ok(_)));

		// when staker unbonds
		assert_ok!(Staking::unbond(RuntimeOrigin::signed(3), 20));

		// then an unlocking chunk is added at `current_era + bonding_duration`
		// => 10 + 3 = 13
		let expected_unlocking: BoundedVec<UnlockChunk<Balance>, MaxUnlockingChunks> =
			bounded_vec![UnlockChunk { value: 20 as Balance, era: 13 as EraIndex }];
		assert!(matches!(Staking::ledger(3.into()),
			Ok(StakingLedger {
				unlocking,
				..
			}) if unlocking==expected_unlocking));

		// when staker unbonds at next era
		start_active_era(11);
		assert_ok!(Staking::unbond(RuntimeOrigin::signed(3), 50));
		// then another unlock chunk is added
		let expected_unlocking: BoundedVec<UnlockChunk<Balance>, MaxUnlockingChunks> =
			bounded_vec![UnlockChunk { value: 20, era: 13 }, UnlockChunk { value: 50, era: 14 }];
		assert!(matches!(Staking::ledger(3.into()),
			Ok(StakingLedger {
				unlocking,
				..
			}) if unlocking==expected_unlocking));

		// when staker unbonds further
		start_active_era(12);
		// then further unbonding not possible
		assert_noop!(Staking::unbond(RuntimeOrigin::signed(3), 20), Error::<Test>::NoMoreChunks);

		// when max unlocking chunks is reduced abruptly to a low value
		MaxUnlockingChunks::set(1);
		// then unbond, rebond ops are blocked with ledger in corrupt state
		assert_noop!(Staking::unbond(RuntimeOrigin::signed(3), 20), Error::<Test>::NotController);
		assert_noop!(Staking::rebond(RuntimeOrigin::signed(3), 100), Error::<Test>::NotController);

		// reset the ledger corruption
		MaxUnlockingChunks::set(2);
	})
}

#[test]
fn cannot_set_unsupported_validator_count() {
	ExtBuilder::default().build_and_execute(|| {
		MaxWinners::set(50);
		// set validator count works
		assert_ok!(Staking::set_validator_count(RuntimeOrigin::root(), 30));
		assert_ok!(Staking::set_validator_count(RuntimeOrigin::root(), 50));
		// setting validator count above 100 does not work
		assert_noop!(
			Staking::set_validator_count(RuntimeOrigin::root(), 51),
			Error::<Test>::TooManyValidators,
		);
	})
}

#[test]
fn increase_validator_count_errors() {
	ExtBuilder::default().build_and_execute(|| {
		MaxWinners::set(50);
		assert_ok!(Staking::set_validator_count(RuntimeOrigin::root(), 40));

		// increase works
		assert_ok!(Staking::increase_validator_count(RuntimeOrigin::root(), 6));
		assert_eq!(ValidatorCount::<Test>::get(), 46);

		// errors
		assert_noop!(
			Staking::increase_validator_count(RuntimeOrigin::root(), 5),
			Error::<Test>::TooManyValidators,
		);
	})
}

#[test]
fn scale_validator_count_errors() {
	ExtBuilder::default().build_and_execute(|| {
		MaxWinners::set(50);
		assert_ok!(Staking::set_validator_count(RuntimeOrigin::root(), 20));

		// scale value works
		assert_ok!(Staking::scale_validator_count(
			RuntimeOrigin::root(),
			Percent::from_percent(200)
		));
		assert_eq!(ValidatorCount::<Test>::get(), 40);

		// errors
		assert_noop!(
			Staking::scale_validator_count(RuntimeOrigin::root(), Percent::from_percent(126)),
			Error::<Test>::TooManyValidators,
		);
	})
}

#[test]
fn set_min_commission_works_with_admin_origin() {
	ExtBuilder::default().build_and_execute(|| {
		// no minimum commission set initially
		assert_eq!(MinCommission::<Test>::get(), Zero::zero());

		// root can set min commission
		assert_ok!(Staking::set_min_commission(RuntimeOrigin::root(), Perbill::from_percent(10)));

		assert_eq!(MinCommission::<Test>::get(), Perbill::from_percent(10));

		// Non privileged origin can not set min_commission
		assert_noop!(
			Staking::set_min_commission(RuntimeOrigin::signed(2), Perbill::from_percent(15)),
			BadOrigin
		);

		// Admin Origin can set min commission
		assert_ok!(Staking::set_min_commission(
			RuntimeOrigin::signed(1),
			Perbill::from_percent(15),
		));

		// setting commission below min_commission fails
		assert_noop!(
			Staking::validate(
				RuntimeOrigin::signed(11),
				ValidatorPrefs { commission: Perbill::from_percent(14), blocked: false }
			),
			Error::<Test>::CommissionTooLow
		);

		// setting commission >= min_commission works
		assert_ok!(Staking::validate(
			RuntimeOrigin::signed(11),
			ValidatorPrefs { commission: Perbill::from_percent(15), blocked: false }
		));
	})
}

#[test]
fn can_page_exposure() {
	let mut others: Vec<IndividualExposure<AccountId, Balance>> = vec![];
	let mut total_stake: Balance = 0;
	// 19 nominators
	for i in 1..20 {
		let individual_stake: Balance = 100 * i as Balance;
		others.push(IndividualExposure { who: i, value: individual_stake });
		total_stake += individual_stake;
	}
	let own_stake: Balance = 500;
	total_stake += own_stake;
	assert_eq!(total_stake, 19_500);
	// build full exposure set
	let exposure: Exposure<AccountId, Balance> =
		Exposure { total: total_stake, own: own_stake, others };

	// when
	let (exposure_metadata, exposure_page): (
		PagedExposureMetadata<Balance>,
		Vec<ExposurePage<AccountId, Balance>>,
	) = exposure.clone().into_pages(3);

	// then
	// 7 pages of nominators.
	assert_eq!(exposure_page.len(), 7);
	assert_eq!(exposure_metadata.page_count, 7);
	// first page stake = 100 + 200 + 300
	assert!(matches!(exposure_page[0], ExposurePage { page_total: 600, .. }));
	// second page stake = 0 + 400 + 500 + 600
	assert!(matches!(exposure_page[1], ExposurePage { page_total: 1500, .. }));
	// verify overview has the total
	assert_eq!(exposure_metadata.total, 19_500);
	// verify total stake is same as in the original exposure.
	assert_eq!(
		exposure_page.iter().map(|a| a.page_total).reduce(|a, b| a + b).unwrap(),
		19_500 - exposure_metadata.own
	);
	// verify own stake is correct
	assert_eq!(exposure_metadata.own, 500);
	// verify number of nominators are same as in the original exposure.
	assert_eq!(exposure_page.iter().map(|a| a.others.len()).reduce(|a, b| a + b).unwrap(), 19);
	assert_eq!(exposure_metadata.nominator_count, 19);
}

#[test]
fn should_retain_era_info_only_upto_history_depth() {
	ExtBuilder::default().build_and_execute(|| {
		// remove existing exposure
		Pallet::<Test>::clear_era_information(0);
		let validator_stash = 10;

		for era in 0..4 {
			ClaimedRewards::<Test>::insert(era, &validator_stash, vec![0, 1, 2]);
			for page in 0..3 {
				ErasStakersPaged::<Test>::insert(
					(era, &validator_stash, page),
					ExposurePage { page_total: 100, others: vec![] },
				);
			}
		}

		for i in 0..4 {
			// Count of entries remaining in ClaimedRewards = total - cleared_count
			assert_eq!(ClaimedRewards::<Test>::iter().count(), (4 - i));
			// 1 claimed_rewards entry for each era
			assert_eq!(ClaimedRewards::<Test>::iter_prefix(i as EraIndex).count(), 1);
			// 3 entries (pages) for each era
			assert_eq!(ErasStakersPaged::<Test>::iter_prefix((i as EraIndex,)).count(), 3);

			// when clear era info
			Pallet::<Test>::clear_era_information(i as EraIndex);

			// then all era entries are cleared
			assert_eq!(ClaimedRewards::<Test>::iter_prefix(i as EraIndex).count(), 0);
			assert_eq!(ErasStakersPaged::<Test>::iter_prefix((i as EraIndex,)).count(), 0);
		}
	});
}

#[test]
fn test_legacy_claimed_rewards_is_checked_at_reward_payout() {
	ExtBuilder::default().has_stakers(false).build_and_execute(|| {
		// Create a validator:
		bond_validator(11, 1000);

		// reward validator for next 2 eras
		mock::start_active_era(1);
		Pallet::<Test>::reward_by_ids(vec![(11, 1)]);
		mock::start_active_era(2);
		Pallet::<Test>::reward_by_ids(vec![(11, 1)]);
		mock::start_active_era(3);

		//verify rewards are not claimed
		assert_eq!(
			EraInfo::<Test>::is_rewards_claimed_with_legacy_fallback(
				1,
				Staking::ledger(11.into()).as_ref().unwrap(),
				&11,
				0
			),
			false
		);
		assert_eq!(
			EraInfo::<Test>::is_rewards_claimed_with_legacy_fallback(
				2,
				Staking::ledger(11.into()).as_ref().unwrap(),
				&11,
				0
			),
			false
		);

		// assume reward claim for era 1 was stored in legacy storage
		Ledger::<Test>::insert(
			11,
			StakingLedgerInspect {
				stash: 11,
				total: 1000,
				active: 1000,
				unlocking: Default::default(),
				legacy_claimed_rewards: bounded_vec![1],
			},
		);

		// verify rewards for era 1 cannot be claimed
		assert_noop!(
			Staking::payout_stakers_by_page(RuntimeOrigin::signed(1337), 11, 1, 0),
			Error::<Test>::AlreadyClaimed
				.with_weight(<Test as Config>::WeightInfo::payout_stakers_alive_staked(0)),
		);
		assert_eq!(
			EraInfo::<Test>::is_rewards_claimed_with_legacy_fallback(
				1,
				Staking::ledger(11.into()).as_ref().unwrap(),
				&11,
				0
			),
			true
		);

		// verify rewards for era 2 can be claimed
		assert_ok!(Staking::payout_stakers_by_page(RuntimeOrigin::signed(1337), 11, 2, 0));
		assert_eq!(
			EraInfo::<Test>::is_rewards_claimed_with_legacy_fallback(
				2,
				Staking::ledger(11.into()).as_ref().unwrap(),
				&11,
				0
			),
			true
		);
		// but the new claimed rewards for era 2 is not stored in legacy storage
		assert_eq!(
			Ledger::<Test>::get(11).unwrap(),
			StakingLedgerInspect {
				stash: 11,
				total: 1000,
				active: 1000,
				unlocking: Default::default(),
				legacy_claimed_rewards: bounded_vec![1],
			},
		);
		// instead it is kept in `ClaimedRewards`
		assert_eq!(ClaimedRewards::<Test>::get(2, 11), vec![0]);
	});
}

#[test]
fn test_validator_exposure_is_backward_compatible_with_non_paged_rewards_payout() {
	ExtBuilder::default().has_stakers(false).build_and_execute(|| {
		// case 1: exposure exist in clipped.
		// set page cap to 10
		MaxExposurePageSize::set(10);
		bond_validator(11, 1000);
		let mut expected_individual_exposures: Vec<IndividualExposure<AccountId, Balance>> = vec![];
		let mut total_exposure: Balance = 0;
		// 1st exposure page
		for i in 0..10 {
			let who = 1000 + i;
			let value = 1000 + i as Balance;
			bond_nominator(who, value, vec![11]);
			expected_individual_exposures.push(IndividualExposure { who, value });
			total_exposure += value;
		}

		for i in 10..15 {
			let who = 1000 + i;
			let value = 1000 + i as Balance;
			bond_nominator(who, value, vec![11]);
			expected_individual_exposures.push(IndividualExposure { who, value });
			total_exposure += value;
		}

		mock::start_active_era(1);
		// reward validator for current era
		Pallet::<Test>::reward_by_ids(vec![(11, 1)]);

		// start new era
		mock::start_active_era(2);
		// verify exposure for era 1 is stored in paged storage, that each exposure is stored in
		// one and only one page, and no exposure is repeated.
		let actual_exposure_page_0 = ErasStakersPaged::<Test>::get((1, 11, 0)).unwrap();
		let actual_exposure_page_1 = ErasStakersPaged::<Test>::get((1, 11, 1)).unwrap();
		expected_individual_exposures.iter().for_each(|exposure| {
			assert!(
				actual_exposure_page_0.others.contains(exposure) ||
					actual_exposure_page_1.others.contains(exposure)
			);
		});
		assert_eq!(
			expected_individual_exposures.len(),
			actual_exposure_page_0.others.len() + actual_exposure_page_1.others.len()
		);
		// verify `EraInfo` returns page from paged storage
		assert_eq!(
			EraInfo::<Test>::get_paged_exposure(1, &11, 0).unwrap().others(),
			&actual_exposure_page_0.others
		);
		assert_eq!(
			EraInfo::<Test>::get_paged_exposure(1, &11, 1).unwrap().others(),
			&actual_exposure_page_1.others
		);
		assert_eq!(EraInfo::<Test>::get_page_count(1, &11), 2);

		// validator is exposed
		assert!(<Staking as sp_staking::StakingInterface>::is_exposed_in_era(&11, &1));
		// nominators are exposed
		for i in 10..15 {
			let who: AccountId = 1000 + i;
			assert!(<Staking as sp_staking::StakingInterface>::is_exposed_in_era(&who, &1));
		}

		// case 2: exposure exist in ErasStakers and ErasStakersClipped (legacy).
		// delete paged storage and add exposure to clipped storage
		<ErasStakersPaged<Test>>::remove((1, 11, 0));
		<ErasStakersPaged<Test>>::remove((1, 11, 1));
		<ErasStakersOverview<Test>>::remove(1, 11);

		<ErasStakers<Test>>::insert(
			1,
			11,
			Exposure {
				total: total_exposure,
				own: 1000,
				others: expected_individual_exposures.clone(),
			},
		);
		let mut clipped_exposure = expected_individual_exposures.clone();
		clipped_exposure.sort_by(|a, b| b.who.cmp(&a.who));
		clipped_exposure.truncate(10);
		<ErasStakersClipped<Test>>::insert(
			1,
			11,
			Exposure { total: total_exposure, own: 1000, others: clipped_exposure.clone() },
		);

		// verify `EraInfo` returns exposure from clipped storage
		let actual_exposure_paged = EraInfo::<Test>::get_paged_exposure(1, &11, 0).unwrap();
		assert_eq!(actual_exposure_paged.others(), &clipped_exposure);
		assert_eq!(actual_exposure_paged.own(), 1000);
		assert_eq!(actual_exposure_paged.exposure_metadata.page_count, 1);

		let actual_exposure_full = EraInfo::<Test>::get_full_exposure(1, &11);
		assert_eq!(actual_exposure_full.others, expected_individual_exposures);
		assert_eq!(actual_exposure_full.own, 1000);
		assert_eq!(actual_exposure_full.total, total_exposure);

		// validator is exposed
		assert!(<Staking as sp_staking::StakingInterface>::is_exposed_in_era(&11, &1));
		// nominators are exposed
		for i in 10..15 {
			let who: AccountId = 1000 + i;
			assert!(<Staking as sp_staking::StakingInterface>::is_exposed_in_era(&who, &1));
		}

		// for pages other than 0, clipped storage returns empty exposure
		assert_eq!(EraInfo::<Test>::get_paged_exposure(1, &11, 1), None);
		// page size is 1 for clipped storage
		assert_eq!(EraInfo::<Test>::get_page_count(1, &11), 1);

		// payout for page 0 works
		assert_ok!(Staking::payout_stakers_by_page(RuntimeOrigin::signed(1337), 11, 0, 0));
		// payout for page 1 fails
		assert_noop!(
			Staking::payout_stakers_by_page(RuntimeOrigin::signed(1337), 11, 0, 1),
			Error::<Test>::InvalidPage
				.with_weight(<Test as Config>::WeightInfo::payout_stakers_alive_staked(0))
		);
	});
}

mod staking_interface {
	use frame_support::storage::with_storage_layer;
	use sp_staking::StakingInterface;

	use super::*;

	#[test]
	fn force_unstake_with_slash_works() {
		ExtBuilder::default().build_and_execute(|| {
			// without slash
			let _ = with_storage_layer::<(), _, _>(|| {
				// bond an account, can unstake
				assert_eq!(Staking::bonded(&11), Some(11));
				assert_ok!(<Staking as StakingInterface>::force_unstake(11));
				Err(DispatchError::from("revert"))
			});

			// bond again and add a slash, still can unstake.
			assert_eq!(Staking::bonded(&11), Some(11));
			add_slash(&11);
			assert_ok!(<Staking as StakingInterface>::force_unstake(11));
		});
	}

	#[test]
	fn do_withdraw_unbonded_with_wrong_slash_spans_works_as_expected() {
		ExtBuilder::default().build_and_execute(|| {
			on_offence_now(
				&[OffenceDetails {
					offender: (11, Staking::eras_stakers(active_era(), &11)),
					reporters: vec![],
				}],
				&[Perbill::from_percent(100)],
			);

			assert_eq!(Staking::bonded(&11), Some(11));

			assert_noop!(
				Staking::withdraw_unbonded(RuntimeOrigin::signed(11), 0),
				Error::<Test>::IncorrectSlashingSpans
			);

			let num_slashing_spans = Staking::slashing_spans(&11).map_or(0, |s| s.iter().count());
			assert_ok!(Staking::withdraw_unbonded(
				RuntimeOrigin::signed(11),
				num_slashing_spans as u32
			));
		});
	}

	#[test]
	fn status() {
		ExtBuilder::default().build_and_execute(|| {
			// stash of a validator is identified as a validator
			assert_eq!(Staking::status(&11).unwrap(), StakerStatus::Validator);
			// .. but not the controller.
			assert!(Staking::status(&10).is_err());

			// stash of nominator is identified as a nominator
			assert_eq!(Staking::status(&101).unwrap(), StakerStatus::Nominator(vec![11, 21]));
			// .. but not the controller.
			assert!(Staking::status(&100).is_err());

			// stash of chilled is identified as a chilled
			assert_eq!(Staking::status(&41).unwrap(), StakerStatus::Idle);
			// .. but not the controller.
			assert!(Staking::status(&40).is_err());

			// random other account.
			assert!(Staking::status(&42).is_err());
		})
	}
}

mod ledger {
	use super::*;

	#[test]
	fn paired_account_works() {
		ExtBuilder::default().try_state(false).build_and_execute(|| {
			assert_ok!(Staking::bond(
				RuntimeOrigin::signed(10),
				100,
				RewardDestination::Account(10)
			));

			assert_eq!(<Bonded<Test>>::get(&10), Some(10));
			assert_eq!(
				StakingLedger::<Test>::paired_account(StakingAccount::Controller(10)),
				Some(10)
			);
			assert_eq!(StakingLedger::<Test>::paired_account(StakingAccount::Stash(10)), Some(10));

			assert_eq!(<Bonded<Test>>::get(&42), None);
			assert_eq!(StakingLedger::<Test>::paired_account(StakingAccount::Controller(42)), None);
			assert_eq!(StakingLedger::<Test>::paired_account(StakingAccount::Stash(42)), None);

			// bond manually stash with different controller. This is deprecated but the migration
			// has not been complete yet (controller: 100, stash: 200)
			assert_ok!(bond_controller_stash(100, 200));
			assert_eq!(<Bonded<Test>>::get(&200), Some(100));
			assert_eq!(
				StakingLedger::<Test>::paired_account(StakingAccount::Controller(100)),
				Some(200)
			);
			assert_eq!(
				StakingLedger::<Test>::paired_account(StakingAccount::Stash(200)),
				Some(100)
			);
		})
	}

	#[test]
	fn get_ledger_works() {
		ExtBuilder::default().try_state(false).build_and_execute(|| {
			// stash does not exist
			assert!(StakingLedger::<Test>::get(StakingAccount::Stash(42)).is_err());

			// bonded and paired
			assert_eq!(<Bonded<Test>>::get(&11), Some(11));

			match StakingLedger::<Test>::get(StakingAccount::Stash(11)) {
				Ok(ledger) => {
					assert_eq!(ledger.controller(), Some(11));
					assert_eq!(ledger.stash, 11);
				},
				Err(_) => panic!("staking ledger must exist"),
			};

			// bond manually stash with different controller. This is deprecated but the migration
			// has not been complete yet (controller: 100, stash: 200)
			assert_ok!(bond_controller_stash(100, 200));
			assert_eq!(<Bonded<Test>>::get(&200), Some(100));

			match StakingLedger::<Test>::get(StakingAccount::Stash(200)) {
				Ok(ledger) => {
					assert_eq!(ledger.controller(), Some(100));
					assert_eq!(ledger.stash, 200);
				},
				Err(_) => panic!("staking ledger must exist"),
			};

			match StakingLedger::<Test>::get(StakingAccount::Controller(100)) {
				Ok(ledger) => {
					assert_eq!(ledger.controller(), Some(100));
					assert_eq!(ledger.stash, 200);
				},
				Err(_) => panic!("staking ledger must exist"),
			};
		})
	}

	#[test]
	fn get_ledger_bad_state_fails() {
		ExtBuilder::default().has_stakers(false).try_state(false).build_and_execute(|| {
			setup_double_bonded_ledgers();

			// Case 1: double bonded but not corrupted:
			// stash 2 has controller 3:
			assert_eq!(Bonded::<Test>::get(2), Some(3));
			assert_eq!(Ledger::<Test>::get(3).unwrap().stash, 2);

			// stash 2 is also a controller of 1:
			assert_eq!(Bonded::<Test>::get(1), Some(2));
			assert_eq!(StakingLedger::<Test>::paired_account(StakingAccount::Stash(1)), Some(2));
			assert_eq!(Ledger::<Test>::get(2).unwrap().stash, 1);

			// although 2 is double bonded (it is a controller and a stash of different ledgers),
			// we can safely retrieve the ledger and mutate it since the correct ledger is
			// returned.
			let ledger_result = StakingLedger::<Test>::get(StakingAccount::Stash(2));
			assert_eq!(ledger_result.unwrap().stash, 2); // correct ledger.

			let ledger_result = StakingLedger::<Test>::get(StakingAccount::Controller(2));
			assert_eq!(ledger_result.unwrap().stash, 1); // correct ledger.

			// fetching ledger 1 by its stash works.
			let ledger_result = StakingLedger::<Test>::get(StakingAccount::Stash(1));
			assert_eq!(ledger_result.unwrap().stash, 1);

			// Case 2: corrupted ledger bonding.
			// in this case, we simulate what happens when fetching a ledger by stash returns a
			// ledger with a different stash. when this happens, we return an error instead of the
			// ledger to prevent ledger mutations.
			let mut ledger = Ledger::<Test>::get(2).unwrap();
			assert_eq!(ledger.stash, 1);
			ledger.stash = 2;
			Ledger::<Test>::insert(2, ledger);

			// now, we are prevented from fetching the ledger by stash from 1. It's associated
			// controller (2) is now bonding a ledger with a different stash (2, not 1).
			assert!(StakingLedger::<Test>::get(StakingAccount::Stash(1)).is_err());
		})
	}

	#[test]
	fn bond_works() {
		ExtBuilder::default().build_and_execute(|| {
			assert!(!StakingLedger::<Test>::is_bonded(StakingAccount::Stash(42)));
			assert!(<Bonded<Test>>::get(&42).is_none());

			let mut ledger: StakingLedger<Test> = StakingLedger::default_from(42);
			let reward_dest = RewardDestination::Account(10);

			assert_ok!(ledger.clone().bond(reward_dest));
			assert!(StakingLedger::<Test>::is_bonded(StakingAccount::Stash(42)));
			assert!(<Bonded<Test>>::get(&42).is_some());
			assert_eq!(<Payee<Test>>::get(&42), Some(reward_dest));

			// cannot bond again.
			assert!(ledger.clone().bond(reward_dest).is_err());

			// once bonded, update works as expected.
			ledger.legacy_claimed_rewards = bounded_vec![1];
			assert_ok!(ledger.update());
		})
	}

	#[test]
	fn bond_controller_cannot_be_stash_works() {
		ExtBuilder::default().build_and_execute(|| {
			let (stash, controller) = testing_utils::create_unique_stash_controller::<Test>(
				0,
				10,
				RewardDestination::Staked,
				false,
			)
			.unwrap();

			assert_eq!(Bonded::<Test>::get(stash), Some(controller));
			assert_eq!(Ledger::<Test>::get(controller).map(|l| l.stash), Some(stash));

			// existing controller should not be able become a stash.
			assert_noop!(
				Staking::bond(RuntimeOrigin::signed(controller), 10, RewardDestination::Staked),
				Error::<Test>::AlreadyPaired,
			);
		})
	}

	#[test]
	fn is_bonded_works() {
		ExtBuilder::default().build_and_execute(|| {
			assert!(!StakingLedger::<Test>::is_bonded(StakingAccount::Stash(42)));
			assert!(!StakingLedger::<Test>::is_bonded(StakingAccount::Controller(42)));

			// adds entry to Bonded without Ledger pair (should not happen).
			<Bonded<Test>>::insert(42, 42);
			assert!(!StakingLedger::<Test>::is_bonded(StakingAccount::Controller(42)));

			assert_eq!(<Bonded<Test>>::get(&11), Some(11));
			assert!(StakingLedger::<Test>::is_bonded(StakingAccount::Stash(11)));
			assert!(StakingLedger::<Test>::is_bonded(StakingAccount::Controller(11)));

			<Bonded<Test>>::remove(42); // ensures try-state checks pass.
		})
	}

	#[test]
	#[allow(deprecated)]
	fn set_payee_errors_on_controller_destination() {
		ExtBuilder::default().build_and_execute(|| {
			Payee::<Test>::insert(11, RewardDestination::Staked);
			assert_noop!(
				Staking::set_payee(RuntimeOrigin::signed(11), RewardDestination::Controller),
				Error::<Test>::ControllerDeprecated
			);
			assert_eq!(Payee::<Test>::get(&11), Some(RewardDestination::Staked));
		})
	}

	#[test]
	#[allow(deprecated)]
	fn update_payee_migration_works() {
		ExtBuilder::default().build_and_execute(|| {
			// migrate a `Controller` variant to `Account` variant.
			Payee::<Test>::insert(11, RewardDestination::Controller);
			assert_eq!(Payee::<Test>::get(&11), Some(RewardDestination::Controller));
			assert_ok!(Staking::update_payee(RuntimeOrigin::signed(11), 11));
			assert_eq!(Payee::<Test>::get(&11), Some(RewardDestination::Account(11)));

			// Do not migrate a variant if not `Controller`.
			Payee::<Test>::insert(21, RewardDestination::Stash);
			assert_eq!(Payee::<Test>::get(&21), Some(RewardDestination::Stash));
			assert_noop!(
				Staking::update_payee(RuntimeOrigin::signed(11), 21),
				Error::<Test>::NotController
			);
			assert_eq!(Payee::<Test>::get(&21), Some(RewardDestination::Stash));
		})
	}

	#[test]
	fn deprecate_controller_batch_works_full_weight() {
		ExtBuilder::default().build_and_execute(|| {
			// Given:

			let start = 1001;
			let mut controllers: Vec<_> = vec![];
			for n in start..(start + MaxControllersInDeprecationBatch::get()).into() {
				let ctlr: u64 = n.into();
				let stash: u64 = (n + 10000).into();

				Ledger::<Test>::insert(
					ctlr,
					StakingLedger {
						controller: None,
						total: (10 + ctlr).into(),
						active: (10 + ctlr).into(),
						..StakingLedger::default_from(stash)
					},
				);
				Bonded::<Test>::insert(stash, ctlr);
				Payee::<Test>::insert(stash, RewardDestination::Staked);

				controllers.push(ctlr);
			}

			// When:

			let bounded_controllers: BoundedVec<
				_,
				<Test as Config>::MaxControllersInDeprecationBatch,
			> = BoundedVec::try_from(controllers).unwrap();

			// Only `AdminOrigin` can sign.
			assert_noop!(
				Staking::deprecate_controller_batch(
					RuntimeOrigin::signed(2),
					bounded_controllers.clone()
				),
				BadOrigin
			);

			let result =
				Staking::deprecate_controller_batch(RuntimeOrigin::root(), bounded_controllers);
			assert_ok!(result);
			assert_eq!(
				result.unwrap().actual_weight.unwrap(),
				<Test as Config>::WeightInfo::deprecate_controller_batch(
					<Test as Config>::MaxControllersInDeprecationBatch::get()
				)
			);

			// Then:

			for n in start..(start + MaxControllersInDeprecationBatch::get()).into() {
				let ctlr: u64 = n.into();
				let stash: u64 = (n + 10000).into();

				// Ledger no longer keyed by controller.
				assert_eq!(Ledger::<Test>::get(ctlr), None);
				// Bonded now maps to the stash.
				assert_eq!(Bonded::<Test>::get(stash), Some(stash));

				// Ledger is now keyed by stash.
				let ledger_updated = Ledger::<Test>::get(stash).unwrap();
				assert_eq!(ledger_updated.stash, stash);

				// Check `active` and `total` values match the original ledger set by controller.
				assert_eq!(ledger_updated.active, (10 + ctlr).into());
				assert_eq!(ledger_updated.total, (10 + ctlr).into());
			}
		})
	}

	#[test]
	fn deprecate_controller_batch_works_half_weight() {
		ExtBuilder::default().build_and_execute(|| {
			// Given:

			let start = 1001;
			let mut controllers: Vec<_> = vec![];
			for n in start..(start + MaxControllersInDeprecationBatch::get()).into() {
				let ctlr: u64 = n.into();

				// Only half of entries are unique pairs.
				let stash: u64 = if n % 2 == 0 { (n + 10000).into() } else { ctlr };

				Ledger::<Test>::insert(
					ctlr,
					StakingLedger { controller: None, ..StakingLedger::default_from(stash) },
				);
				Bonded::<Test>::insert(stash, ctlr);
				Payee::<Test>::insert(stash, RewardDestination::Staked);

				controllers.push(ctlr);
			}

			// When:
			let bounded_controllers: BoundedVec<
				_,
				<Test as Config>::MaxControllersInDeprecationBatch,
			> = BoundedVec::try_from(controllers.clone()).unwrap();

			let result =
				Staking::deprecate_controller_batch(RuntimeOrigin::root(), bounded_controllers);
			assert_ok!(result);
			assert_eq!(
				result.unwrap().actual_weight.unwrap(),
				<Test as Config>::WeightInfo::deprecate_controller_batch(controllers.len() as u32)
			);

			// Then:

			for n in start..(start + MaxControllersInDeprecationBatch::get()).into() {
				let unique_pair = n % 2 == 0;
				let ctlr: u64 = n.into();
				let stash: u64 = if unique_pair { (n + 10000).into() } else { ctlr };

				// Side effect of migration for unique pair.
				if unique_pair {
					assert_eq!(Ledger::<Test>::get(ctlr), None);
				}
				// Bonded maps to the stash.
				assert_eq!(Bonded::<Test>::get(stash), Some(stash));

				// Ledger is keyed by stash.
				let ledger_updated = Ledger::<Test>::get(stash).unwrap();
				assert_eq!(ledger_updated.stash, stash);
			}
		})
	}

	#[test]
	fn deprecate_controller_batch_skips_unmigrated_controller_payees() {
		ExtBuilder::default().try_state(false).build_and_execute(|| {
			// Given:

			let stash: u64 = 1000;
			let ctlr: u64 = 1001;

			Ledger::<Test>::insert(
				ctlr,
				StakingLedger { controller: None, ..StakingLedger::default_from(stash) },
			);
			Bonded::<Test>::insert(stash, ctlr);
			#[allow(deprecated)]
			Payee::<Test>::insert(stash, RewardDestination::Controller);

			// When:

			let bounded_controllers: BoundedVec<
				_,
				<Test as Config>::MaxControllersInDeprecationBatch,
			> = BoundedVec::try_from(vec![ctlr]).unwrap();

			let result =
				Staking::deprecate_controller_batch(RuntimeOrigin::root(), bounded_controllers);
			assert_ok!(result);
			assert_eq!(
				result.unwrap().actual_weight.unwrap(),
				<Test as Config>::WeightInfo::deprecate_controller_batch(1 as u32)
			);

			// Then:

			// Esure deprecation did not happen.
			assert_eq!(Ledger::<Test>::get(ctlr).is_some(), true);

			// Bonded still keyed by controller.
			assert_eq!(Bonded::<Test>::get(stash), Some(ctlr));

			// Ledger is still keyed by controller.
			let ledger_updated = Ledger::<Test>::get(ctlr).unwrap();
			assert_eq!(ledger_updated.stash, stash);
		})
	}
<<<<<<< HEAD
}

mod byzantine_threshold_disabling_strategy {
	use crate::{tests::Test, CurrentEra, DisablingStrategy, UpToThresholdDisablingStrategy};
	use sp_staking::EraIndex;

	// Common test data - the stash of the offending validator, the era of the offence and the
	// active set
	const OFFENDER_ID: <Test as frame_system::Config>::AccountId = 7;
	const SLASH_ERA: EraIndex = 1;
	const ACTIVE_SET: [<Test as pallet_session::Config>::ValidatorId; 7] = [1, 2, 3, 4, 5, 6, 7];
	const OFFENDER_VALIDATOR_IDX: u32 = 6; // the offender is with index 6 in the active set

	#[test]
	fn dont_disable_for_ancient_offence() {
		sp_io::TestExternalities::default().execute_with(|| {
			let initially_disabled = vec![];
			pallet_session::Validators::<Test>::put(ACTIVE_SET.to_vec());
			CurrentEra::<Test>::put(2);

			let disable_offender =
				<UpToThresholdDisablingStrategy as DisablingStrategy<Test>>::decision(
					&OFFENDER_ID,
					SLASH_ERA,
					&initially_disabled,
				);

			assert!(disable_offender.is_none());
		});
	}

	#[test]
	fn dont_disable_beyond_byzantine_threshold() {
		sp_io::TestExternalities::default().execute_with(|| {
			let initially_disabled = vec![1, 2];
			pallet_session::Validators::<Test>::put(ACTIVE_SET.to_vec());

			let disable_offender =
				<UpToThresholdDisablingStrategy as DisablingStrategy<Test>>::decision(
					&OFFENDER_ID,
					SLASH_ERA,
					&initially_disabled,
				);

			assert!(disable_offender.is_none());
		});
	}

	#[test]
	fn disable_when_below_byzantine_threshold() {
		sp_io::TestExternalities::default().execute_with(|| {
			let initially_disabled = vec![1];
			pallet_session::Validators::<Test>::put(ACTIVE_SET.to_vec());

			let disable_offender =
				<UpToThresholdDisablingStrategy as DisablingStrategy<Test>>::decision(
					&OFFENDER_ID,
					SLASH_ERA,
					&initially_disabled,
				);

			assert_eq!(disable_offender, Some(OFFENDER_VALIDATOR_IDX));
		});
=======

	#[test]
	fn deprecate_controller_batch_with_bad_state_ok() {
		ExtBuilder::default().has_stakers(false).nominate(false).build_and_execute(|| {
			setup_double_bonded_ledgers();

			// now let's deprecate all the controllers for all the existing ledgers.
			let bounded_controllers: BoundedVec<
				_,
				<Test as Config>::MaxControllersInDeprecationBatch,
			> = BoundedVec::try_from(vec![1, 2, 3, 4]).unwrap();

			assert_ok!(Staking::deprecate_controller_batch(
				RuntimeOrigin::root(),
				bounded_controllers
			));

			assert_eq!(
				*staking_events().last().unwrap(),
				Event::ControllerBatchDeprecated { failures: 0 }
			);
		})
	}

	#[test]
	fn deprecate_controller_batch_with_bad_state_failures() {
		ExtBuilder::default().has_stakers(false).try_state(false).build_and_execute(|| {
			setup_double_bonded_ledgers();

			// now let's deprecate all the controllers for all the existing ledgers.
			let bounded_controllers: BoundedVec<
				_,
				<Test as Config>::MaxControllersInDeprecationBatch,
			> = BoundedVec::try_from(vec![4, 3, 2, 1]).unwrap();

			assert_ok!(Staking::deprecate_controller_batch(
				RuntimeOrigin::root(),
				bounded_controllers
			));

			assert_eq!(
				*staking_events().last().unwrap(),
				Event::ControllerBatchDeprecated { failures: 2 }
			);
		})
	}

	#[test]
	fn set_controller_with_bad_state_ok() {
		ExtBuilder::default().has_stakers(false).nominate(false).build_and_execute(|| {
			setup_double_bonded_ledgers();

			// in this case, setting controller works due to the ordering of the calls.
			assert_ok!(Staking::set_controller(RuntimeOrigin::signed(1)));
			assert_ok!(Staking::set_controller(RuntimeOrigin::signed(2)));
			assert_ok!(Staking::set_controller(RuntimeOrigin::signed(3)));
		})
	}

	#[test]
	fn set_controller_with_bad_state_fails() {
		ExtBuilder::default().has_stakers(false).try_state(false).build_and_execute(|| {
			setup_double_bonded_ledgers();

			// setting the controller of ledger associated with stash 3 fails since its stash is a
			// controller of another ledger.
			assert_noop!(
				Staking::set_controller(RuntimeOrigin::signed(3)),
				Error::<Test>::BadState
			);
			assert_noop!(
				Staking::set_controller(RuntimeOrigin::signed(2)),
				Error::<Test>::BadState
			);
			assert_ok!(Staking::set_controller(RuntimeOrigin::signed(1)));
		})
>>>>>>> bb973aa0
	}
}<|MERGE_RESOLUTION|>--- conflicted
+++ resolved
@@ -7264,7 +7264,83 @@
 			assert_eq!(ledger_updated.stash, stash);
 		})
 	}
-<<<<<<< HEAD
+
+	#[test]
+	fn deprecate_controller_batch_with_bad_state_ok() {
+		ExtBuilder::default().has_stakers(false).nominate(false).build_and_execute(|| {
+			setup_double_bonded_ledgers();
+
+			// now let's deprecate all the controllers for all the existing ledgers.
+			let bounded_controllers: BoundedVec<
+				_,
+				<Test as Config>::MaxControllersInDeprecationBatch,
+			> = BoundedVec::try_from(vec![1, 2, 3, 4]).unwrap();
+
+			assert_ok!(Staking::deprecate_controller_batch(
+				RuntimeOrigin::root(),
+				bounded_controllers
+			));
+
+			assert_eq!(
+				*staking_events().last().unwrap(),
+				Event::ControllerBatchDeprecated { failures: 0 }
+			);
+		})
+	}
+
+	#[test]
+	fn deprecate_controller_batch_with_bad_state_failures() {
+		ExtBuilder::default().has_stakers(false).try_state(false).build_and_execute(|| {
+			setup_double_bonded_ledgers();
+
+			// now let's deprecate all the controllers for all the existing ledgers.
+			let bounded_controllers: BoundedVec<
+				_,
+				<Test as Config>::MaxControllersInDeprecationBatch,
+			> = BoundedVec::try_from(vec![4, 3, 2, 1]).unwrap();
+
+			assert_ok!(Staking::deprecate_controller_batch(
+				RuntimeOrigin::root(),
+				bounded_controllers
+			));
+
+			assert_eq!(
+				*staking_events().last().unwrap(),
+				Event::ControllerBatchDeprecated { failures: 2 }
+			);
+		})
+	}
+
+	#[test]
+	fn set_controller_with_bad_state_ok() {
+		ExtBuilder::default().has_stakers(false).nominate(false).build_and_execute(|| {
+			setup_double_bonded_ledgers();
+
+			// in this case, setting controller works due to the ordering of the calls.
+			assert_ok!(Staking::set_controller(RuntimeOrigin::signed(1)));
+			assert_ok!(Staking::set_controller(RuntimeOrigin::signed(2)));
+			assert_ok!(Staking::set_controller(RuntimeOrigin::signed(3)));
+		})
+	}
+
+	#[test]
+	fn set_controller_with_bad_state_fails() {
+		ExtBuilder::default().has_stakers(false).try_state(false).build_and_execute(|| {
+			setup_double_bonded_ledgers();
+
+			// setting the controller of ledger associated with stash 3 fails since its stash is a
+			// controller of another ledger.
+			assert_noop!(
+				Staking::set_controller(RuntimeOrigin::signed(3)),
+				Error::<Test>::BadState
+			);
+			assert_noop!(
+				Staking::set_controller(RuntimeOrigin::signed(2)),
+				Error::<Test>::BadState
+			);
+			assert_ok!(Staking::set_controller(RuntimeOrigin::signed(1)));
+		})
+	}
 }
 
 mod byzantine_threshold_disabling_strategy {
@@ -7328,83 +7404,5 @@
 
 			assert_eq!(disable_offender, Some(OFFENDER_VALIDATOR_IDX));
 		});
-=======
-
-	#[test]
-	fn deprecate_controller_batch_with_bad_state_ok() {
-		ExtBuilder::default().has_stakers(false).nominate(false).build_and_execute(|| {
-			setup_double_bonded_ledgers();
-
-			// now let's deprecate all the controllers for all the existing ledgers.
-			let bounded_controllers: BoundedVec<
-				_,
-				<Test as Config>::MaxControllersInDeprecationBatch,
-			> = BoundedVec::try_from(vec![1, 2, 3, 4]).unwrap();
-
-			assert_ok!(Staking::deprecate_controller_batch(
-				RuntimeOrigin::root(),
-				bounded_controllers
-			));
-
-			assert_eq!(
-				*staking_events().last().unwrap(),
-				Event::ControllerBatchDeprecated { failures: 0 }
-			);
-		})
-	}
-
-	#[test]
-	fn deprecate_controller_batch_with_bad_state_failures() {
-		ExtBuilder::default().has_stakers(false).try_state(false).build_and_execute(|| {
-			setup_double_bonded_ledgers();
-
-			// now let's deprecate all the controllers for all the existing ledgers.
-			let bounded_controllers: BoundedVec<
-				_,
-				<Test as Config>::MaxControllersInDeprecationBatch,
-			> = BoundedVec::try_from(vec![4, 3, 2, 1]).unwrap();
-
-			assert_ok!(Staking::deprecate_controller_batch(
-				RuntimeOrigin::root(),
-				bounded_controllers
-			));
-
-			assert_eq!(
-				*staking_events().last().unwrap(),
-				Event::ControllerBatchDeprecated { failures: 2 }
-			);
-		})
-	}
-
-	#[test]
-	fn set_controller_with_bad_state_ok() {
-		ExtBuilder::default().has_stakers(false).nominate(false).build_and_execute(|| {
-			setup_double_bonded_ledgers();
-
-			// in this case, setting controller works due to the ordering of the calls.
-			assert_ok!(Staking::set_controller(RuntimeOrigin::signed(1)));
-			assert_ok!(Staking::set_controller(RuntimeOrigin::signed(2)));
-			assert_ok!(Staking::set_controller(RuntimeOrigin::signed(3)));
-		})
-	}
-
-	#[test]
-	fn set_controller_with_bad_state_fails() {
-		ExtBuilder::default().has_stakers(false).try_state(false).build_and_execute(|| {
-			setup_double_bonded_ledgers();
-
-			// setting the controller of ledger associated with stash 3 fails since its stash is a
-			// controller of another ledger.
-			assert_noop!(
-				Staking::set_controller(RuntimeOrigin::signed(3)),
-				Error::<Test>::BadState
-			);
-			assert_noop!(
-				Staking::set_controller(RuntimeOrigin::signed(2)),
-				Error::<Test>::BadState
-			);
-			assert_ok!(Staking::set_controller(RuntimeOrigin::signed(1)));
-		})
->>>>>>> bb973aa0
 	}
 }