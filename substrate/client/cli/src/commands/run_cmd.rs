--- conflicted
+++ resolved
@@ -113,19 +113,11 @@
 	pub rpc_max_connections: u32,
 
 	/// The number of messages the RPC server is allowed to keep in memory.
-<<<<<<< HEAD
 	///
 	/// If the buffer becomes full then the server will not process
 	/// new messages until the connected client start reading the
 	/// underlying messages.
 	///
-=======
-	///
-	/// If the buffer becomes full then the server will not process
-	/// new messages until the connected client start reading the
-	/// underlying messages.
-	///
->>>>>>> a817d310
 	/// This applies per connection which includes both
 	/// JSON-RPC methods calls and subscriptions.
 	#[arg(long, default_value_t = RPC_DEFAULT_MESSAGE_CAPACITY_PER_CONN)]
