// This file is part of Substrate.

// Copyright (C) Parity Technologies (UK) Ltd.
// SPDX-License-Identifier: GPL-3.0-or-later WITH Classpath-exception-2.0

// This program is free software: you can redistribute it and/or modify
// it under the terms of the GNU General Public License as published by
// the Free Software Foundation, either version 3 of the License, or
// (at your option) any later version.

// This program is distributed in the hope that it will be useful,
// but WITHOUT ANY WARRANTY; without even the implied warranty of
// MERCHANTABILITY or FITNESS FOR A PARTICULAR PURPOSE. See the
// GNU General Public License for more details.

// You should have received a copy of the GNU General Public License
// along with this program. If not, see <https://www.gnu.org/licenses/>.

use crate::{
	chain_head::{api::ChainHeadApiClient, event::MethodResponse, test_utils::ChainHeadMockClient},
	common::events::{StorageQuery, StorageQueryType, StorageResultType},
	hex_string,
};

use super::*;
use assert_matches::assert_matches;
use codec::{Decode, Encode};
use futures::Future;
use jsonrpsee::{
	core::{
		client::Subscription as RpcClientSubscription, server::Subscription as RpcSubscription,
	},
	rpc_params, MethodsError as Error, RpcModule,
};

use sc_block_builder::BlockBuilderBuilder;
use sc_client_api::ChildInfo;
use sc_service::client::new_in_mem;
use sp_blockchain::HeaderBackend;
use sp_consensus::BlockOrigin;
use sp_core::{
	storage::well_known_keys::{self, CODE},
	testing::TaskExecutor,
	Blake2Hasher, Hasher,
};
use sp_runtime::traits::Block as BlockT;
use sp_version::RuntimeVersion;
use std::{
	collections::{HashMap, HashSet},
	fmt::Debug,
	sync::Arc,
	time::Duration,
};
use substrate_test_runtime::Transfer;
use substrate_test_runtime_client::{
	prelude::*, runtime, runtime::RuntimeApi, Backend, BlockBuilderExt, Client,
	ClientBlockImportExt, GenesisInit,
};

type Header = substrate_test_runtime_client::runtime::Header;
type Block = substrate_test_runtime_client::runtime::Block;
const MAX_PINNED_BLOCKS: usize = 32;
const MAX_PINNED_SECS: u64 = 60;
const MAX_OPERATIONS: usize = 16;
const MAX_PAGINATION_LIMIT: usize = 5;
const MAX_FOLLOW_SUBSCRIPTIONS_PER_CONNECTION: usize = 4;

const INVALID_HASH: [u8; 32] = [1; 32];
const KEY: &[u8] = b":mock";
const VALUE: &[u8] = b"hello world";
const CHILD_STORAGE_KEY: &[u8] = b"child";
const CHILD_VALUE: &[u8] = b"child value";
const DOES_NOT_PRODUCE_EVENTS_SECONDS: u64 = 10;

/// Start an RPC server with the chainHead module.
pub async fn run_server() -> std::net::SocketAddr {
	let builder = TestClientBuilder::new();
	let backend = builder.backend();
	let client = Arc::new(builder.build());

	let api = ChainHead::new(
		client,
		backend,
		Arc::new(TaskExecutor::default()),
		ChainHeadConfig {
			global_max_pinned_blocks: MAX_PINNED_BLOCKS,
			subscription_max_pinned_duration: Duration::from_secs(MAX_PINNED_SECS),
			subscription_max_ongoing_operations: MAX_OPERATIONS,
			operation_max_storage_items: MAX_PAGINATION_LIMIT,
			max_follow_subscriptions_per_connection: 1,
		},
	)
	.into_rpc();

	let server = jsonrpsee::server::ServerBuilder::default().build("127.0.0.1:0").await.unwrap();

	let addr = server.local_addr().unwrap();
	let handle = server.start(api);

	tokio::spawn(handle.stopped());
	addr
}

async fn get_next_event<T: serde::de::DeserializeOwned>(sub: &mut RpcSubscription) -> T {
	let (event, _sub_id) = tokio::time::timeout(std::time::Duration::from_secs(60), sub.next())
		.await
		.unwrap()
		.unwrap()
		.unwrap();
	event
}

async fn does_not_produce_event<T: serde::de::DeserializeOwned + Debug>(
	sub: &mut RpcSubscription,
	duration: std::time::Duration,
) {
	tokio::time::timeout(duration, sub.next::<T>()).await.unwrap_err();
}

async fn run_with_timeout<F: Future>(future: F) -> <F as Future>::Output {
	tokio::time::timeout(std::time::Duration::from_secs(60 * 10), future)
		.await
		.unwrap()
}

async fn setup_api() -> (
	Arc<Client<Backend>>,
	RpcModule<ChainHead<Backend, Block, Client<Backend>>>,
	RpcSubscription,
	String,
	Block,
) {
	let child_info = ChildInfo::new_default(CHILD_STORAGE_KEY);
	let builder = TestClientBuilder::new().add_extra_child_storage(
		&child_info,
		KEY.to_vec(),
		CHILD_VALUE.to_vec(),
	);
	let backend = builder.backend();
	let mut client = Arc::new(builder.build());

	let api = ChainHead::new(
		client.clone(),
		backend,
		Arc::new(TaskExecutor::default()),
		ChainHeadConfig {
			global_max_pinned_blocks: MAX_PINNED_BLOCKS,
			subscription_max_pinned_duration: Duration::from_secs(MAX_PINNED_SECS),
			subscription_max_ongoing_operations: MAX_OPERATIONS,
			operation_max_storage_items: MAX_PAGINATION_LIMIT,
			max_follow_subscriptions_per_connection: MAX_FOLLOW_SUBSCRIPTIONS_PER_CONNECTION,
		},
	)
	.into_rpc();

	let mut sub = api.subscribe_unbounded("chainHead_unstable_follow", [true]).await.unwrap();
	let sub_id = sub.subscription_id();
	let sub_id = serde_json::to_string(&sub_id).unwrap();

	let block = BlockBuilderBuilder::new(&*client)
		.on_parent_block(client.chain_info().genesis_hash)
		.with_parent_block_number(0)
		.build()
		.unwrap()
		.build()
		.unwrap()
		.block;
	client.import(BlockOrigin::Own, block.clone()).await.unwrap();

	// Ensure the imported block is propagated and pinned for this subscription.
	assert_matches!(
		get_next_event::<FollowEvent<String>>(&mut sub).await,
		FollowEvent::Initialized(_)
	);
	assert_matches!(
		get_next_event::<FollowEvent<String>>(&mut sub).await,
		FollowEvent::NewBlock(_)
	);
	assert_matches!(
		get_next_event::<FollowEvent<String>>(&mut sub).await,
		FollowEvent::BestBlockChanged(_)
	);

	(client, api, sub, sub_id, block)
}

#[tokio::test]
async fn follow_subscription_produces_blocks() {
	let builder = TestClientBuilder::new();
	let backend = builder.backend();
	let mut client = Arc::new(builder.build());

	let api = ChainHead::new(
		client.clone(),
		backend,
		Arc::new(TaskExecutor::default()),
		ChainHeadConfig {
			global_max_pinned_blocks: MAX_PINNED_BLOCKS,
			subscription_max_pinned_duration: Duration::from_secs(MAX_PINNED_SECS),
			subscription_max_ongoing_operations: MAX_OPERATIONS,
			operation_max_storage_items: MAX_PAGINATION_LIMIT,
			max_follow_subscriptions_per_connection: MAX_FOLLOW_SUBSCRIPTIONS_PER_CONNECTION,
		},
	)
	.into_rpc();

	let finalized_hash = client.info().finalized_hash;
	let mut sub = api.subscribe_unbounded("chainHead_unstable_follow", [false]).await.unwrap();

	// Initialized must always be reported first.
	let event: FollowEvent<String> = get_next_event(&mut sub).await;
	let expected = FollowEvent::Initialized(Initialized {
		finalized_block_hashes: vec![format!("{:?}", finalized_hash)],
		finalized_block_runtime: None,
		with_runtime: false,
	});
	assert_eq!(event, expected);

	let block = BlockBuilderBuilder::new(&*client)
		.on_parent_block(client.chain_info().genesis_hash)
		.with_parent_block_number(0)
		.build()
		.unwrap()
		.build()
		.unwrap()
		.block;

	let best_hash = block.header.hash();
	client.import(BlockOrigin::Own, block.clone()).await.unwrap();

	let event: FollowEvent<String> = get_next_event(&mut sub).await;
	let expected = FollowEvent::NewBlock(NewBlock {
		block_hash: format!("{:?}", best_hash),
		parent_block_hash: format!("{:?}", finalized_hash),
		new_runtime: None,
		with_runtime: false,
	});
	assert_eq!(event, expected);

	let event: FollowEvent<String> = get_next_event(&mut sub).await;
	let expected = FollowEvent::BestBlockChanged(BestBlockChanged {
		best_block_hash: format!("{:?}", best_hash),
	});
	assert_eq!(event, expected);

	client.finalize_block(best_hash, None).unwrap();

	let event: FollowEvent<String> = get_next_event(&mut sub).await;
	let expected = FollowEvent::Finalized(Finalized {
		finalized_block_hashes: vec![format!("{:?}", best_hash)],
		pruned_block_hashes: vec![],
	});
	assert_eq!(event, expected);
}

#[tokio::test]
async fn follow_with_runtime() {
	let builder = TestClientBuilder::new();
	let backend = builder.backend();
	let mut client = Arc::new(builder.build());

	let api = ChainHead::new(
		client.clone(),
		backend,
		Arc::new(TaskExecutor::default()),
		ChainHeadConfig {
			global_max_pinned_blocks: MAX_PINNED_BLOCKS,
			subscription_max_pinned_duration: Duration::from_secs(MAX_PINNED_SECS),
			subscription_max_ongoing_operations: MAX_OPERATIONS,
			operation_max_storage_items: MAX_PAGINATION_LIMIT,
			max_follow_subscriptions_per_connection: MAX_FOLLOW_SUBSCRIPTIONS_PER_CONNECTION,
		},
	)
	.into_rpc();

	let finalized_hash = client.info().finalized_hash;
	let mut sub = api.subscribe_unbounded("chainHead_unstable_follow", [true]).await.unwrap();

	// Initialized must always be reported first.
	let event: FollowEvent<String> = get_next_event(&mut sub).await;

	// it is basically json-encoded substrate_test_runtime_client::runtime::VERSION
	let runtime_str = "{\"specName\":\"test\",\"implName\":\"parity-test\",\"authoringVersion\":1,\
		\"specVersion\":2,\"implVersion\":2,\"apis\":[[\"0xdf6acb689907609b\",5],\
		[\"0x37e397fc7c91f5e4\",2],[\"0xd2bc9897eed08f15\",3],[\"0x40fe3ad401f8959a\",6],\
		[\"0xbc9d89904f5b923f\",1],[\"0xc6e9a76309f39b09\",2],[\"0xdd718d5cc53262d4\",1],\
		[\"0xcbca25e39f142387\",2],[\"0xf78b278be53f454c\",2],[\"0xab3c0572291feb8b\",1],\
		[\"0xed99c5acb25eedf5\",3],[\"0xfbc577b9d747efd6\",1]],\"transactionVersion\":1,\"stateVersion\":1}";

	let runtime: RuntimeVersion = serde_json::from_str(runtime_str).unwrap();

	let finalized_block_runtime =
		Some(RuntimeEvent::Valid(RuntimeVersionEvent { spec: runtime.clone().into() }));
	// Runtime must always be reported with the first event.
	let expected = FollowEvent::Initialized(Initialized {
		finalized_block_hashes: vec![format!("{:?}", finalized_hash)],
		finalized_block_runtime,
		with_runtime: false,
	});
	pretty_assertions::assert_eq!(event, expected);

	// Import a new block without runtime changes.
	// The runtime field must be None in this case.
	let block = BlockBuilderBuilder::new(&*client)
		.on_parent_block(client.chain_info().genesis_hash)
		.with_parent_block_number(0)
		.build()
		.unwrap()
		.build()
		.unwrap()
		.block;
	let best_hash = block.hash();
	client.import(BlockOrigin::Own, block.clone()).await.unwrap();

	let event: FollowEvent<String> = get_next_event(&mut sub).await;
	let expected = FollowEvent::NewBlock(NewBlock {
		block_hash: format!("{:?}", best_hash),
		parent_block_hash: format!("{:?}", finalized_hash),
		new_runtime: None,
		with_runtime: false,
	});
	assert_eq!(event, expected);

	let event: FollowEvent<String> = get_next_event(&mut sub).await;
	let expected = FollowEvent::BestBlockChanged(BestBlockChanged {
		best_block_hash: format!("{:?}", best_hash),
	});
	assert_eq!(event, expected);

	client.finalize_block(best_hash, None).unwrap();

	let event: FollowEvent<String> = get_next_event(&mut sub).await;
	let expected = FollowEvent::Finalized(Finalized {
		finalized_block_hashes: vec![format!("{:?}", best_hash)],
		pruned_block_hashes: vec![],
	});
	assert_eq!(event, expected);

	let finalized_hash = best_hash;
	// The `RuntimeVersion` is embedded into the WASM blob at the `runtime_version`
	// section. Modify the `RuntimeVersion` and commit the changes to a new block.
	// The RPC must notify the runtime event change.
	let wasm = sp_maybe_compressed_blob::decompress(
		runtime::wasm_binary_unwrap(),
		sp_maybe_compressed_blob::CODE_BLOB_BOMB_LIMIT,
	)
	.unwrap();
	// Update the runtime spec version.
	let mut runtime = runtime;
	runtime.spec_version += 1;
	let embedded = sp_version::embed::embed_runtime_version(&wasm, runtime.clone()).unwrap();
	let wasm = sp_maybe_compressed_blob::compress(
		&embedded,
		sp_maybe_compressed_blob::CODE_BLOB_BOMB_LIMIT,
	)
	.unwrap();

	let mut builder = BlockBuilderBuilder::new(&*client)
		.on_parent_block(best_hash)
		.with_parent_block_number(1)
		.build()
		.unwrap();
	builder.push_storage_change(CODE.to_vec(), Some(wasm)).unwrap();
	let block = builder.build().unwrap().block;
	let best_hash = block.header.hash();
	client.import(BlockOrigin::Own, block.clone()).await.unwrap();

	let new_runtime =
		Some(RuntimeEvent::Valid(RuntimeVersionEvent { spec: runtime.clone().into() }));
	let event: FollowEvent<String> = get_next_event(&mut sub).await;
	let expected = FollowEvent::NewBlock(NewBlock {
		block_hash: format!("{:?}", best_hash),
		parent_block_hash: format!("{:?}", finalized_hash),
		new_runtime,
		with_runtime: false,
	});
	assert_eq!(event, expected);
}

#[tokio::test]
async fn get_header() {
	let (_client, api, _sub, sub_id, block) = setup_api().await;
	let block_hash = format!("{:?}", block.header.hash());
	let invalid_hash = hex_string(&INVALID_HASH);

	// Invalid subscription ID must produce no results.
	let res: Option<String> = api
		.call("chainHead_unstable_header", ["invalid_sub_id", &invalid_hash])
		.await
		.unwrap();
	assert!(res.is_none());

	// Valid subscription with invalid block hash will error.
	let err = api
		.call::<_, serde_json::Value>("chainHead_unstable_header", [&sub_id, &invalid_hash])
		.await
		.unwrap_err();
	assert_matches!(err,
		Error::JsonRpc(ref err) if err.code() == super::error::rpc_spec_v2::INVALID_BLOCK_ERROR && err.message() == "Invalid block hash"
	);

	// Obtain the valid header.
	let res: String = api.call("chainHead_unstable_header", [&sub_id, &block_hash]).await.unwrap();
	let bytes = array_bytes::hex2bytes(&res).unwrap();
	let header: Header = Decode::decode(&mut &bytes[..]).unwrap();
	assert_eq!(header, block.header);
}

#[tokio::test]
async fn get_body() {
	let (mut client, api, mut block_sub, sub_id, block) = setup_api().await;
	let block_hash = format!("{:?}", block.header.hash());
	let invalid_hash = hex_string(&INVALID_HASH);

	// Subscription ID is invalid.
	let response: MethodResponse = api
		.call("chainHead_unstable_body", ["invalid_sub_id", &invalid_hash])
		.await
		.unwrap();
	assert_matches!(response, MethodResponse::LimitReached);

	// Block hash is invalid.
	let err = api
		.call::<_, serde_json::Value>("chainHead_unstable_body", [&sub_id, &invalid_hash])
		.await
		.unwrap_err();
	assert_matches!(err,
		Error::JsonRpc(ref err) if err.code() == super::error::rpc_spec_v2::INVALID_BLOCK_ERROR && err.message() == "Invalid block hash"
	);

	// Valid call.
	let response: MethodResponse =
		api.call("chainHead_unstable_body", [&sub_id, &block_hash]).await.unwrap();
	let operation_id = match response {
		MethodResponse::Started(started) => started.operation_id,
		MethodResponse::LimitReached => panic!("Expected started response"),
	};

	// Response propagated to `chainHead_follow`.
	assert_matches!(
			get_next_event::<FollowEvent<String>>(&mut block_sub).await,
			FollowEvent::OperationBodyDone(done) if done.operation_id == operation_id && done.value.is_empty()
	);

	// Import a block with extrinsics.
	let mut builder = BlockBuilderBuilder::new(&*client)
		.on_parent_block(block.hash())
		.with_parent_block_number(1)
		.build()
		.unwrap();
	builder
		.push_transfer(runtime::Transfer {
			from: AccountKeyring::Alice.into(),
			to: AccountKeyring::Ferdie.into(),
			amount: 42,
			nonce: 0,
		})
		.unwrap();
	let block = builder.build().unwrap().block;
	let block_hash = format!("{:?}", block.header.hash());
	client.import(BlockOrigin::Own, block.clone()).await.unwrap();
	// Ensure the imported block is propagated and pinned for this subscription.
	assert_matches!(
		get_next_event::<FollowEvent<String>>(&mut block_sub).await,
		FollowEvent::NewBlock(_)
	);
	assert_matches!(
		get_next_event::<FollowEvent<String>>(&mut block_sub).await,
		FollowEvent::BestBlockChanged(_)
	);

	// Valid call to a block with extrinsics.
	let response: MethodResponse =
		api.call("chainHead_unstable_body", [&sub_id, &block_hash]).await.unwrap();
	let operation_id = match response {
		MethodResponse::Started(started) => started.operation_id,
		MethodResponse::LimitReached => panic!("Expected started response"),
	};

	// Response propagated to `chainHead_follow`.
	let expected_tx = hex_string(&block.extrinsics[0].encode());
	assert_matches!(
			get_next_event::<FollowEvent<String>>(&mut block_sub).await,
			FollowEvent::OperationBodyDone(done) if done.operation_id == operation_id && done.value == vec![expected_tx]
	);
}

#[tokio::test]
async fn call_runtime() {
	let (_client, api, mut block_sub, sub_id, block) = setup_api().await;
	let block_hash = format!("{:?}", block.header.hash());
	let invalid_hash = hex_string(&INVALID_HASH);

	// Subscription ID is invalid.
	let response: MethodResponse = api
		.call(
			"chainHead_unstable_call",
			["invalid_sub_id", &block_hash, "BabeApi_current_epoch", "0x00"],
		)
		.await
		.unwrap();
	assert_matches!(response, MethodResponse::LimitReached);

	// Block hash is invalid.
	let err = api
		.call::<_, serde_json::Value>(
			"chainHead_unstable_call",
			[&sub_id, &invalid_hash, "BabeApi_current_epoch", "0x00"],
		)
		.await
		.unwrap_err();
	assert_matches!(err,
		Error::JsonRpc(ref err) if err.code() == super::error::rpc_spec_v2::INVALID_BLOCK_ERROR && err.message() == "Invalid block hash"
	);

	// Pass an invalid parameters that cannot be decode.
	let err = api
		.call::<_, serde_json::Value>(
			"chainHead_unstable_call",
			// 0x0 is invalid.
			[&sub_id, &block_hash, "BabeApi_current_epoch", "0x0"],
		)
		.await
		.unwrap_err();
	assert_matches!(err,
		Error::JsonRpc(err) if err.code() == super::error::json_rpc_spec::INVALID_PARAM_ERROR && err.message().contains("Invalid parameter")
	);

	// Valid call.
	let alice_id = AccountKeyring::Alice.to_account_id();
	// Hex encoded scale encoded bytes representing the call parameters.
	let call_parameters = hex_string(&alice_id.encode());
	let response: MethodResponse = api
		.call(
			"chainHead_unstable_call",
			[&sub_id, &block_hash, "AccountNonceApi_account_nonce", &call_parameters],
		)
		.await
		.unwrap();
	let operation_id = match response {
		MethodResponse::Started(started) => started.operation_id,
		MethodResponse::LimitReached => panic!("Expected started response"),
	};

	// Response propagated to `chainHead_follow`.
	assert_matches!(
			get_next_event::<FollowEvent<String>>(&mut block_sub).await,
			FollowEvent::OperationCallDone(done) if done.operation_id == operation_id && done.output == "0x0000000000000000"
	);

	// The `current_epoch` takes no parameters and not draining the input buffer
	// will cause the execution to fail.
	let response: MethodResponse = api
		.call("chainHead_unstable_call", [&sub_id, &block_hash, "BabeApi_current_epoch", "0x00"])
		.await
		.unwrap();
	let operation_id = match response {
		MethodResponse::Started(started) => started.operation_id,
		MethodResponse::LimitReached => panic!("Expected started response"),
	};

	// Error propagated to `chainHead_follow`.
	assert_matches!(
			get_next_event::<FollowEvent<String>>(&mut block_sub).await,
			FollowEvent::OperationError(error) if error.operation_id == operation_id && error.error.contains("Execution failed")
	);
}

#[tokio::test]
async fn call_runtime_without_flag() {
	let builder = TestClientBuilder::new();
	let backend = builder.backend();
	let mut client = Arc::new(builder.build());

	let api = ChainHead::new(
		client.clone(),
		backend,
		Arc::new(TaskExecutor::default()),
		ChainHeadConfig {
			global_max_pinned_blocks: MAX_PINNED_BLOCKS,
			subscription_max_pinned_duration: Duration::from_secs(MAX_PINNED_SECS),
			subscription_max_ongoing_operations: MAX_OPERATIONS,
			operation_max_storage_items: MAX_PAGINATION_LIMIT,
			max_follow_subscriptions_per_connection: MAX_FOLLOW_SUBSCRIPTIONS_PER_CONNECTION,
		},
	)
	.into_rpc();

	let mut sub = api.subscribe_unbounded("chainHead_unstable_follow", [false]).await.unwrap();
	let sub_id = sub.subscription_id();
	let sub_id = serde_json::to_string(&sub_id).unwrap();

	let block = BlockBuilderBuilder::new(&*client)
		.on_parent_block(client.chain_info().genesis_hash)
		.with_parent_block_number(0)
		.build()
		.unwrap()
		.build()
		.unwrap()
		.block;
	let block_hash = format!("{:?}", block.header.hash());
	client.import(BlockOrigin::Own, block.clone()).await.unwrap();

	// Ensure the imported block is propagated and pinned for this subscription.
	assert_matches!(
		get_next_event::<FollowEvent<String>>(&mut sub).await,
		FollowEvent::Initialized(_)
	);
	assert_matches!(
		get_next_event::<FollowEvent<String>>(&mut sub).await,
		FollowEvent::NewBlock(_)
	);
	assert_matches!(
		get_next_event::<FollowEvent<String>>(&mut sub).await,
		FollowEvent::BestBlockChanged(_)
	);

	// Valid runtime call on a subscription started with `with_runtime` false.
	let alice_id = AccountKeyring::Alice.to_account_id();
	let call_parameters = hex_string(&alice_id.encode());
	let err = api
		.call::<_, serde_json::Value>(
			"chainHead_unstable_call",
			[&sub_id, &block_hash, "AccountNonceApi_account_nonce", &call_parameters],
		)
		.await
		.unwrap_err();

	assert_matches!(err,
		Error::JsonRpc(ref err) if err.code() == super::error::rpc_spec_v2::INVALID_RUNTIME_CALL && err.message().contains("subscription was started with `withRuntime` set to `false`")
	);
}

#[tokio::test]
async fn get_storage_hash() {
	let (mut client, api, mut block_sub, sub_id, block) = setup_api().await;
	let block_hash = format!("{:?}", block.header.hash());
	let invalid_hash = hex_string(&INVALID_HASH);
	let key = hex_string(&KEY);

	// Subscription ID is invalid.
	let response: MethodResponse = api
		.call(
			"chainHead_unstable_storage",
			rpc_params![
				"invalid_sub_id",
				&invalid_hash,
				vec![StorageQuery { key: key.clone(), query_type: StorageQueryType::Hash }]
			],
		)
		.await
		.unwrap();
	assert_matches!(response, MethodResponse::LimitReached);

	// Block hash is invalid.
	let err = api
		.call::<_, serde_json::Value>(
			"chainHead_unstable_storage",
			rpc_params![
				&sub_id,
				&invalid_hash,
				vec![StorageQuery { key: key.clone(), query_type: StorageQueryType::Hash }]
			],
		)
		.await
		.unwrap_err();
	assert_matches!(err,
		Error::JsonRpc(ref err) if err.code() == super::error::rpc_spec_v2::INVALID_BLOCK_ERROR && err.message() == "Invalid block hash"
	);

	// Valid call without storage at the key.
	let response: MethodResponse = api
		.call(
			"chainHead_unstable_storage",
			rpc_params![
				&sub_id,
				&block_hash,
				vec![StorageQuery { key: key.clone(), query_type: StorageQueryType::Hash }]
			],
		)
		.await
		.unwrap();
	let operation_id = match response {
		MethodResponse::Started(started) => started.operation_id,
		MethodResponse::LimitReached => panic!("Expected started response"),
	};
	// The `Done` event is generated directly since the key does not have any value associated.
	assert_matches!(
			get_next_event::<FollowEvent<String>>(&mut block_sub).await,
			FollowEvent::OperationStorageDone(done) if done.operation_id == operation_id
	);

	// Import a new block with storage changes.
	let mut builder = BlockBuilderBuilder::new(&*client)
		.on_parent_block(block.hash())
		.with_parent_block_number(1)
		.build()
		.unwrap();
	builder.push_storage_change(KEY.to_vec(), Some(VALUE.to_vec())).unwrap();
	let block = builder.build().unwrap().block;
	let block_hash = format!("{:?}", block.header.hash());
	client.import(BlockOrigin::Own, block.clone()).await.unwrap();

	// Ensure the imported block is propagated and pinned for this subscription.
	assert_matches!(
		get_next_event::<FollowEvent<String>>(&mut block_sub).await,
		FollowEvent::NewBlock(_)
	);
	assert_matches!(
		get_next_event::<FollowEvent<String>>(&mut block_sub).await,
		FollowEvent::BestBlockChanged(_)
	);

	// Valid call with storage at the key.
	let response: MethodResponse = api
		.call(
			"chainHead_unstable_storage",
			rpc_params![
				&sub_id,
				&block_hash,
				vec![StorageQuery { key: key.clone(), query_type: StorageQueryType::Hash }]
			],
		)
		.await
		.unwrap();
	let operation_id = match response {
		MethodResponse::Started(started) => started.operation_id,
		MethodResponse::LimitReached => panic!("Expected started response"),
	};

	let expected_hash = format!("{:?}", Blake2Hasher::hash(&VALUE));
	assert_matches!(
			get_next_event::<FollowEvent<String>>(&mut block_sub).await,
			FollowEvent::OperationStorageItems(res) if res.operation_id == operation_id &&
				res.items.len() == 1 &&
				res.items[0].key == key && res.items[0].result == StorageResultType::Hash(expected_hash)
	);
	assert_matches!(
			get_next_event::<FollowEvent<String>>(&mut block_sub).await,
			FollowEvent::OperationStorageDone(done) if done.operation_id == operation_id
	);

	// Child value set in `setup_api`.
	let child_info = hex_string(&CHILD_STORAGE_KEY);
	let genesis_hash = format!("{:?}", client.genesis_hash());

	// Valid call with storage at the key.
	let response: MethodResponse = api
		.call(
			"chainHead_unstable_storage",
			rpc_params![
				&sub_id,
				&genesis_hash,
				vec![StorageQuery { key: key.clone(), query_type: StorageQueryType::Hash }],
				&child_info
			],
		)
		.await
		.unwrap();
	let operation_id = match response {
		MethodResponse::Started(started) => started.operation_id,
		MethodResponse::LimitReached => panic!("Expected started response"),
	};

	let expected_hash = format!("{:?}", Blake2Hasher::hash(&CHILD_VALUE));
	assert_matches!(
			get_next_event::<FollowEvent<String>>(&mut block_sub).await,
			FollowEvent::OperationStorageItems(res) if res.operation_id == operation_id &&
				res.items.len() == 1 &&
				res.items[0].key == key && res.items[0].result == StorageResultType::Hash(expected_hash)
	);
	assert_matches!(
			get_next_event::<FollowEvent<String>>(&mut block_sub).await,
			FollowEvent::OperationStorageDone(done) if done.operation_id == operation_id
	);
}

#[tokio::test]
async fn get_storage_multi_query_iter() {
	let (mut client, api, mut block_sub, sub_id, block) = setup_api().await;
	let key = hex_string(&KEY);

	// Import a new block with storage changes.
	let mut builder = BlockBuilderBuilder::new(&*client)
		.on_parent_block(block.hash())
		.with_parent_block_number(1)
		.build()
		.unwrap();
	builder.push_storage_change(KEY.to_vec(), Some(VALUE.to_vec())).unwrap();
	let block = builder.build().unwrap().block;
	let block_hash = format!("{:?}", block.header.hash());
	client.import(BlockOrigin::Own, block.clone()).await.unwrap();

	// Ensure the imported block is propagated and pinned for this subscription.
	assert_matches!(
		get_next_event::<FollowEvent<String>>(&mut block_sub).await,
		FollowEvent::NewBlock(_)
	);
	assert_matches!(
		get_next_event::<FollowEvent<String>>(&mut block_sub).await,
		FollowEvent::BestBlockChanged(_)
	);

	// Valid call with storage at the key.
	let response: MethodResponse = api
		.call(
			"chainHead_unstable_storage",
			rpc_params![
				&sub_id,
				&block_hash,
				vec![
					StorageQuery {
						key: key.clone(),
						query_type: StorageQueryType::DescendantsHashes
					},
					StorageQuery {
						key: key.clone(),
						query_type: StorageQueryType::DescendantsValues
					}
				]
			],
		)
		.await
		.unwrap();
	let operation_id = match response {
		MethodResponse::Started(started) => started.operation_id,
		MethodResponse::LimitReached => panic!("Expected started response"),
	};

	let expected_hash = format!("{:?}", Blake2Hasher::hash(&VALUE));
	let expected_value = hex_string(&VALUE);
	assert_matches!(
		get_next_event::<FollowEvent<String>>(&mut block_sub).await,
		FollowEvent::OperationStorageItems(res) if res.operation_id == operation_id &&
			res.items.len() == 1 &&
			res.items[0].key == key &&
			res.items[0].result == StorageResultType::Hash(expected_hash)
	);
	assert_matches!(
		get_next_event::<FollowEvent<String>>(&mut block_sub).await,
		FollowEvent::OperationStorageItems(res) if res.operation_id == operation_id &&
			res.items.len() == 1 &&
			res.items[0].key == key &&
			res.items[0].result == StorageResultType::Value(expected_value)
	);
	assert_matches!(
			get_next_event::<FollowEvent<String>>(&mut block_sub).await,
			FollowEvent::OperationStorageDone(done) if done.operation_id == operation_id
	);

	// Child value set in `setup_api`.
	let child_info = hex_string(&CHILD_STORAGE_KEY);
	let genesis_hash = format!("{:?}", client.genesis_hash());
	let expected_hash = format!("{:?}", Blake2Hasher::hash(&CHILD_VALUE));
	let expected_value = hex_string(&CHILD_VALUE);
	let response: MethodResponse = api
		.call(
			"chainHead_unstable_storage",
			rpc_params![
				&sub_id,
				&genesis_hash,
				vec![
					StorageQuery {
						key: key.clone(),
						query_type: StorageQueryType::DescendantsHashes
					},
					StorageQuery {
						key: key.clone(),
						query_type: StorageQueryType::DescendantsValues
					}
				],
				&child_info
			],
		)
		.await
		.unwrap();
	let operation_id = match response {
		MethodResponse::Started(started) => started.operation_id,
		MethodResponse::LimitReached => panic!("Expected started response"),
	};

	assert_matches!(
		get_next_event::<FollowEvent<String>>(&mut block_sub).await,
		FollowEvent::OperationStorageItems(res) if res.operation_id == operation_id &&
			res.items.len() == 1 &&
			res.items[0].key == key &&
			res.items[0].result == StorageResultType::Hash(expected_hash)
	);
	assert_matches!(
		get_next_event::<FollowEvent<String>>(&mut block_sub).await,
		FollowEvent::OperationStorageItems(res) if res.operation_id == operation_id &&
			res.items.len() == 1 &&
			res.items[0].key == key &&
			res.items[0].result == StorageResultType::Value(expected_value)
	);
	assert_matches!(
			get_next_event::<FollowEvent<String>>(&mut block_sub).await,
			FollowEvent::OperationStorageDone(done) if done.operation_id == operation_id
	);
}

#[tokio::test]
async fn get_storage_value() {
	let (mut client, api, mut block_sub, sub_id, block) = setup_api().await;
	let block_hash = format!("{:?}", block.hash());
	let invalid_hash = hex_string(&INVALID_HASH);
	let key = hex_string(&KEY);

	// Subscription ID is invalid.
	let response: MethodResponse = api
		.call(
			"chainHead_unstable_storage",
			rpc_params![
				"invalid_sub_id",
				&invalid_hash,
				vec![StorageQuery { key: key.clone(), query_type: StorageQueryType::Value }]
			],
		)
		.await
		.unwrap();
	assert_matches!(response, MethodResponse::LimitReached);

	// Block hash is invalid.
	let err = api
		.call::<_, serde_json::Value>(
			"chainHead_unstable_storage",
			rpc_params![
				&sub_id,
				&invalid_hash,
				vec![StorageQuery { key: key.clone(), query_type: StorageQueryType::Value }]
			],
		)
		.await
		.unwrap_err();
	assert_matches!(err,
		Error::JsonRpc(ref err) if err.code() == super::error::rpc_spec_v2::INVALID_BLOCK_ERROR && err.message() == "Invalid block hash"
	);

	// Valid call without storage at the key.
	let response: MethodResponse = api
		.call(
			"chainHead_unstable_storage",
			rpc_params![
				&sub_id,
				&block_hash,
				vec![StorageQuery { key: key.clone(), query_type: StorageQueryType::Value }]
			],
		)
		.await
		.unwrap();
	let operation_id = match response {
		MethodResponse::Started(started) => started.operation_id,
		MethodResponse::LimitReached => panic!("Expected started response"),
	};
	// The `Done` event is generated directly since the key does not have any value associated.
	assert_matches!(
			get_next_event::<FollowEvent<String>>(&mut block_sub).await,
			FollowEvent::OperationStorageDone(done) if done.operation_id == operation_id
	);

	// Import a new block with storage changes.
	let mut builder = BlockBuilderBuilder::new(&*client)
		.on_parent_block(block.hash())
		.with_parent_block_number(1)
		.build()
		.unwrap();
	builder.push_storage_change(KEY.to_vec(), Some(VALUE.to_vec())).unwrap();
	let block = builder.build().unwrap().block;
	let block_hash = format!("{:?}", block.hash());
	client.import(BlockOrigin::Own, block.clone()).await.unwrap();

	// Ensure the imported block is propagated and pinned for this subscription.
	assert_matches!(
		get_next_event::<FollowEvent<String>>(&mut block_sub).await,
		FollowEvent::NewBlock(_)
	);
	assert_matches!(
		get_next_event::<FollowEvent<String>>(&mut block_sub).await,
		FollowEvent::BestBlockChanged(_)
	);

	// Valid call with storage at the key.
	let response: MethodResponse = api
		.call(
			"chainHead_unstable_storage",
			rpc_params![
				&sub_id,
				&block_hash,
				vec![StorageQuery { key: key.clone(), query_type: StorageQueryType::Value }]
			],
		)
		.await
		.unwrap();
	let operation_id = match response {
		MethodResponse::Started(started) => started.operation_id,
		MethodResponse::LimitReached => panic!("Expected started response"),
	};

	let expected_value = hex_string(&VALUE);
	assert_matches!(
			get_next_event::<FollowEvent<String>>(&mut block_sub).await,
			FollowEvent::OperationStorageItems(res) if res.operation_id == operation_id &&
				res.items.len() == 1 &&
				res.items[0].key == key && res.items[0].result == StorageResultType::Value(expected_value)
	);
	assert_matches!(
			get_next_event::<FollowEvent<String>>(&mut block_sub).await,
			FollowEvent::OperationStorageDone(done) if done.operation_id == operation_id
	);

	// Child value set in `setup_api`.
	let child_info = hex_string(&CHILD_STORAGE_KEY);
	let genesis_hash = format!("{:?}", client.genesis_hash());

	let response: MethodResponse = api
		.call(
			"chainHead_unstable_storage",
			rpc_params![
				&sub_id,
				&genesis_hash,
				vec![StorageQuery { key: key.clone(), query_type: StorageQueryType::Value }],
				&child_info
			],
		)
		.await
		.unwrap();
	let operation_id = match response {
		MethodResponse::Started(started) => started.operation_id,
		MethodResponse::LimitReached => panic!("Expected started response"),
	};

	let expected_value = hex_string(&CHILD_VALUE);

	assert_matches!(
			get_next_event::<FollowEvent<String>>(&mut block_sub).await,
			FollowEvent::OperationStorageItems(res) if res.operation_id == operation_id &&
				res.items.len() == 1 &&
				res.items[0].key == key && res.items[0].result == StorageResultType::Value(expected_value)
	);
	assert_matches!(
			get_next_event::<FollowEvent<String>>(&mut block_sub).await,
			FollowEvent::OperationStorageDone(done) if done.operation_id == operation_id
	);
}

#[tokio::test]
async fn get_storage_non_queryable_key() {
	let (mut _client, api, mut block_sub, sub_id, block) = setup_api().await;
	let block_hash = format!("{:?}", block.header.hash());
	let key = hex_string(&KEY);

	// Key is prefixed by CHILD_STORAGE_KEY_PREFIX.
	let mut prefixed_key = well_known_keys::CHILD_STORAGE_KEY_PREFIX.to_vec();
	prefixed_key.extend_from_slice(&KEY);
	let prefixed_key = hex_string(&prefixed_key);

	let response: MethodResponse = api
		.call(
			"chainHead_unstable_storage",
			rpc_params![
				&sub_id,
				&block_hash,
				vec![StorageQuery { key: prefixed_key, query_type: StorageQueryType::Value }]
			],
		)
		.await
		.unwrap();
	let operation_id = match response {
		MethodResponse::Started(started) => started.operation_id,
		MethodResponse::LimitReached => panic!("Expected started response"),
	};
	// The `Done` event is generated directly since the key is not queryable.
	assert_matches!(
			get_next_event::<FollowEvent<String>>(&mut block_sub).await,
			FollowEvent::OperationStorageDone(done) if done.operation_id == operation_id
	);

	// Key is prefixed by DEFAULT_CHILD_STORAGE_KEY_PREFIX.
	let mut prefixed_key = well_known_keys::DEFAULT_CHILD_STORAGE_KEY_PREFIX.to_vec();
	prefixed_key.extend_from_slice(&KEY);
	let prefixed_key = hex_string(&prefixed_key);
	let response: MethodResponse = api
		.call(
			"chainHead_unstable_storage",
			rpc_params![
				&sub_id,
				&block_hash,
				vec![StorageQuery { key: prefixed_key, query_type: StorageQueryType::Value }]
			],
		)
		.await
		.unwrap();
	let operation_id = match response {
		MethodResponse::Started(started) => started.operation_id,
		MethodResponse::LimitReached => panic!("Expected started response"),
	};
	// The `Done` event is generated directly since the key is not queryable.
	assert_matches!(
			get_next_event::<FollowEvent<String>>(&mut block_sub).await,
			FollowEvent::OperationStorageDone(done) if done.operation_id == operation_id
	);

	// Child key is prefixed by CHILD_STORAGE_KEY_PREFIX.
	let mut prefixed_key = well_known_keys::CHILD_STORAGE_KEY_PREFIX.to_vec();
	prefixed_key.extend_from_slice(CHILD_STORAGE_KEY);
	let prefixed_key = hex_string(&prefixed_key);
	let response: MethodResponse = api
		.call(
			"chainHead_unstable_storage",
			rpc_params![
				&sub_id,
				&block_hash,
				vec![StorageQuery { key: key.clone(), query_type: StorageQueryType::Value }],
				&prefixed_key
			],
		)
		.await
		.unwrap();
	let operation_id = match response {
		MethodResponse::Started(started) => started.operation_id,
		MethodResponse::LimitReached => panic!("Expected started response"),
	};
	// The `Done` event is generated directly since the key is not queryable.
	assert_matches!(
			get_next_event::<FollowEvent<String>>(&mut block_sub).await,
			FollowEvent::OperationStorageDone(done) if done.operation_id == operation_id
	);

	// Child key is prefixed by DEFAULT_CHILD_STORAGE_KEY_PREFIX.
	let mut prefixed_key = well_known_keys::DEFAULT_CHILD_STORAGE_KEY_PREFIX.to_vec();
	prefixed_key.extend_from_slice(CHILD_STORAGE_KEY);
	let prefixed_key = hex_string(&prefixed_key);
	let response: MethodResponse = api
		.call(
			"chainHead_unstable_storage",
			rpc_params![
				&sub_id,
				&block_hash,
				vec![StorageQuery { key, query_type: StorageQueryType::Value }],
				&prefixed_key
			],
		)
		.await
		.unwrap();
	let operation_id = match response {
		MethodResponse::Started(started) => started.operation_id,
		MethodResponse::LimitReached => panic!("Expected started response"),
	};
	// The `Done` event is generated directly since the key is not queryable.
	assert_matches!(
			get_next_event::<FollowEvent<String>>(&mut block_sub).await,
			FollowEvent::OperationStorageDone(done) if done.operation_id == operation_id
	);
}

#[tokio::test]
async fn unique_operation_ids() {
	let (mut _client, api, mut block_sub, sub_id, block) = setup_api().await;
	let block_hash = format!("{:?}", block.header.hash());

	let mut op_ids = HashSet::new();

	// Ensure that operation IDs are unique for multiple method calls.
	for _ in 0..5 {
		// Valid `chainHead_unstable_body` call.
		let response: MethodResponse =
			api.call("chainHead_unstable_body", [&sub_id, &block_hash]).await.unwrap();
		let operation_id = match response {
			MethodResponse::Started(started) => started.operation_id,
			MethodResponse::LimitReached => panic!("Expected started response"),
		};
		assert_matches!(
				get_next_event::<FollowEvent<String>>(&mut block_sub).await,
				FollowEvent::OperationBodyDone(done) if done.operation_id == operation_id && done.value.is_empty()
		);
		// Ensure uniqueness.
		assert!(op_ids.insert(operation_id));

		// Valid `chainHead_unstable_storage` call.
		let key = hex_string(&KEY);
		let response: MethodResponse = api
			.call(
				"chainHead_unstable_storage",
				rpc_params![
					&sub_id,
					&block_hash,
					vec![StorageQuery { key: key.clone(), query_type: StorageQueryType::Value }]
				],
			)
			.await
			.unwrap();
		let operation_id = match response {
			MethodResponse::Started(started) => started.operation_id,
			MethodResponse::LimitReached => panic!("Expected started response"),
		};
		// The `Done` event is generated directly since the key does not have any value associated.
		assert_matches!(
				get_next_event::<FollowEvent<String>>(&mut block_sub).await,
				FollowEvent::OperationStorageDone(done) if done.operation_id == operation_id
		);
		// Ensure uniqueness.
		assert!(op_ids.insert(operation_id));

		// Valid `chainHead_unstable_call` call.
		let alice_id = AccountKeyring::Alice.to_account_id();
		let call_parameters = hex_string(&alice_id.encode());
		let response: MethodResponse = api
			.call(
				"chainHead_unstable_call",
				[&sub_id, &block_hash, "AccountNonceApi_account_nonce", &call_parameters],
			)
			.await
			.unwrap();
		let operation_id = match response {
			MethodResponse::Started(started) => started.operation_id,
			MethodResponse::LimitReached => panic!("Expected started response"),
		};
		// Response propagated to `chainHead_follow`.
		assert_matches!(
				get_next_event::<FollowEvent<String>>(&mut block_sub).await,
				FollowEvent::OperationCallDone(done) if done.operation_id == operation_id && done.output == "0x0000000000000000"
		);
		// Ensure uniqueness.
		assert!(op_ids.insert(operation_id));
	}
}

#[tokio::test]
async fn separate_operation_ids_for_subscriptions() {
	let builder = TestClientBuilder::new();
	let backend = builder.backend();
	let mut client = Arc::new(builder.build());

	let api = ChainHead::new(
		client.clone(),
		backend,
		Arc::new(TaskExecutor::default()),
		ChainHeadConfig {
			global_max_pinned_blocks: MAX_PINNED_BLOCKS,
			subscription_max_pinned_duration: Duration::from_secs(MAX_PINNED_SECS),
			subscription_max_ongoing_operations: MAX_OPERATIONS,
			operation_max_storage_items: MAX_PAGINATION_LIMIT,
			max_follow_subscriptions_per_connection: MAX_FOLLOW_SUBSCRIPTIONS_PER_CONNECTION,
		},
	)
	.into_rpc();

	// Create two separate subscriptions.
	let mut sub_first = api.subscribe_unbounded("chainHead_unstable_follow", [true]).await.unwrap();
	let sub_id_first = sub_first.subscription_id();
	let sub_id_first = serde_json::to_string(&sub_id_first).unwrap();

	let mut sub_second =
		api.subscribe_unbounded("chainHead_unstable_follow", [true]).await.unwrap();
	let sub_id_second = sub_second.subscription_id();
	let sub_id_second = serde_json::to_string(&sub_id_second).unwrap();

	let block = BlockBuilderBuilder::new(&*client)
		.on_parent_block(client.chain_info().genesis_hash)
		.with_parent_block_number(0)
		.build()
		.unwrap()
		.build()
		.unwrap()
		.block;
	client.import(BlockOrigin::Own, block.clone()).await.unwrap();
	let block_hash = format!("{:?}", block.header.hash());

	// Ensure the imported block is propagated and pinned.
	assert_matches!(
		get_next_event::<FollowEvent<String>>(&mut sub_first).await,
		FollowEvent::Initialized(_)
	);
	assert_matches!(
		get_next_event::<FollowEvent<String>>(&mut sub_first).await,
		FollowEvent::NewBlock(_)
	);
	assert_matches!(
		get_next_event::<FollowEvent<String>>(&mut sub_first).await,
		FollowEvent::BestBlockChanged(_)
	);

	assert_matches!(
		get_next_event::<FollowEvent<String>>(&mut sub_second).await,
		FollowEvent::Initialized(_)
	);
	assert_matches!(
		get_next_event::<FollowEvent<String>>(&mut sub_second).await,
		FollowEvent::NewBlock(_)
	);
	assert_matches!(
		get_next_event::<FollowEvent<String>>(&mut sub_second).await,
		FollowEvent::BestBlockChanged(_)
	);

	// Each `chainHead_follow` subscription receives a separate operation ID.
	let response: MethodResponse =
		api.call("chainHead_unstable_body", [&sub_id_first, &block_hash]).await.unwrap();
	let operation_id: String = match response {
		MethodResponse::Started(started) => started.operation_id,
		MethodResponse::LimitReached => panic!("Expected started response"),
	};
	assert_eq!(operation_id, "0");

	let response: MethodResponse = api
		.call("chainHead_unstable_body", [&sub_id_second, &block_hash])
		.await
		.unwrap();
	let operation_id_second: String = match response {
		MethodResponse::Started(started) => started.operation_id,
		MethodResponse::LimitReached => panic!("Expected started response"),
	};
	// The second subscription does not increment the operation ID of the first one.
	assert_eq!(operation_id_second, "0");
}

#[tokio::test]
async fn follow_generates_initial_blocks() {
	let builder = TestClientBuilder::new();
	let backend = builder.backend();
	let mut client = Arc::new(builder.build());

	let api = ChainHead::new(
		client.clone(),
		backend,
		Arc::new(TaskExecutor::default()),
		ChainHeadConfig {
			global_max_pinned_blocks: MAX_PINNED_BLOCKS,
			subscription_max_pinned_duration: Duration::from_secs(MAX_PINNED_SECS),
			subscription_max_ongoing_operations: MAX_OPERATIONS,
			operation_max_storage_items: MAX_PAGINATION_LIMIT,
			max_follow_subscriptions_per_connection: MAX_FOLLOW_SUBSCRIPTIONS_PER_CONNECTION,
		},
	)
	.into_rpc();

	let finalized_hash = client.info().finalized_hash;

	// Block tree:
	// finalized -> block 1 -> block 2 -> block 3
	//           -> block 1 -> block 2_f
	let block_1 = BlockBuilderBuilder::new(&*client)
		.on_parent_block(client.chain_info().genesis_hash)
		.with_parent_block_number(0)
		.build()
		.unwrap()
		.build()
		.unwrap()
		.block;
	let block_1_hash = block_1.header.hash();
	client.import(BlockOrigin::Own, block_1.clone()).await.unwrap();

	let block_2 = BlockBuilderBuilder::new(&*client)
		.on_parent_block(block_1_hash)
		.with_parent_block_number(1)
		.build()
		.unwrap()
		.build()
		.unwrap()
		.block;
	let block_2_hash = block_2.header.hash();
	client.import(BlockOrigin::Own, block_2.clone()).await.unwrap();

	let mut block_builder = BlockBuilderBuilder::new(&*client)
		.on_parent_block(block_1_hash)
		.with_parent_block_number(1)
		.build()
		.unwrap();
	// This push is required as otherwise block 3 has the same hash as block 2 and won't get
	// imported
	block_builder
		.push_transfer(Transfer {
			from: AccountKeyring::Alice.into(),
			to: AccountKeyring::Ferdie.into(),
			amount: 41,
			nonce: 0,
		})
		.unwrap();
	let block_2_f = block_builder.build().unwrap().block;
	let block_2_f_hash = block_2_f.header.hash();
	client.import(BlockOrigin::Own, block_2_f.clone()).await.unwrap();

	let mut sub = api.subscribe_unbounded("chainHead_unstable_follow", [false]).await.unwrap();

	// Initialized must always be reported first.
	let event: FollowEvent<String> = get_next_event(&mut sub).await;
	let expected = FollowEvent::Initialized(Initialized {
		finalized_block_hashes: vec![format!("{:?}", finalized_hash)],
		finalized_block_runtime: None,
		with_runtime: false,
	});
	assert_eq!(event, expected);

	// Check block 1.
	let event: FollowEvent<String> = get_next_event(&mut sub).await;
	let expected = FollowEvent::NewBlock(NewBlock {
		block_hash: format!("{:?}", block_1_hash),
		parent_block_hash: format!("{:?}", finalized_hash),
		new_runtime: None,
		with_runtime: false,
	});
	assert_eq!(event, expected);

	// Check block 2.
	let event: FollowEvent<String> = get_next_event(&mut sub).await;
	let expected = FollowEvent::NewBlock(NewBlock {
		block_hash: format!("{:?}", block_2_hash),
		parent_block_hash: format!("{:?}", block_1_hash),
		new_runtime: None,
		with_runtime: false,
	});
	assert_eq!(event, expected);
	// Check block 3.
	let event: FollowEvent<String> = get_next_event(&mut sub).await;
	let expected = FollowEvent::NewBlock(NewBlock {
		block_hash: format!("{:?}", block_2_f_hash),
		parent_block_hash: format!("{:?}", block_1_hash),
		new_runtime: None,
		with_runtime: false,
	});
	assert_eq!(event, expected);

	let event: FollowEvent<String> = get_next_event(&mut sub).await;
	let expected = FollowEvent::BestBlockChanged(BestBlockChanged {
		best_block_hash: format!("{:?}", block_2_hash),
	});
	assert_eq!(event, expected);

	// Import block 3.
	let block_3 = BlockBuilderBuilder::new(&*client)
		.on_parent_block(block_2_hash)
		.with_parent_block_number(2)
		.build()
		.unwrap()
		.build()
		.unwrap()
		.block;
	let block_3_hash = block_3.hash();
	client.import(BlockOrigin::Own, block_3.clone()).await.unwrap();

	let event: FollowEvent<String> = get_next_event(&mut sub).await;
	let expected = FollowEvent::NewBlock(NewBlock {
		block_hash: format!("{:?}", block_3_hash),
		parent_block_hash: format!("{:?}", block_2_hash),
		new_runtime: None,
		with_runtime: false,
	});
	assert_eq!(event, expected);

	let event: FollowEvent<String> = get_next_event(&mut sub).await;
	let expected = FollowEvent::BestBlockChanged(BestBlockChanged {
		best_block_hash: format!("{:?}", block_3_hash),
	});
	assert_eq!(event, expected);

	// Check the finalized event:
	//  - blocks 1, 2, 4 from canonical chain are finalized
	//  - block 3 from the fork is pruned
	client.finalize_block(block_3_hash, None).unwrap();

	let event: FollowEvent<String> = get_next_event(&mut sub).await;
	let expected = FollowEvent::Finalized(Finalized {
		finalized_block_hashes: vec![
			format!("{:?}", block_1_hash),
			format!("{:?}", block_2_hash),
			format!("{:?}", block_3_hash),
		],
		pruned_block_hashes: vec![format!("{:?}", block_2_f_hash)],
	});
	assert_eq!(event, expected);
}

#[tokio::test]
async fn follow_exceeding_pinned_blocks() {
	let builder = TestClientBuilder::new();
	let backend = builder.backend();
	let mut client = Arc::new(builder.build());

	let api = ChainHead::new(
		client.clone(),
		backend,
		Arc::new(TaskExecutor::default()),
		ChainHeadConfig {
			global_max_pinned_blocks: 2,
			subscription_max_pinned_duration: Duration::from_secs(MAX_PINNED_SECS),
			subscription_max_ongoing_operations: MAX_OPERATIONS,
			operation_max_storage_items: MAX_PAGINATION_LIMIT,
			max_follow_subscriptions_per_connection: MAX_FOLLOW_SUBSCRIPTIONS_PER_CONNECTION,
		},
	)
	.into_rpc();

	let mut sub = api.subscribe_unbounded("chainHead_unstable_follow", [false]).await.unwrap();

	let block = BlockBuilderBuilder::new(&*client)
		.on_parent_block(client.chain_info().genesis_hash)
		.with_parent_block_number(0)
		.build()
		.unwrap()
		.build()
		.unwrap()
		.block;

	client.import(BlockOrigin::Own, block.clone()).await.unwrap();

	// Ensure the imported block is propagated and pinned for this subscription.
	assert_matches!(
		get_next_event::<FollowEvent<String>>(&mut sub).await,
		FollowEvent::Initialized(_)
	);
	assert_matches!(
		get_next_event::<FollowEvent<String>>(&mut sub).await,
		FollowEvent::NewBlock(_)
	);
	assert_matches!(
		get_next_event::<FollowEvent<String>>(&mut sub).await,
		FollowEvent::BestBlockChanged(_)
	);

	// Block tree:
	//   finalized_block -> block -> block2
	// The first 2 blocks are pinned into the subscription, but the block2 will exceed the limit (2
	// blocks).
	let block2 = BlockBuilderBuilder::new(&*client)
		.on_parent_block(block.hash())
		.with_parent_block_number(1)
		.build()
		.unwrap()
		.build()
		.unwrap()
		.block;
	client.import(BlockOrigin::Own, block2.clone()).await.unwrap();

	assert_matches!(get_next_event::<FollowEvent<String>>(&mut sub).await, FollowEvent::Stop);

	// Subscription will not produce any more event for further blocks.
	let block3 = BlockBuilderBuilder::new(&*client)
		.on_parent_block(block2.hash())
		.with_parent_block_number(2)
		.build()
		.unwrap()
		.build()
		.unwrap()
		.block;
	client.import(BlockOrigin::Own, block3.clone()).await.unwrap();

	assert!(sub.next::<FollowEvent<String>>().await.is_none());
}

#[tokio::test]
async fn follow_with_unpin() {
	let builder = TestClientBuilder::new();
	let backend = builder.backend();
	let mut client = Arc::new(builder.build());

	let api = ChainHead::new(
		client.clone(),
		backend,
		Arc::new(TaskExecutor::default()),
		ChainHeadConfig {
			global_max_pinned_blocks: 2,
			subscription_max_pinned_duration: Duration::from_secs(MAX_PINNED_SECS),
			subscription_max_ongoing_operations: MAX_OPERATIONS,
			operation_max_storage_items: MAX_PAGINATION_LIMIT,
			max_follow_subscriptions_per_connection: MAX_FOLLOW_SUBSCRIPTIONS_PER_CONNECTION,
		},
	)
	.into_rpc();

	let mut sub = api.subscribe_unbounded("chainHead_unstable_follow", [false]).await.unwrap();
	let sub_id = sub.subscription_id();
	let sub_id = serde_json::to_string(&sub_id).unwrap();

	let block = BlockBuilderBuilder::new(&*client)
		.on_parent_block(client.chain_info().genesis_hash)
		.with_parent_block_number(0)
		.build()
		.unwrap()
		.build()
		.unwrap()
		.block;
	let block_hash = format!("{:?}", block.header.hash());
	client.import(BlockOrigin::Own, block.clone()).await.unwrap();

	// Ensure the imported block is propagated and pinned for this subscription.
	assert_matches!(
		get_next_event::<FollowEvent<String>>(&mut sub).await,
		FollowEvent::Initialized(_)
	);
	assert_matches!(
		get_next_event::<FollowEvent<String>>(&mut sub).await,
		FollowEvent::NewBlock(_)
	);
	assert_matches!(
		get_next_event::<FollowEvent<String>>(&mut sub).await,
		FollowEvent::BestBlockChanged(_)
	);

	// Unpin an invalid subscription ID must return Ok(()).
	let invalid_hash = hex_string(&INVALID_HASH);
	let _res: () = api
		.call("chainHead_unstable_unpin", rpc_params!["invalid_sub_id", &invalid_hash])
		.await
		.unwrap();

	// Valid subscription with invalid block hash.
	let invalid_hash = hex_string(&INVALID_HASH);
	let err = api
		.call::<_, serde_json::Value>(
			"chainHead_unstable_unpin",
			rpc_params![&sub_id, &invalid_hash],
		)
		.await
		.unwrap_err();
	assert_matches!(err,
		Error::JsonRpc(ref err) if err.code() == super::error::rpc_spec_v2::INVALID_BLOCK_ERROR && err.message() == "Invalid block hash"
	);

	// To not exceed the number of pinned blocks, we need to unpin before the next import.
	let _res: () = api
		.call("chainHead_unstable_unpin", rpc_params![&sub_id, &block_hash])
		.await
		.unwrap();

	// Block tree:
	//   finalized_block -> block -> block2
	//                      ^ has been unpinned
	let block2 = BlockBuilderBuilder::new(&*client)
		.on_parent_block(block.hash())
		.with_parent_block_number(1)
		.build()
		.unwrap()
		.build()
		.unwrap()
		.block;
	client.import(BlockOrigin::Own, block2.clone()).await.unwrap();

	assert_matches!(
		get_next_event::<FollowEvent<String>>(&mut sub).await,
		FollowEvent::NewBlock(_)
	);

	assert_matches!(
		get_next_event::<FollowEvent<String>>(&mut sub).await,
		FollowEvent::BestBlockChanged(_)
	);

	let block3 = BlockBuilderBuilder::new(&*client)
		.on_parent_block(block2.hash())
		.with_parent_block_number(2)
		.build()
		.unwrap()
		.build()
		.unwrap()
		.block;
	client.import(BlockOrigin::Own, block3.clone()).await.unwrap();

	assert_matches!(get_next_event::<FollowEvent<String>>(&mut sub).await, FollowEvent::Stop);
	assert!(sub.next::<FollowEvent<String>>().await.is_none());
}

#[tokio::test]
async fn unpin_duplicate_hashes() {
	let builder = TestClientBuilder::new();
	let backend = builder.backend();
	let mut client = Arc::new(builder.build());

	let api = ChainHead::new(
		client.clone(),
		backend,
		Arc::new(TaskExecutor::default()),
		ChainHeadConfig {
			global_max_pinned_blocks: 3,
			subscription_max_pinned_duration: Duration::from_secs(MAX_PINNED_SECS),
			subscription_max_ongoing_operations: MAX_OPERATIONS,
			operation_max_storage_items: MAX_PAGINATION_LIMIT,
			max_follow_subscriptions_per_connection: MAX_FOLLOW_SUBSCRIPTIONS_PER_CONNECTION,
		},
	)
	.into_rpc();

	let mut sub = api.subscribe_unbounded("chainHead_unstable_follow", [false]).await.unwrap();
	let sub_id = sub.subscription_id();
	let sub_id = serde_json::to_string(&sub_id).unwrap();

	let block = BlockBuilderBuilder::new(&*client)
		.on_parent_block(client.chain_info().genesis_hash)
		.with_parent_block_number(0)
		.build()
		.unwrap()
		.build()
		.unwrap()
		.block;
	let block_hash = format!("{:?}", block.header.hash());
	client.import(BlockOrigin::Own, block.clone()).await.unwrap();

	// Ensure the imported block is propagated and pinned for this subscription.
	assert_matches!(
		get_next_event::<FollowEvent<String>>(&mut sub).await,
		FollowEvent::Initialized(_)
	);
	assert_matches!(
		get_next_event::<FollowEvent<String>>(&mut sub).await,
		FollowEvent::NewBlock(_)
	);
	assert_matches!(
		get_next_event::<FollowEvent<String>>(&mut sub).await,
		FollowEvent::BestBlockChanged(_)
	);

	// Try to unpin duplicate hashes.
	let err = api
		.call::<_, serde_json::Value>(
			"chainHead_unstable_unpin",
			rpc_params![&sub_id, vec![&block_hash, &block_hash]],
		)
		.await
		.unwrap_err();
	assert_matches!(err,
		Error::JsonRpc(err) if err.code() == super::error::rpc_spec_v2::INVALID_DUPLICATE_HASHES && err.message() == "Received duplicate hashes for the `chainHead_unpin` method"
	);

	// Block tree:
	//   finalized_block -> block -> block2
	let block2 = BlockBuilderBuilder::new(&*client)
		.on_parent_block(block.hash())
		.with_parent_block_number(1)
		.build()
		.unwrap()
		.build()
		.unwrap()
		.block;
	let block_hash_2 = format!("{:?}", block2.header.hash());
	client.import(BlockOrigin::Own, block2.clone()).await.unwrap();

	assert_matches!(
		get_next_event::<FollowEvent<String>>(&mut sub).await,
		FollowEvent::NewBlock(_)
	);

	assert_matches!(
		get_next_event::<FollowEvent<String>>(&mut sub).await,
		FollowEvent::BestBlockChanged(_)
	);

	// Try to unpin duplicate hashes.
	let err = api
		.call::<_, serde_json::Value>(
			"chainHead_unstable_unpin",
			rpc_params![&sub_id, vec![&block_hash, &block_hash_2, &block_hash]],
		)
		.await
		.unwrap_err();
	assert_matches!(err,
		Error::JsonRpc(err) if err.code() == super::error::rpc_spec_v2::INVALID_DUPLICATE_HASHES && err.message() == "Received duplicate hashes for the `chainHead_unpin` method"
	);

	// Can unpin blocks.
	let _res: () = api
		.call("chainHead_unstable_unpin", rpc_params![&sub_id, vec![&block_hash, &block_hash_2]])
		.await
		.unwrap();
}

#[tokio::test]
async fn follow_with_multiple_unpin_hashes() {
	let builder = TestClientBuilder::new();
	let backend = builder.backend();
	let mut client = Arc::new(builder.build());

	let api = ChainHead::new(
		client.clone(),
		backend,
		Arc::new(TaskExecutor::default()),
		ChainHeadConfig {
			global_max_pinned_blocks: MAX_PINNED_BLOCKS,
			subscription_max_pinned_duration: Duration::from_secs(MAX_PINNED_SECS),
			subscription_max_ongoing_operations: MAX_OPERATIONS,
			operation_max_storage_items: MAX_PAGINATION_LIMIT,
			max_follow_subscriptions_per_connection: MAX_FOLLOW_SUBSCRIPTIONS_PER_CONNECTION,
		},
	)
	.into_rpc();

	let mut sub = api.subscribe_unbounded("chainHead_unstable_follow", [false]).await.unwrap();
	let sub_id = sub.subscription_id();
	let sub_id = serde_json::to_string(&sub_id).unwrap();

	// Import 3 blocks.
	let block_1 = BlockBuilderBuilder::new(&*client)
		.on_parent_block(client.chain_info().genesis_hash)
		.with_parent_block_number(0)
		.build()
		.unwrap()
		.build()
		.unwrap()
		.block;
	let block_1_hash = block_1.header.hash();
	client.import(BlockOrigin::Own, block_1.clone()).await.unwrap();

	let block_2 = BlockBuilderBuilder::new(&*client)
		.on_parent_block(block_1.hash())
		.with_parent_block_number(1)
		.build()
		.unwrap()
		.build()
		.unwrap()
		.block;
	let block_2_hash = block_2.header.hash();
	client.import(BlockOrigin::Own, block_2.clone()).await.unwrap();

	let block_3 = BlockBuilderBuilder::new(&*client)
		.on_parent_block(block_2.hash())
		.with_parent_block_number(2)
		.build()
		.unwrap()
		.build()
		.unwrap()
		.block;
	let block_3_hash = block_3.header.hash();
	client.import(BlockOrigin::Own, block_3.clone()).await.unwrap();

	// Ensure the imported block is propagated and pinned for this subscription.
	assert_matches!(
		get_next_event::<FollowEvent<String>>(&mut sub).await,
		FollowEvent::Initialized(_)
	);
	assert_matches!(
		get_next_event::<FollowEvent<String>>(&mut sub).await,
		FollowEvent::NewBlock(_)
	);
	assert_matches!(
		get_next_event::<FollowEvent<String>>(&mut sub).await,
		FollowEvent::BestBlockChanged(_)
	);
	assert_matches!(
		get_next_event::<FollowEvent<String>>(&mut sub).await,
		FollowEvent::NewBlock(_)
	);
	assert_matches!(
		get_next_event::<FollowEvent<String>>(&mut sub).await,
		FollowEvent::BestBlockChanged(_)
	);
	assert_matches!(
		get_next_event::<FollowEvent<String>>(&mut sub).await,
		FollowEvent::NewBlock(_)
	);
	assert_matches!(
		get_next_event::<FollowEvent<String>>(&mut sub).await,
		FollowEvent::BestBlockChanged(_)
	);

	// Unpin an invalid subscription ID must return Ok(()).
	let invalid_hash = hex_string(&INVALID_HASH);
	let _res: () = api
		.call("chainHead_unstable_unpin", rpc_params!["invalid_sub_id", &invalid_hash])
		.await
		.unwrap();

	// Valid subscription with invalid block hash.
	let err = api
		.call::<_, serde_json::Value>(
			"chainHead_unstable_unpin",
			rpc_params![&sub_id, &invalid_hash],
		)
		.await
		.unwrap_err();
	assert_matches!(err,
		Error::JsonRpc(ref err) if err.code() == super::error::rpc_spec_v2::INVALID_BLOCK_ERROR && err.message() == "Invalid block hash"
	);

	let _res: () = api
		.call("chainHead_unstable_unpin", rpc_params![&sub_id, &block_1_hash])
		.await
		.unwrap();

	// One block hash is invalid. Block 1 is already unpinned.
	let err = api
		.call::<_, serde_json::Value>(
			"chainHead_unstable_unpin",
			rpc_params![&sub_id, vec![&block_1_hash, &block_2_hash, &block_3_hash]],
		)
		.await
		.unwrap_err();
	assert_matches!(err,
		Error::JsonRpc(ref err) if err.code() == super::error::rpc_spec_v2::INVALID_BLOCK_ERROR && err.message() == "Invalid block hash"
	);

	// Unpin multiple blocks.
	let _res: () = api
		.call("chainHead_unstable_unpin", rpc_params![&sub_id, vec![&block_2_hash, &block_3_hash]])
		.await
		.unwrap();

	// Check block 2 and 3 are unpinned.
	let err = api
		.call::<_, serde_json::Value>(
			"chainHead_unstable_unpin",
			rpc_params![&sub_id, &block_2_hash],
		)
		.await
		.unwrap_err();
	assert_matches!(err,
		Error::JsonRpc(ref err) if err.code() == super::error::rpc_spec_v2::INVALID_BLOCK_ERROR && err.message() == "Invalid block hash"
	);

	let err = api
		.call::<_, serde_json::Value>(
			"chainHead_unstable_unpin",
			rpc_params![&sub_id, &block_3_hash],
		)
		.await
		.unwrap_err();
	assert_matches!(err,
		Error::JsonRpc(ref err) if err.code() == super::error::rpc_spec_v2::INVALID_BLOCK_ERROR && err.message() == "Invalid block hash"
	);
}

#[tokio::test]
async fn follow_prune_best_block() {
	let builder = TestClientBuilder::new();
	let backend = builder.backend();
	let mut client = Arc::new(builder.build());

	let api = ChainHead::new(
		client.clone(),
		backend,
		Arc::new(TaskExecutor::default()),
		ChainHeadConfig {
			global_max_pinned_blocks: MAX_PINNED_BLOCKS,
			subscription_max_pinned_duration: Duration::from_secs(MAX_PINNED_SECS),
			subscription_max_ongoing_operations: MAX_OPERATIONS,
			operation_max_storage_items: MAX_PAGINATION_LIMIT,
			max_follow_subscriptions_per_connection: MAX_FOLLOW_SUBSCRIPTIONS_PER_CONNECTION,
		},
	)
	.into_rpc();

	let finalized_hash = client.info().finalized_hash;
	let mut sub = api.subscribe_unbounded("chainHead_unstable_follow", [false]).await.unwrap();

	// Initialized must always be reported first.
	let event: FollowEvent<String> = get_next_event(&mut sub).await;
	let expected = FollowEvent::Initialized(Initialized {
		finalized_block_hashes: vec![format!("{:?}", finalized_hash)],
		finalized_block_runtime: None,
		with_runtime: false,
	});
	assert_eq!(event, expected);

	// Block tree:
	//
	// finalized -> block 1 -> block 2
	//                         ^^^ best block reported
	//
	//           -> block 1 -> block 2_f -> block 4
	//                                    ^^^ finalized
	//
	// The block 4 is needed on the longest chain because we want the
	// best block 2 to be reported as pruned. Pruning is happening at
	// height (N - 1), where N is the finalized block number.

	let block_1 = BlockBuilderBuilder::new(&*client)
		.on_parent_block(client.chain_info().genesis_hash)
		.with_parent_block_number(0)
		.build()
		.unwrap()
		.build()
		.unwrap()
		.block;
	let block_1_hash = block_1.hash();
	client.import(BlockOrigin::Own, block_1.clone()).await.unwrap();

	let block_2_f = BlockBuilderBuilder::new(&*client)
		.on_parent_block(block_1_hash)
		.with_parent_block_number(1)
		.build()
		.unwrap()
		.build()
		.unwrap()
		.block;
	let block_2_f_hash = block_2_f.hash();
	client.import(BlockOrigin::Own, block_2_f.clone()).await.unwrap();

	let block_4 = BlockBuilderBuilder::new(&*client)
		.on_parent_block(block_2_f_hash)
		.with_parent_block_number(2)
		.build()
		.unwrap()
		.build()
		.unwrap()
		.block;
	let block_4_hash = block_4.hash();
	client.import(BlockOrigin::Own, block_4.clone()).await.unwrap();

	// Import block 2 as best on the fork.
	let mut block_builder = BlockBuilderBuilder::new(&*client)
		.on_parent_block(block_1_hash)
		.with_parent_block_number(1)
		.build()
		.unwrap();
	// This push is required as otherwise block 3 has the same hash as block 2 and won't get
	// imported
	block_builder
		.push_transfer(Transfer {
			from: AccountKeyring::Alice.into(),
			to: AccountKeyring::Ferdie.into(),
			amount: 41,
			nonce: 0,
		})
		.unwrap();
	let block_2 = block_builder.build().unwrap().block;
	let block_2_hash = block_2.header.hash();
	client.import_as_best(BlockOrigin::Own, block_2.clone()).await.unwrap();

	// Check block 1.
	let event: FollowEvent<String> = get_next_event(&mut sub).await;
	let expected = FollowEvent::NewBlock(NewBlock {
		block_hash: format!("{:?}", block_1_hash),
		parent_block_hash: format!("{:?}", finalized_hash),
		new_runtime: None,
		with_runtime: false,
	});
	assert_eq!(event, expected);
	let event: FollowEvent<String> = get_next_event(&mut sub).await;
	let expected = FollowEvent::BestBlockChanged(BestBlockChanged {
		best_block_hash: format!("{:?}", block_1_hash),
	});
	assert_eq!(event, expected);

	// Check block 3.
	let event: FollowEvent<String> = get_next_event(&mut sub).await;
	let expected = FollowEvent::NewBlock(NewBlock {
		block_hash: format!("{:?}", block_2_f_hash),
		parent_block_hash: format!("{:?}", block_1_hash),
		new_runtime: None,
		with_runtime: false,
	});
	assert_eq!(event, expected);
	let event: FollowEvent<String> = get_next_event(&mut sub).await;
	let expected = FollowEvent::BestBlockChanged(BestBlockChanged {
		best_block_hash: format!("{:?}", block_2_f_hash),
	});
	assert_eq!(event, expected);

	// Check block 4.
	let event: FollowEvent<String> = get_next_event(&mut sub).await;
	let expected = FollowEvent::NewBlock(NewBlock {
		block_hash: format!("{:?}", block_4_hash),
		parent_block_hash: format!("{:?}", block_2_f_hash),
		new_runtime: None,
		with_runtime: false,
	});
	assert_eq!(event, expected);
	let event: FollowEvent<String> = get_next_event(&mut sub).await;
	let expected = FollowEvent::BestBlockChanged(BestBlockChanged {
		best_block_hash: format!("{:?}", block_4_hash),
	});
	assert_eq!(event, expected);

	// Check block 2, that we imported as custom best.
	let event: FollowEvent<String> = get_next_event(&mut sub).await;
	let expected = FollowEvent::NewBlock(NewBlock {
		block_hash: format!("{:?}", block_2_hash),
		parent_block_hash: format!("{:?}", block_1_hash),
		new_runtime: None,
		with_runtime: false,
	});
	assert_eq!(event, expected);
	let event: FollowEvent<String> = get_next_event(&mut sub).await;
	let expected = FollowEvent::BestBlockChanged(BestBlockChanged {
		best_block_hash: format!("{:?}", block_2_hash),
	});
	assert_eq!(event, expected);

	// Finalize the block 4 from the fork.
	client.finalize_block(block_4_hash, None).unwrap();

	// Expect to report the best block changed before the finalized event.
	let event: FollowEvent<String> = get_next_event(&mut sub).await;
	let expected = FollowEvent::BestBlockChanged(BestBlockChanged {
		best_block_hash: format!("{:?}", block_4_hash),
	});
	assert_eq!(event, expected);

	// Block 2 must be reported as pruned, even if it was the previous best.
	let event: FollowEvent<String> = get_next_event(&mut sub).await;
	let expected = FollowEvent::Finalized(Finalized {
		finalized_block_hashes: vec![
			format!("{:?}", block_1_hash),
			format!("{:?}", block_2_f_hash),
			format!("{:?}", block_4_hash),
		],
		pruned_block_hashes: vec![format!("{:?}", block_2_hash)],
	});
	assert_eq!(event, expected);

	// Pruned hash can be unpinned.
	let sub_id = sub.subscription_id();
	let sub_id = serde_json::to_string(&sub_id).unwrap();
	let hash = format!("{:?}", block_2_hash);
	let _res: () = api.call("chainHead_unstable_unpin", rpc_params![&sub_id, &hash]).await.unwrap();
}

#[tokio::test]
async fn follow_forks_pruned_block() {
	let builder = TestClientBuilder::new();
	let backend = builder.backend();
	let mut client = Arc::new(builder.build());

	let api = ChainHead::new(
		client.clone(),
		backend,
		Arc::new(TaskExecutor::default()),
		ChainHeadConfig {
			global_max_pinned_blocks: MAX_PINNED_BLOCKS,
			subscription_max_pinned_duration: Duration::from_secs(MAX_PINNED_SECS),
			subscription_max_ongoing_operations: MAX_OPERATIONS,
			operation_max_storage_items: MAX_PAGINATION_LIMIT,
			max_follow_subscriptions_per_connection: MAX_FOLLOW_SUBSCRIPTIONS_PER_CONNECTION,
		},
	)
	.into_rpc();

	// Block tree before the subscription:
	//
	// finalized -> block 1 -> block 2 -> block 3
	//                                        ^^^ finalized
	//           -> block 1 -> block 2_f -> block 3_f
	//
	let finalized_hash = client.info().finalized_hash;

	let block_1 = BlockBuilderBuilder::new(&*client)
		.on_parent_block(client.chain_info().genesis_hash)
		.with_parent_block_number(0)
		.build()
		.unwrap()
		.build()
		.unwrap()
		.block;
	let block_1_hash = block_1.header.hash();
	client.import(BlockOrigin::Own, block_1.clone()).await.unwrap();

	let block_2 = BlockBuilderBuilder::new(&*client)
		.on_parent_block(block_1.hash())
		.with_parent_block_number(1)
		.build()
		.unwrap()
		.build()
		.unwrap()
		.block;
	let block_2_hash = block_2.header.hash();
	client.import(BlockOrigin::Own, block_2.clone()).await.unwrap();

	let block_3 = BlockBuilderBuilder::new(&*client)
		.on_parent_block(block_2.hash())
		.with_parent_block_number(2)
		.build()
		.unwrap()
		.build()
		.unwrap()
		.block;
	let block_3_hash = block_3.header.hash();
	client.import(BlockOrigin::Own, block_3.clone()).await.unwrap();

	// Block 4 with parent Block 1 is not the best imported.
	let mut block_builder = BlockBuilderBuilder::new(&*client)
		.on_parent_block(block_1.hash())
		.with_parent_block_number(1)
		.build()
		.unwrap();
	// This push is required as otherwise block 4 has the same hash as block 2 and won't get
	// imported
	block_builder
		.push_transfer(Transfer {
			from: AccountKeyring::Alice.into(),
			to: AccountKeyring::Ferdie.into(),
			amount: 41,
			nonce: 0,
		})
		.unwrap();
	let block_2_f = block_builder.build().unwrap().block;
	client.import(BlockOrigin::Own, block_2_f.clone()).await.unwrap();

	let mut block_builder = BlockBuilderBuilder::new(&*client)
		.on_parent_block(block_2_f.hash())
		.with_parent_block_number(2)
		.build()
		.unwrap();
	block_builder
		.push_transfer(Transfer {
			from: AccountKeyring::Bob.into(),
			to: AccountKeyring::Ferdie.into(),
			amount: 41,
			nonce: 0,
		})
		.unwrap();
	let block_3_f = block_builder.build().unwrap().block;
	client.import(BlockOrigin::Own, block_3_f.clone()).await.unwrap();

	// Block 2_f and 3_f are not pruned, pruning happens at height (N - 1).
	client.finalize_block(block_3_hash, None).unwrap();

	let mut sub = api.subscribe_unbounded("chainHead_unstable_follow", [false]).await.unwrap();

	// Initialized must always be reported first.
	let event: FollowEvent<String> = get_next_event(&mut sub).await;
	let expected = FollowEvent::Initialized(Initialized {
		finalized_block_hashes: vec![
			format!("{:?}", finalized_hash),
			format!("{:?}", block_1_hash),
			format!("{:?}", block_2_hash),
			format!("{:?}", block_3_hash),
		],
		finalized_block_runtime: None,
		with_runtime: false,
	});
	assert_eq!(event, expected);

	// Block tree:
	//
	// finalized -> block 1 -> block 2 -> block 3 -> block 4
	//                                                  ^^^ finalized
	//           -> block 1 -> block 2_f -> block 3_f
	//
	// Mark block 4 as finalized to force block 2_f and 3_f to get pruned.

	let block_4 = BlockBuilderBuilder::new(&*client)
		.on_parent_block(block_3.hash())
		.with_parent_block_number(3)
		.build()
		.unwrap()
		.build()
		.unwrap()
		.block;
	let block_4_hash = block_4.hash();
	client.import(BlockOrigin::Own, block_4.clone()).await.unwrap();

	client.finalize_block(block_4_hash, None).unwrap();

	// Check block 6.
	let event: FollowEvent<String> = get_next_event(&mut sub).await;
	let expected = FollowEvent::NewBlock(NewBlock {
		block_hash: format!("{:?}", block_4_hash),
		parent_block_hash: format!("{:?}", block_3_hash),
		new_runtime: None,
		with_runtime: false,
	});
	assert_eq!(event, expected);
	let event: FollowEvent<String> = get_next_event(&mut sub).await;
	let expected = FollowEvent::BestBlockChanged(BestBlockChanged {
		best_block_hash: format!("{:?}", block_4_hash),
	});
	assert_eq!(event, expected);

	// Block 4 and 5 must not be reported as pruned.
	let event: FollowEvent<String> = get_next_event(&mut sub).await;
	let expected = FollowEvent::Finalized(Finalized {
		finalized_block_hashes: vec![format!("{:?}", block_4_hash)],
		pruned_block_hashes: vec![],
	});
	assert_eq!(event, expected);
}

#[tokio::test]
async fn follow_report_multiple_pruned_block() {
	let builder = TestClientBuilder::new();
	let backend = builder.backend();
	let mut client = Arc::new(builder.build());

	let api = ChainHead::new(
		client.clone(),
		backend,
		Arc::new(TaskExecutor::default()),
		ChainHeadConfig {
			global_max_pinned_blocks: MAX_PINNED_BLOCKS,
			subscription_max_pinned_duration: Duration::from_secs(MAX_PINNED_SECS),
			subscription_max_ongoing_operations: MAX_OPERATIONS,
			operation_max_storage_items: MAX_PAGINATION_LIMIT,
			max_follow_subscriptions_per_connection: MAX_FOLLOW_SUBSCRIPTIONS_PER_CONNECTION,
		},
	)
	.into_rpc();

	// Block tree:
	//
	// finalized -> block 1 -> block 2 -> block 3
	//                                        ^^^ finalized after subscription
	//           -> block 1 -> block 2_f -> block 3_f

	let finalized_hash = client.info().finalized_hash;

	let block_1 = BlockBuilderBuilder::new(&*client)
		.on_parent_block(client.chain_info().genesis_hash)
		.with_parent_block_number(0)
		.build()
		.unwrap()
		.build()
		.unwrap()
		.block;
	let block_1_hash = block_1.hash();
	client.import(BlockOrigin::Own, block_1.clone()).await.unwrap();

	let block_2 = BlockBuilderBuilder::new(&*client)
		.on_parent_block(block_1.hash())
		.with_parent_block_number(1)
		.build()
		.unwrap()
		.build()
		.unwrap()
		.block;
	let block_2_hash = block_2.hash();
	client.import(BlockOrigin::Own, block_2.clone()).await.unwrap();

	let block_3 = BlockBuilderBuilder::new(&*client)
		.on_parent_block(block_2.hash())
		.with_parent_block_number(2)
		.build()
		.unwrap()
		.build()
		.unwrap()
		.block;
	let block_3_hash = block_3.hash();
	client.import(BlockOrigin::Own, block_3.clone()).await.unwrap();

	// Block 2_f with parent Block 1 is not the best imported.
	let mut block_builder = BlockBuilderBuilder::new(&*client)
		.on_parent_block(block_1.hash())
		.with_parent_block_number(1)
		.build()
		.unwrap();

	// This push is required as otherwise block 2_f has the same hash as block 2 and won't get
	// imported
	block_builder
		.push_transfer(Transfer {
			from: AccountKeyring::Alice.into(),
			to: AccountKeyring::Ferdie.into(),
			amount: 41,
			nonce: 0,
		})
		.unwrap();
	let block_2_f = block_builder.build().unwrap().block;
	let block_2_f_hash = block_2_f.hash();
	client.import(BlockOrigin::Own, block_2_f.clone()).await.unwrap();

	let mut block_builder = BlockBuilderBuilder::new(&*client)
		.on_parent_block(block_2_f.hash())
		.with_parent_block_number(2)
		.build()
		.unwrap();

	block_builder
		.push_transfer(Transfer {
			from: AccountKeyring::Bob.into(),
			to: AccountKeyring::Ferdie.into(),
			amount: 41,
			nonce: 0,
		})
		.unwrap();
	let block_3_f = block_builder.build().unwrap().block;
	let block_3_f_hash = block_3_f.hash();
	client.import(BlockOrigin::Own, block_3_f.clone()).await.unwrap();
	let mut sub = api.subscribe_unbounded("chainHead_unstable_follow", [false]).await.unwrap();

	// Initialized must always be reported first.
	let event: FollowEvent<String> = get_next_event(&mut sub).await;
	let expected = FollowEvent::Initialized(Initialized {
		finalized_block_hashes: vec![format!("{:?}", finalized_hash)],
		finalized_block_runtime: None,
		with_runtime: false,
	});
	assert_eq!(event, expected);

	let event: FollowEvent<String> = get_next_event(&mut sub).await;
	let expected = FollowEvent::NewBlock(NewBlock {
		block_hash: format!("{:?}", block_1_hash),
		parent_block_hash: format!("{:?}", finalized_hash),
		new_runtime: None,
		with_runtime: false,
	});
	assert_eq!(event, expected);

	let event: FollowEvent<String> = get_next_event(&mut sub).await;
	let expected = FollowEvent::NewBlock(NewBlock {
		block_hash: format!("{:?}", block_2_hash),
		parent_block_hash: format!("{:?}", block_1_hash),
		new_runtime: None,
		with_runtime: false,
	});
	assert_eq!(event, expected);

	let event: FollowEvent<String> = get_next_event(&mut sub).await;
	let expected = FollowEvent::NewBlock(NewBlock {
		block_hash: format!("{:?}", block_3_hash),
		parent_block_hash: format!("{:?}", block_2_hash),
		new_runtime: None,
		with_runtime: false,
	});
	assert_eq!(event, expected);

	// The fork must also be reported.
	let event: FollowEvent<String> = get_next_event(&mut sub).await;
	let expected = FollowEvent::NewBlock(NewBlock {
		block_hash: format!("{:?}", block_2_f_hash),
		parent_block_hash: format!("{:?}", block_1_hash),
		new_runtime: None,
		with_runtime: false,
	});
	assert_eq!(event, expected);

	let event: FollowEvent<String> = get_next_event(&mut sub).await;
	let expected = FollowEvent::NewBlock(NewBlock {
		block_hash: format!("{:?}", block_3_f_hash),
		parent_block_hash: format!("{:?}", block_2_f_hash),
		new_runtime: None,
		with_runtime: false,
	});
	assert_eq!(event, expected);

	// The best block of the chain must also be reported.
	let event: FollowEvent<String> = get_next_event(&mut sub).await;
	let expected = FollowEvent::BestBlockChanged(BestBlockChanged {
		best_block_hash: format!("{:?}", block_3_hash),
	});
	assert_eq!(event, expected);

	// Block 4 and 5 are not pruned, pruning happens at height (N - 1).
	client.finalize_block(block_3_hash, None).unwrap();

	// Finalizing block 3 directly will also result in block 1 and 2 being finalized.
	let event: FollowEvent<String> = get_next_event(&mut sub).await;
	let expected = FollowEvent::Finalized(Finalized {
		finalized_block_hashes: vec![
			format!("{:?}", block_1_hash),
			format!("{:?}", block_2_hash),
			format!("{:?}", block_3_hash),
		],
		pruned_block_hashes: vec![],
	});
	assert_eq!(event, expected);

	// Block tree:
	//
	// finalized -> block 1 -> block 2 -> block 3 -> block 4
	//                                                  ^^^ finalized
	//           -> block 1 -> block 2_f -> block 3_f
	//
	// Mark block 4 as finalized to force block 2_f and 3_f to get pruned.

	let block_4 = BlockBuilderBuilder::new(&*client)
		.on_parent_block(block_3.hash())
		.with_parent_block_number(3)
		.build()
		.unwrap()
		.build()
		.unwrap()
		.block;

	let block_4_hash = block_4.hash();
	client.import(BlockOrigin::Own, block_4.clone()).await.unwrap();

	client.finalize_block(block_4_hash, None).unwrap();

	// Check block 6.
	let event: FollowEvent<String> = get_next_event(&mut sub).await;
	let expected = FollowEvent::NewBlock(NewBlock {
		block_hash: format!("{:?}", block_4_hash),
		parent_block_hash: format!("{:?}", block_3_hash),
		new_runtime: None,
		with_runtime: false,
	});
	assert_eq!(event, expected);
	let event: FollowEvent<String> = get_next_event(&mut sub).await;
	let expected = FollowEvent::BestBlockChanged(BestBlockChanged {
		best_block_hash: format!("{:?}", block_4_hash),
	});
	assert_eq!(event, expected);

	// Block 4 and 5 be reported as pruned, not just the stale head (block 5).
	let event: FollowEvent<String> = get_next_event(&mut sub).await;
	let expected = FollowEvent::Finalized(Finalized {
		finalized_block_hashes: vec![format!("{:?}", block_4_hash)],
		pruned_block_hashes: vec![format!("{:?}", block_2_f_hash), format!("{:?}", block_3_f_hash)],
	});
	assert_eq!(event, expected);
}

#[tokio::test]
async fn pin_block_references() {
	// Manually construct an in-memory backend and client.
	let backend = Arc::new(sc_client_api::in_mem::Backend::new());
	let executor = substrate_test_runtime_client::new_native_or_wasm_executor();
	let client_config = sc_service::ClientConfig::default();

	let genesis_block_builder = sc_service::GenesisBlockBuilder::new(
		&substrate_test_runtime_client::GenesisParameters::default().genesis_storage(),
		!client_config.no_genesis,
		backend.clone(),
		executor.clone(),
	)
	.unwrap();

	let mut client = Arc::new(
		new_in_mem::<_, Block, _, RuntimeApi>(
			backend.clone(),
			executor,
			genesis_block_builder,
			None,
			None,
			Box::new(TaskExecutor::new()),
			client_config,
		)
		.unwrap(),
	);

	let api = ChainHead::new(
		client.clone(),
		backend.clone(),
		Arc::new(TaskExecutor::default()),
		ChainHeadConfig {
			global_max_pinned_blocks: 3,
			subscription_max_pinned_duration: Duration::from_secs(MAX_PINNED_SECS),
			subscription_max_ongoing_operations: MAX_OPERATIONS,
			operation_max_storage_items: MAX_PAGINATION_LIMIT,
			max_follow_subscriptions_per_connection: MAX_FOLLOW_SUBSCRIPTIONS_PER_CONNECTION,
		},
	)
	.into_rpc();

	async fn wait_pinned_references<Block: BlockT>(
		backend: &Arc<sc_client_api::in_mem::Backend<Block>>,
		hash: &Block::Hash,
		target: i64,
	) {
		// Retry for at most 2 minutes.
		let mut retries = 120;
		while backend.pin_refs(hash).unwrap() != target {
			if retries == 0 {
				panic!("Expected target={} pinned references for hash={:?}", target, hash);
			}
			retries -= 1;

			tokio::time::sleep(tokio::time::Duration::from_secs(1)).await;
		}
	}

	let mut sub = api.subscribe_unbounded("chainHead_unstable_follow", [false]).await.unwrap();
	let sub_id = sub.subscription_id();
	let sub_id = serde_json::to_string(&sub_id).unwrap();

	let block = BlockBuilderBuilder::new(&*client)
		.on_parent_block(client.chain_info().genesis_hash)
		.with_parent_block_number(0)
		.build()
		.unwrap()
		.build()
		.unwrap()
		.block;
	let hash = block.header.hash();
	let block_hash = format!("{:?}", hash);
	client.import(BlockOrigin::Own, block.clone()).await.unwrap();

	// Ensure the imported block is propagated for this subscription.
	assert_matches!(
		get_next_event::<FollowEvent<String>>(&mut sub).await,
		FollowEvent::Initialized(_)
	);
	assert_matches!(
		get_next_event::<FollowEvent<String>>(&mut sub).await,
		FollowEvent::NewBlock(_)
	);
	assert_matches!(
		get_next_event::<FollowEvent<String>>(&mut sub).await,
		FollowEvent::BestBlockChanged(_)
	);

	// We need to wait a bit for:
	// 1. `NewBlock` and `BestBlockChanged` notifications to propagate to the chainHead
	// subscription. (pin_refs == 2)
	// 2. The chainHead to call `pin_blocks` only once for the `NewBlock`
	// notification (pin_refs == 3)
	// 3. Both notifications to go out of scope (pin_refs ==  1 (total 3 - dropped 2)).
	wait_pinned_references(&backend, &hash, 1).await;

	// To not exceed the number of pinned blocks, we need to unpin before the next import.
	let _res: () = api
		.call("chainHead_unstable_unpin", rpc_params![&sub_id, &block_hash])
		.await
		.unwrap();

	// Make sure unpin clears out the reference.
	let refs = backend.pin_refs(&hash).unwrap();
	assert_eq!(refs, 0);

	// Add another 2 blocks and make sure we drop the subscription with the blocks pinned.
	let mut hashes = Vec::new();
	for _ in 0..2 {
		let block = BlockBuilderBuilder::new(&*client)
			.on_parent_block(client.chain_info().best_hash)
			.with_parent_block_number(client.chain_info().best_number)
			.build()
			.unwrap()
			.build()
			.unwrap()
			.block;
		let hash = block.hash();
		client.import(BlockOrigin::Own, block.clone()).await.unwrap();

		// Ensure the imported block is propagated for this subscription.
		assert_matches!(
			get_next_event::<FollowEvent<String>>(&mut sub).await,
			FollowEvent::NewBlock(_)
		);
		assert_matches!(
			get_next_event::<FollowEvent<String>>(&mut sub).await,
			FollowEvent::BestBlockChanged(_)
		);

		hashes.push(hash);
	}

	// Make sure the pin was propagated.
	for hash in &hashes {
		wait_pinned_references(&backend, hash, 1).await;
	}

	// Drop the subscription and expect the pinned blocks to be released.
	drop(sub);
	// The `chainHead` detects the subscription was terminated when it tries
	// to send another block.
	let block = BlockBuilderBuilder::new(&*client)
		.on_parent_block(client.chain_info().best_hash)
		.with_parent_block_number(client.chain_info().best_number)
		.build()
		.unwrap()
		.build()
		.unwrap()
		.block;
	client.import(BlockOrigin::Own, block.clone()).await.unwrap();

	for hash in &hashes {
		wait_pinned_references(&backend, &hash, 0).await;
	}
}

#[tokio::test]
async fn follow_finalized_before_new_block() {
	let builder = TestClientBuilder::new();
	let backend = builder.backend();
	let mut client = Arc::new(builder.build());

	let client_mock = Arc::new(ChainHeadMockClient::new(client.clone()));

	let api = ChainHead::new(
		client_mock.clone(),
		backend,
		Arc::new(TaskExecutor::default()),
		ChainHeadConfig {
			global_max_pinned_blocks: MAX_PINNED_BLOCKS,
			subscription_max_pinned_duration: Duration::from_secs(MAX_PINNED_SECS),
			subscription_max_ongoing_operations: MAX_OPERATIONS,
			operation_max_storage_items: MAX_PAGINATION_LIMIT,
			max_follow_subscriptions_per_connection: MAX_FOLLOW_SUBSCRIPTIONS_PER_CONNECTION,
		},
	)
	.into_rpc();

	// Make sure the block is imported for it to be pinned.
	let block_1 = BlockBuilderBuilder::new(&*client)
		.on_parent_block(client.chain_info().genesis_hash)
		.with_parent_block_number(0)
		.build()
		.unwrap()
		.build()
		.unwrap()
		.block;
	let block_1_hash = block_1.header.hash();
	client.import(BlockOrigin::Own, block_1.clone()).await.unwrap();

	let mut sub = api.subscribe_unbounded("chainHead_unstable_follow", [false]).await.unwrap();

	// Trigger the `FinalizedNotification` for block 1 before the `BlockImportNotification`, and
	// expect for the `chainHead` to generate `NewBlock`, `BestBlock` and `Finalized` events.

	// Trigger the Finalized notification before the NewBlock one.
	run_with_timeout(client_mock.trigger_finality_stream(block_1.header.clone())).await;

	// Initialized must always be reported first.
	let finalized_hash = client.info().finalized_hash;
	let event: FollowEvent<String> = get_next_event(&mut sub).await;
	let expected = FollowEvent::Initialized(Initialized {
		finalized_block_hashes: vec![format!("{:?}", finalized_hash)],
		finalized_block_runtime: None,
		with_runtime: false,
	});
	assert_eq!(event, expected);

	// Block 1 must be reported because we triggered the finalized notification.
	let event: FollowEvent<String> = get_next_event(&mut sub).await;
	let expected = FollowEvent::NewBlock(NewBlock {
		block_hash: format!("{:?}", block_1_hash),
		parent_block_hash: format!("{:?}", finalized_hash),
		new_runtime: None,
		with_runtime: false,
	});
	assert_eq!(event, expected);

	let event: FollowEvent<String> = get_next_event(&mut sub).await;
	let expected = FollowEvent::BestBlockChanged(BestBlockChanged {
		best_block_hash: format!("{:?}", block_1_hash),
	});
	assert_eq!(event, expected);

	let event: FollowEvent<String> = get_next_event(&mut sub).await;
	let expected = FollowEvent::Finalized(Finalized {
		finalized_block_hashes: vec![format!("{:?}", block_1_hash)],
		pruned_block_hashes: vec![],
	});
	assert_eq!(event, expected);

	let block_2 = BlockBuilderBuilder::new(&*client)
		.on_parent_block(block_1.hash())
		.with_parent_block_number(1)
		.build()
		.unwrap()
		.build()
		.unwrap()
		.block;
	let block_2_hash = block_2.hash();
	client.import(BlockOrigin::Own, block_2.clone()).await.unwrap();

	// Triggering the `BlockImportNotification` notification for block 1 should have no effect
	// on the notification because the events were handled by the `FinalizedNotification`.
	// Also trigger the `BlockImportNotification` notification for block 2 to ensure
	// `NewBlock and `BestBlock` events are generated.

	// Trigger NewBlock notification for block 1 and block 2.
	run_with_timeout(client_mock.trigger_import_stream(block_1.header)).await;
	run_with_timeout(client_mock.trigger_import_stream(block_2.header)).await;

	let event: FollowEvent<String> = get_next_event(&mut sub).await;
	let expected = FollowEvent::NewBlock(NewBlock {
		block_hash: format!("{:?}", block_2_hash),
		parent_block_hash: format!("{:?}", block_1_hash),
		new_runtime: None,
		with_runtime: false,
	});
	assert_eq!(event, expected);

	let event: FollowEvent<String> = get_next_event(&mut sub).await;
	let expected = FollowEvent::BestBlockChanged(BestBlockChanged {
		best_block_hash: format!("{:?}", block_2_hash),
	});
	assert_eq!(event, expected);
}

#[tokio::test]
async fn ensure_operation_limits_works() {
	let child_info = ChildInfo::new_default(CHILD_STORAGE_KEY);
	let builder = TestClientBuilder::new().add_extra_child_storage(
		&child_info,
		KEY.to_vec(),
		CHILD_VALUE.to_vec(),
	);
	let backend = builder.backend();
	let mut client = Arc::new(builder.build());

	// Configure the chainHead with maximum 1 ongoing operations.
	let api = ChainHead::new(
		client.clone(),
		backend,
		Arc::new(TaskExecutor::default()),
		ChainHeadConfig {
			global_max_pinned_blocks: MAX_PINNED_BLOCKS,
			subscription_max_pinned_duration: Duration::from_secs(MAX_PINNED_SECS),
			subscription_max_ongoing_operations: 1,
			operation_max_storage_items: MAX_PAGINATION_LIMIT,
			max_follow_subscriptions_per_connection: MAX_FOLLOW_SUBSCRIPTIONS_PER_CONNECTION,
		},
	)
	.into_rpc();

	let mut sub = api.subscribe_unbounded("chainHead_unstable_follow", [true]).await.unwrap();
	let sub_id = sub.subscription_id();
	let sub_id = serde_json::to_string(&sub_id).unwrap();

	let block = BlockBuilderBuilder::new(&*client)
		.on_parent_block(client.chain_info().genesis_hash)
		.with_parent_block_number(0)
		.build()
		.unwrap()
		.build()
		.unwrap()
		.block;
	client.import(BlockOrigin::Own, block.clone()).await.unwrap();

	// Ensure the imported block is propagated and pinned for this subscription.
	assert_matches!(
		get_next_event::<FollowEvent<String>>(&mut sub).await,
		FollowEvent::Initialized(_)
	);
	assert_matches!(
		get_next_event::<FollowEvent<String>>(&mut sub).await,
		FollowEvent::NewBlock(_)
	);
	assert_matches!(
		get_next_event::<FollowEvent<String>>(&mut sub).await,
		FollowEvent::BestBlockChanged(_)
	);

	let block_hash = format!("{:?}", block.header.hash());
	let key = hex_string(&KEY);

	let items = vec![
		StorageQuery { key: key.clone(), query_type: StorageQueryType::DescendantsHashes },
		StorageQuery { key: key.clone(), query_type: StorageQueryType::DescendantsHashes },
		StorageQuery { key: key.clone(), query_type: StorageQueryType::DescendantsValues },
		StorageQuery { key: key.clone(), query_type: StorageQueryType::DescendantsValues },
	];

	let response: MethodResponse = api
		.call("chainHead_unstable_storage", rpc_params![&sub_id, &block_hash, items])
		.await
		.unwrap();
	let operation_id = match response {
		MethodResponse::Started(started) => {
			// Check discarded items.
			assert_eq!(started.discarded_items.unwrap(), 3);
			started.operation_id
		},
		MethodResponse::LimitReached => panic!("Expected started response"),
	};
	// No value associated with the provided key.
	assert_matches!(
			get_next_event::<FollowEvent<String>>(&mut sub).await,
			FollowEvent::OperationStorageDone(done) if done.operation_id == operation_id
	);

	// The storage is finished and capacity must be released.
	let alice_id = AccountKeyring::Alice.to_account_id();
	// Hex encoded scale encoded bytes representing the call parameters.
	let call_parameters = hex_string(&alice_id.encode());
	let response: MethodResponse = api
		.call(
			"chainHead_unstable_call",
			[&sub_id, &block_hash, "AccountNonceApi_account_nonce", &call_parameters],
		)
		.await
		.unwrap();
	let operation_id = match response {
		MethodResponse::Started(started) => started.operation_id,
		MethodResponse::LimitReached => panic!("Expected started response"),
	};

	// Response propagated to `chainHead_follow`.
	assert_matches!(
			get_next_event::<FollowEvent<String>>(&mut sub).await,
			FollowEvent::OperationCallDone(done) if done.operation_id == operation_id && done.output == "0x0000000000000000"
	);
}

#[tokio::test]
async fn check_continue_operation() {
	let child_info = ChildInfo::new_default(CHILD_STORAGE_KEY);
	let builder = TestClientBuilder::new().add_extra_child_storage(
		&child_info,
		KEY.to_vec(),
		CHILD_VALUE.to_vec(),
	);
	let backend = builder.backend();
	let mut client = Arc::new(builder.build());

	// Configure the chainHead with maximum 1 item before asking for pagination.
	let api = ChainHead::new(
		client.clone(),
		backend,
		Arc::new(TaskExecutor::default()),
		ChainHeadConfig {
			global_max_pinned_blocks: MAX_PINNED_BLOCKS,
			subscription_max_pinned_duration: Duration::from_secs(MAX_PINNED_SECS),
			subscription_max_ongoing_operations: MAX_OPERATIONS,
			operation_max_storage_items: 1,
			max_follow_subscriptions_per_connection: MAX_FOLLOW_SUBSCRIPTIONS_PER_CONNECTION,
		},
	)
	.into_rpc();

	let mut sub = api.subscribe_unbounded("chainHead_unstable_follow", [true]).await.unwrap();
	let sub_id = sub.subscription_id();
	let sub_id = serde_json::to_string(&sub_id).unwrap();

	// Import a new block with storage changes.
	let mut builder = BlockBuilderBuilder::new(&*client)
		.on_parent_block(client.chain_info().genesis_hash)
		.with_parent_block_number(0)
		.build()
		.unwrap();
	builder.push_storage_change(b":m".to_vec(), Some(b"a".to_vec())).unwrap();
	builder.push_storage_change(b":mo".to_vec(), Some(b"ab".to_vec())).unwrap();
	builder.push_storage_change(b":moc".to_vec(), Some(b"abc".to_vec())).unwrap();
	builder.push_storage_change(b":moD".to_vec(), Some(b"abcmoD".to_vec())).unwrap();
	builder.push_storage_change(b":mock".to_vec(), Some(b"abcd".to_vec())).unwrap();
	let block = builder.build().unwrap().block;
	let block_hash = format!("{:?}", block.header.hash());
	client.import(BlockOrigin::Own, block.clone()).await.unwrap();

	// Ensure the imported block is propagated and pinned for this subscription.
	assert_matches!(
		get_next_event::<FollowEvent<String>>(&mut sub).await,
		FollowEvent::Initialized(_)
	);
	assert_matches!(
		get_next_event::<FollowEvent<String>>(&mut sub).await,
		FollowEvent::NewBlock(_)
	);
	assert_matches!(
		get_next_event::<FollowEvent<String>>(&mut sub).await,
		FollowEvent::BestBlockChanged(_)
	);

	let invalid_hash = hex_string(&INVALID_HASH);

	// Invalid subscription ID must produce no results.
	let _res: () = api
		.call("chainHead_unstable_continue", ["invalid_sub_id", &invalid_hash])
		.await
		.unwrap();

	// Invalid operation ID must produce no results.
	let _res: () = api.call("chainHead_unstable_continue", [&sub_id, &invalid_hash]).await.unwrap();

	// Valid call with storage at the key.
	let response: MethodResponse = api
		.call(
			"chainHead_unstable_storage",
			rpc_params![
				&sub_id,
				&block_hash,
				vec![StorageQuery {
					key: hex_string(b":m"),
					query_type: StorageQueryType::DescendantsValues
				}]
			],
		)
		.await
		.unwrap();
	let operation_id = match response {
		MethodResponse::Started(started) => started.operation_id,
		MethodResponse::LimitReached => panic!("Expected started response"),
	};

	assert_matches!(
		get_next_event::<FollowEvent<String>>(&mut sub).await,
		FollowEvent::OperationStorageItems(res) if res.operation_id == operation_id &&
			res.items.len() == 1 &&
			res.items[0].key == hex_string(b":m") &&
			res.items[0].result == StorageResultType::Value(hex_string(b"a"))
	);

	// Pagination event.
	assert_matches!(
		get_next_event::<FollowEvent<String>>(&mut sub).await,
		FollowEvent::OperationWaitingForContinue(res) if res.operation_id == operation_id
	);

	does_not_produce_event::<FollowEvent<String>>(
		&mut sub,
		std::time::Duration::from_secs(DOES_NOT_PRODUCE_EVENTS_SECONDS),
	)
	.await;
	let _res: () = api.call("chainHead_unstable_continue", [&sub_id, &operation_id]).await.unwrap();
	assert_matches!(
		get_next_event::<FollowEvent<String>>(&mut sub).await,
		FollowEvent::OperationStorageItems(res) if res.operation_id == operation_id &&
			res.items.len() == 1 &&
			res.items[0].key == hex_string(b":mo") &&
			res.items[0].result == StorageResultType::Value(hex_string(b"ab"))
	);

	// Pagination event.
	assert_matches!(
		get_next_event::<FollowEvent<String>>(&mut sub).await,
		FollowEvent::OperationWaitingForContinue(res) if res.operation_id == operation_id
	);
	does_not_produce_event::<FollowEvent<String>>(
		&mut sub,
		std::time::Duration::from_secs(DOES_NOT_PRODUCE_EVENTS_SECONDS),
	)
	.await;
	let _res: () = api.call("chainHead_unstable_continue", [&sub_id, &operation_id]).await.unwrap();
	assert_matches!(
		get_next_event::<FollowEvent<String>>(&mut sub).await,
		FollowEvent::OperationStorageItems(res) if res.operation_id == operation_id &&
			res.items.len() == 1 &&
			res.items[0].key == hex_string(b":moD") &&
			res.items[0].result == StorageResultType::Value(hex_string(b"abcmoD"))
	);

	// Pagination event.
	assert_matches!(
		get_next_event::<FollowEvent<String>>(&mut sub).await,
		FollowEvent::OperationWaitingForContinue(res) if res.operation_id == operation_id
	);

	does_not_produce_event::<FollowEvent<String>>(
		&mut sub,
		std::time::Duration::from_secs(DOES_NOT_PRODUCE_EVENTS_SECONDS),
	)
	.await;
	let _res: () = api.call("chainHead_unstable_continue", [&sub_id, &operation_id]).await.unwrap();
	assert_matches!(
		get_next_event::<FollowEvent<String>>(&mut sub).await,
		FollowEvent::OperationStorageItems(res) if res.operation_id == operation_id &&
			res.items.len() == 1 &&
			res.items[0].key == hex_string(b":moc") &&
			res.items[0].result == StorageResultType::Value(hex_string(b"abc"))
	);

	// Pagination event.
	assert_matches!(
		get_next_event::<FollowEvent<String>>(&mut sub).await,
		FollowEvent::OperationWaitingForContinue(res) if res.operation_id == operation_id
	);
	does_not_produce_event::<FollowEvent<String>>(
		&mut sub,
		std::time::Duration::from_secs(DOES_NOT_PRODUCE_EVENTS_SECONDS),
	)
	.await;
	let _res: () = api.call("chainHead_unstable_continue", [&sub_id, &operation_id]).await.unwrap();
	assert_matches!(
		get_next_event::<FollowEvent<String>>(&mut sub).await,
		FollowEvent::OperationStorageItems(res) if res.operation_id == operation_id &&
			res.items.len() == 1 &&
			res.items[0].key == hex_string(b":mock") &&
			res.items[0].result == StorageResultType::Value(hex_string(b"abcd"))
	);

	// Finished.
	assert_matches!(
			get_next_event::<FollowEvent<String>>(&mut sub).await,
			FollowEvent::OperationStorageDone(done) if done.operation_id == operation_id
	);
}

#[tokio::test]
async fn stop_storage_operation() {
	let child_info = ChildInfo::new_default(CHILD_STORAGE_KEY);
	let builder = TestClientBuilder::new().add_extra_child_storage(
		&child_info,
		KEY.to_vec(),
		CHILD_VALUE.to_vec(),
	);
	let backend = builder.backend();
	let mut client = Arc::new(builder.build());

	// Configure the chainHead with maximum 1 item before asking for pagination.
	let api = ChainHead::new(
		client.clone(),
		backend,
		Arc::new(TaskExecutor::default()),
		ChainHeadConfig {
			global_max_pinned_blocks: MAX_PINNED_BLOCKS,
			subscription_max_pinned_duration: Duration::from_secs(MAX_PINNED_SECS),
			subscription_max_ongoing_operations: MAX_OPERATIONS,
			operation_max_storage_items: 1,
			max_follow_subscriptions_per_connection: MAX_FOLLOW_SUBSCRIPTIONS_PER_CONNECTION,
		},
	)
	.into_rpc();

	let mut sub = api.subscribe_unbounded("chainHead_unstable_follow", [true]).await.unwrap();
	let sub_id = sub.subscription_id();
	let sub_id = serde_json::to_string(&sub_id).unwrap();

	// Import a new block with storage changes.
	let mut builder = BlockBuilderBuilder::new(&*client)
		.on_parent_block(client.chain_info().genesis_hash)
		.with_parent_block_number(0)
		.build()
		.unwrap();
	builder.push_storage_change(b":m".to_vec(), Some(b"a".to_vec())).unwrap();
	builder.push_storage_change(b":mo".to_vec(), Some(b"ab".to_vec())).unwrap();
	let block = builder.build().unwrap().block;
	let block_hash = format!("{:?}", block.header.hash());
	client.import(BlockOrigin::Own, block.clone()).await.unwrap();

	// Ensure the imported block is propagated and pinned for this subscription.
	assert_matches!(
		get_next_event::<FollowEvent<String>>(&mut sub).await,
		FollowEvent::Initialized(_)
	);
	assert_matches!(
		get_next_event::<FollowEvent<String>>(&mut sub).await,
		FollowEvent::NewBlock(_)
	);
	assert_matches!(
		get_next_event::<FollowEvent<String>>(&mut sub).await,
		FollowEvent::BestBlockChanged(_)
	);

	let invalid_hash = hex_string(&INVALID_HASH);

	// Invalid subscription ID must produce no results.
	let _res: () = api
		.call("chainHead_unstable_stopOperation", ["invalid_sub_id", &invalid_hash])
		.await
		.unwrap();

	// Invalid operation ID must produce no results.
	let _res: () = api
		.call("chainHead_unstable_stopOperation", [&sub_id, &invalid_hash])
		.await
		.unwrap();

	// Valid call with storage at the key.
	let response: MethodResponse = api
		.call(
			"chainHead_unstable_storage",
			rpc_params![
				&sub_id,
				&block_hash,
				vec![StorageQuery {
					key: hex_string(b":m"),
					query_type: StorageQueryType::DescendantsValues
				}]
			],
		)
		.await
		.unwrap();
	let operation_id = match response {
		MethodResponse::Started(started) => started.operation_id,
		MethodResponse::LimitReached => panic!("Expected started response"),
	};

	assert_matches!(
		get_next_event::<FollowEvent<String>>(&mut sub).await,
		FollowEvent::OperationStorageItems(res) if res.operation_id == operation_id &&
			res.items.len() == 1 &&
			res.items[0].key == hex_string(b":m") &&
			res.items[0].result == StorageResultType::Value(hex_string(b"a"))
	);

	// Pagination event.
	assert_matches!(
		get_next_event::<FollowEvent<String>>(&mut sub).await,
		FollowEvent::OperationWaitingForContinue(res) if res.operation_id == operation_id
	);

	// Stop the operation.
	let _res: () = api
		.call("chainHead_unstable_stopOperation", [&sub_id, &operation_id])
		.await
		.unwrap();

	does_not_produce_event::<FollowEvent<String>>(
		&mut sub,
		std::time::Duration::from_secs(DOES_NOT_PRODUCE_EVENTS_SECONDS),
	)
	.await;
}

#[tokio::test]
async fn storage_closest_merkle_value() {
	let (mut client, api, mut sub, sub_id, block) = setup_api().await;

	/// The core of this test.
	///
	/// Checks keys that are exact match, keys with descendant and keys that should not return
	/// values.
	///
	/// Returns (key, merkle value) pairs.
	async fn expect_merkle_request(
		api: &RpcModule<ChainHead<Backend, Block, Client<Backend>>>,
		mut sub: &mut RpcSubscription,
		sub_id: String,
		block_hash: String,
	) -> HashMap<String, String> {
		// Valid call with storage at the keys.
		let response: MethodResponse = api
			.call(
				"chainHead_unstable_storage",
				rpc_params![
					&sub_id,
					&block_hash,
					vec![
						StorageQuery {
							key: hex_string(b":AAAA"),
							query_type: StorageQueryType::ClosestDescendantMerkleValue
						},
						StorageQuery {
							key: hex_string(b":AAAB"),
							query_type: StorageQueryType::ClosestDescendantMerkleValue
						},
						// Key with descendant.
						StorageQuery {
							key: hex_string(b":A"),
							query_type: StorageQueryType::ClosestDescendantMerkleValue
						},
						StorageQuery {
							key: hex_string(b":AA"),
							query_type: StorageQueryType::ClosestDescendantMerkleValue
						},
						// Keys below this comment do not produce a result.
						// Key that exceed the keyspace of the trie.
						StorageQuery {
							key: hex_string(b":AAAAX"),
							query_type: StorageQueryType::ClosestDescendantMerkleValue
						},
						StorageQuery {
							key: hex_string(b":AAABX"),
							query_type: StorageQueryType::ClosestDescendantMerkleValue
						},
						// Key that are not part of the trie.
						StorageQuery {
							key: hex_string(b":AAX"),
							query_type: StorageQueryType::ClosestDescendantMerkleValue
						},
						StorageQuery {
							key: hex_string(b":AAAX"),
							query_type: StorageQueryType::ClosestDescendantMerkleValue
						},
					]
				],
			)
			.await
			.unwrap();
		let operation_id = match response {
			MethodResponse::Started(started) => started.operation_id,
			MethodResponse::LimitReached => panic!("Expected started response"),
		};

		let event = get_next_event::<FollowEvent<String>>(&mut sub).await;
		let merkle_values: HashMap<_, _> = match event {
			FollowEvent::OperationStorageItems(res) => {
				assert_eq!(res.operation_id, operation_id);

				res.items
					.into_iter()
					.map(|res| {
						let value = match res.result {
							StorageResultType::ClosestDescendantMerkleValue(value) => value,
							_ => panic!("Unexpected StorageResultType"),
						};
						(res.key, value)
					})
					.collect()
			},
			_ => panic!("Expected OperationStorageItems event"),
		};

		// Finished.
		assert_matches!(
				get_next_event::<FollowEvent<String>>(&mut sub).await,
				FollowEvent::OperationStorageDone(done) if done.operation_id == operation_id
		);

		// Response for AAAA, AAAB, A and AA.
		assert_eq!(merkle_values.len(), 4);

		// While checking for expected merkle values to align,
		// the following will check that the returned keys are
		// expected.

		// Values for AAAA and AAAB are different.
		assert_ne!(
			merkle_values.get(&hex_string(b":AAAA")).unwrap(),
			merkle_values.get(&hex_string(b":AAAB")).unwrap()
		);

		// Values for A and AA should be on the same branch node.
		assert_eq!(
			merkle_values.get(&hex_string(b":A")).unwrap(),
			merkle_values.get(&hex_string(b":AA")).unwrap()
		);
		// The branch node value must be different than the leaf of either
		// AAAA and AAAB.
		assert_ne!(
			merkle_values.get(&hex_string(b":A")).unwrap(),
			merkle_values.get(&hex_string(b":AAAA")).unwrap()
		);
		assert_ne!(
			merkle_values.get(&hex_string(b":A")).unwrap(),
			merkle_values.get(&hex_string(b":AAAB")).unwrap()
		);

		merkle_values
	}

	// Import a new block with storage changes.
	let mut builder = BlockBuilderBuilder::new(&*client)
		.on_parent_block(block.hash())
		.with_parent_block_number(1)
		.build()
		.unwrap();
	builder.push_storage_change(b":AAAA".to_vec(), Some(vec![1; 64])).unwrap();
	builder.push_storage_change(b":AAAB".to_vec(), Some(vec![2; 64])).unwrap();
	let block = builder.build().unwrap().block;
	let block_hash = format!("{:?}", block.header.hash());
	client.import(BlockOrigin::Own, block.clone()).await.unwrap();

	// Ensure the imported block is propagated and pinned for this subscription.
	assert_matches!(
		get_next_event::<FollowEvent<String>>(&mut sub).await,
		FollowEvent::NewBlock(_)
	);
	assert_matches!(
		get_next_event::<FollowEvent<String>>(&mut sub).await,
		FollowEvent::BestBlockChanged(_)
	);

	let merkle_values_lhs = expect_merkle_request(&api, &mut sub, sub_id.clone(), block_hash).await;

	// Import a new block with and change AAAB value.
	let mut builder = BlockBuilderBuilder::new(&*client)
		.on_parent_block(block.hash())
		.with_parent_block_number(2)
		.build()
		.unwrap();
	builder.push_storage_change(b":AAAA".to_vec(), Some(vec![1; 64])).unwrap();
	builder.push_storage_change(b":AAAB".to_vec(), Some(vec![3; 64])).unwrap();
	let block = builder.build().unwrap().block;
	let block_hash = format!("{:?}", block.header.hash());
	client.import(BlockOrigin::Own, block.clone()).await.unwrap();

	// Ensure the imported block is propagated and pinned for this subscription.
	assert_matches!(
		get_next_event::<FollowEvent<String>>(&mut sub).await,
		FollowEvent::NewBlock(_)
	);
	assert_matches!(
		get_next_event::<FollowEvent<String>>(&mut sub).await,
		FollowEvent::BestBlockChanged(_)
	);

	let merkle_values_rhs = expect_merkle_request(&api, &mut sub, sub_id.clone(), block_hash).await;

	// Change propagated to the root.
	assert_ne!(
		merkle_values_lhs.get(&hex_string(b":A")).unwrap(),
		merkle_values_rhs.get(&hex_string(b":A")).unwrap()
	);
	assert_ne!(
		merkle_values_lhs.get(&hex_string(b":AAAB")).unwrap(),
		merkle_values_rhs.get(&hex_string(b":AAAB")).unwrap()
	);
	// However the AAAA branch leaf remains unchanged.
	assert_eq!(
		merkle_values_lhs.get(&hex_string(b":AAAA")).unwrap(),
		merkle_values_rhs.get(&hex_string(b":AAAA")).unwrap()
	);
}

#[tokio::test]
<<<<<<< HEAD
async fn follow_unique_pruned_blocks() {
	let builder = TestClientBuilder::new();
	let backend = builder.backend();
	let mut client = Arc::new(builder.build());

=======
async fn chain_head_single_connection_context() {
	let server_addr = run_server().await;
	let server_url = format!("ws://{}", server_addr);
	let client = jsonrpsee::ws_client::WsClientBuilder::default()
		.build(&server_url)
		.await
		.unwrap();
	// Calls cannot be made from a different connection context.
	let second_client = jsonrpsee::ws_client::WsClientBuilder::default()
		.build(&server_url)
		.await
		.unwrap();

	let mut sub: RpcClientSubscription<FollowEvent<String>> =
		ChainHeadApiClient::<String>::chain_head_unstable_follow(&client, true)
			.await
			.unwrap();

	let event = tokio::time::timeout(std::time::Duration::from_secs(60), sub.next())
		.await
		.unwrap()
		.unwrap()
		.unwrap();
	let finalized_hash = match event {
		FollowEvent::Initialized(init) => init.finalized_block_hashes.into_iter().last().unwrap(),
		_ => panic!("Expected FollowEvent::Initialized"),
	};

	let first_sub_id = match sub.kind() {
		jsonrpsee::core::client::SubscriptionKind::Subscription(id) => match id {
			jsonrpsee::types::SubscriptionId::Num(num) => num.to_string(),
			jsonrpsee::types::SubscriptionId::Str(s) => s.to_string(),
		},
		_ => panic!("Unexpected subscription ID"),
	};

	// Trying to unpin from a different connection will have no effect.
	let _response = ChainHeadApiClient::<String>::chain_head_unstable_unpin(
		&second_client,
		first_sub_id.clone(),
		crate::chain_head::api::ListOrValue::Value(finalized_hash.clone()),
	)
	.await
	.unwrap();

	// Body can still be fetched from the first subscription.
	let response: MethodResponse = ChainHeadApiClient::<String>::chain_head_unstable_body(
		&client,
		first_sub_id.clone(),
		finalized_hash.clone(),
	)
	.await
	.unwrap();
	assert_matches!(response, MethodResponse::Started(_started));

	// Cannot make a call from a different connection context.
	let response: MethodResponse = ChainHeadApiClient::<String>::chain_head_unstable_body(
		&second_client,
		first_sub_id.clone(),
		finalized_hash.clone(),
	)
	.await
	.unwrap();
	assert_matches!(response, MethodResponse::LimitReached);

	let response: Option<String> = ChainHeadApiClient::<String>::chain_head_unstable_header(
		&client,
		first_sub_id.clone(),
		finalized_hash.clone(),
	)
	.await
	.unwrap();
	assert!(response.is_some());
	// Cannot make a call from a different connection context.
	let response: Option<String> = ChainHeadApiClient::<String>::chain_head_unstable_header(
		&second_client,
		first_sub_id.clone(),
		finalized_hash.clone(),
	)
	.await
	.unwrap();
	assert!(response.is_none());

	let key = hex_string(&KEY);
	let response: MethodResponse = ChainHeadApiClient::<String>::chain_head_unstable_storage(
		&client,
		first_sub_id.clone(),
		finalized_hash.clone(),
		vec![StorageQuery { key: key.clone(), query_type: StorageQueryType::Hash }],
		None,
	)
	.await
	.unwrap();
	assert_matches!(response, MethodResponse::Started(_started));
	// Cannot make a call from a different connection context.
	let response: MethodResponse = ChainHeadApiClient::<String>::chain_head_unstable_storage(
		&second_client,
		first_sub_id.clone(),
		finalized_hash.clone(),
		vec![StorageQuery { key: key.clone(), query_type: StorageQueryType::Hash }],
		None,
	)
	.await
	.unwrap();
	assert_matches!(response, MethodResponse::LimitReached);

	let alice_id = AccountKeyring::Alice.to_account_id();
	// Hex encoded scale encoded bytes representing the call parameters.
	let call_parameters = hex_string(&alice_id.encode());
	let response: MethodResponse = ChainHeadApiClient::<String>::chain_head_unstable_call(
		&client,
		first_sub_id.clone(),
		finalized_hash.clone(),
		"AccountNonceApi_account_nonce".into(),
		call_parameters.clone(),
	)
	.await
	.unwrap();
	assert_matches!(response, MethodResponse::Started(_started));
	// Cannot make a call from a different connection context.
	let response: MethodResponse = ChainHeadApiClient::<String>::chain_head_unstable_call(
		&second_client,
		first_sub_id.clone(),
		finalized_hash.clone(),
		"AccountNonceApi_account_nonce".into(),
		call_parameters.clone(),
	)
	.await
	.unwrap();
	assert_matches!(response, MethodResponse::LimitReached);
}

#[tokio::test]
async fn chain_head_limit_reached() {
	let builder = TestClientBuilder::new();
	let backend = builder.backend();
	let client = Arc::new(builder.build());

	// Maximum of 1 chainHead_follow subscription.
>>>>>>> 9b378a2f
	let api = ChainHead::new(
		client.clone(),
		backend,
		Arc::new(TaskExecutor::default()),
		ChainHeadConfig {
			global_max_pinned_blocks: MAX_PINNED_BLOCKS,
			subscription_max_pinned_duration: Duration::from_secs(MAX_PINNED_SECS),
			subscription_max_ongoing_operations: MAX_OPERATIONS,
			operation_max_storage_items: MAX_PAGINATION_LIMIT,
<<<<<<< HEAD
=======
			max_follow_subscriptions_per_connection: 1,
>>>>>>> 9b378a2f
		},
	)
	.into_rpc();

<<<<<<< HEAD
	let finalized_hash = client.info().finalized_hash;
	let mut sub = api.subscribe_unbounded("chainHead_unstable_follow", [false]).await.unwrap();

	// Initialized must always be reported first.
	let event: FollowEvent<String> = get_next_event(&mut sub).await;
	let expected = FollowEvent::Initialized(Initialized {
		finalized_block_hashes: vec![format!("{:?}", finalized_hash)],
		finalized_block_runtime: None,
		with_runtime: false,
	});
	assert_eq!(event, expected);

	// Block tree:
	//
	// finalized -> block 1 -> block 2 -> block 3
	//
	//                      -> block 2 -> block 4 -> block 5
	//
	//           -> block 1 -> block 2_f -> block 6
	//                                    ^^^ finalized
	//                                                 -> block 7
	//                                                    ^^^ finalized
	//                                                            -> block 8
	//                                                               ^^^ finalized
	// The chainHead will see block 5 as the best block. However, the
	// client will finalize the block 6, which is on another fork.
	//
	// When the block 6 is finalized, block 2 block 3 block 4 and block 5 are placed on an invalid
	// fork. However, pruning of blocks happens on level N - 1.
	// Therefore, no pruned blocks are reported yet.
	//
	// When the block 7 is finalized, block 3 is detected as stale. At this step, block 2 and 3
	// are reported as pruned.
	//
	// When the block 8 is finalized, block 5 block 4 and block 2 are detected as stale. However,
	// only blocks 5 and 4 are reported as pruned. This is because the block 2 was previously
	// reported.

	let block_1 = BlockBuilderBuilder::new(&*client)
		.on_parent_block(client.chain_info().genesis_hash)
		.with_parent_block_number(0)
		.build()
		.unwrap()
		.build()
		.unwrap()
		.block;
	let block_1_hash = block_1.hash();
	client.import(BlockOrigin::Own, block_1.clone()).await.unwrap();

	let block_2_f = BlockBuilderBuilder::new(&*client)
		.on_parent_block(block_1_hash)
		.with_parent_block_number(1)
		.build()
		.unwrap()
		.build()
		.unwrap()
		.block;
	let block_2_f_hash = block_2_f.hash();
	client.import(BlockOrigin::Own, block_2_f.clone()).await.unwrap();

	let block_6 = BlockBuilderBuilder::new(&*client)
		.on_parent_block(block_2_f_hash)
		.with_parent_block_number(2)
		.build()
		.unwrap()
		.build()
		.unwrap()
		.block;
	let block_6_hash = block_6.hash();

	client.import(BlockOrigin::Own, block_6.clone()).await.unwrap();

	// Import block 2 as best on the fork.
	let mut block_builder = BlockBuilderBuilder::new(&*client)
		.on_parent_block(block_1_hash)
		.with_parent_block_number(1)
		.build()
		.unwrap();
	// This push is required as otherwise block 3 has the same hash as block 2 and won't get
	// imported
	block_builder
		.push_transfer(Transfer {
			from: AccountKeyring::Alice.into(),
			to: AccountKeyring::Ferdie.into(),
			amount: 41,
			nonce: 0,
		})
		.unwrap();
	let block_2 = block_builder.build().unwrap().block;
	let block_2_hash = block_2.header.hash();
	client.import_as_best(BlockOrigin::Own, block_2.clone()).await.unwrap();

	let block_3 = BlockBuilderBuilder::new(&*client)
		.on_parent_block(block_2_hash)
		.with_parent_block_number(2)
		.build()
		.unwrap()
		.build()
		.unwrap()
		.block;
	let block_3_hash = block_3.hash();
	client.import(BlockOrigin::Own, block_3.clone()).await.unwrap();

	// Fork block 4.
	let mut block_builder = BlockBuilderBuilder::new(&*client)
		.on_parent_block(block_2_hash)
		.with_parent_block_number(2)
		.build()
		.unwrap();
	// This push is required as otherwise block 3 has the same hash as block 2 and won't get
	// imported
	block_builder
		.push_transfer(Transfer {
			from: AccountKeyring::Alice.into(),
			to: AccountKeyring::Ferdie.into(),
			amount: 41,
			nonce: 1,
		})
		.unwrap();
	let block_4 = block_builder.build().unwrap().block;
	let block_4_hash = block_4.header.hash();
	client.import_as_best(BlockOrigin::Own, block_4.clone()).await.unwrap();

	let block_5 = BlockBuilderBuilder::new(&*client)
		.on_parent_block(block_4_hash)
		.with_parent_block_number(3)
		.build()
		.unwrap()
		.build()
		.unwrap()
		.block;
	let block_5_hash = block_5.hash();
	client.import(BlockOrigin::Own, block_5.clone()).await.unwrap();

	// Check block 1.
	let event: FollowEvent<String> = get_next_event(&mut sub).await;
	let expected = FollowEvent::NewBlock(NewBlock {
		block_hash: format!("{:?}", block_1_hash),
		parent_block_hash: format!("{:?}", finalized_hash),
		new_runtime: None,
		with_runtime: false,
	});
	assert_eq!(event, expected);
	let event: FollowEvent<String> = get_next_event(&mut sub).await;
	let expected = FollowEvent::BestBlockChanged(BestBlockChanged {
		best_block_hash: format!("{:?}", block_1_hash),
	});
	assert_eq!(event, expected);

	// Check block 2f.
	let event: FollowEvent<String> = get_next_event(&mut sub).await;
	let expected = FollowEvent::NewBlock(NewBlock {
		block_hash: format!("{:?}", block_2_f_hash),
		parent_block_hash: format!("{:?}", block_1_hash),
		new_runtime: None,
		with_runtime: false,
	});
	assert_eq!(event, expected);
	let event: FollowEvent<String> = get_next_event(&mut sub).await;
	let expected = FollowEvent::BestBlockChanged(BestBlockChanged {
		best_block_hash: format!("{:?}", block_2_f_hash),
	});
	assert_eq!(event, expected);

	// Check block 6.
	let event: FollowEvent<String> = get_next_event(&mut sub).await;
	let expected = FollowEvent::NewBlock(NewBlock {
		block_hash: format!("{:?}", block_6_hash),
		parent_block_hash: format!("{:?}", block_2_f_hash),
		new_runtime: None,
		with_runtime: false,
	});
	assert_eq!(event, expected);
	let event: FollowEvent<String> = get_next_event(&mut sub).await;
	let expected = FollowEvent::BestBlockChanged(BestBlockChanged {
		best_block_hash: format!("{:?}", block_6_hash),
	});
	assert_eq!(event, expected);

	// Check block 2, that we imported as custom best.
	let event: FollowEvent<String> = get_next_event(&mut sub).await;
	let expected = FollowEvent::NewBlock(NewBlock {
		block_hash: format!("{:?}", block_2_hash),
		parent_block_hash: format!("{:?}", block_1_hash),
		new_runtime: None,
		with_runtime: false,
	});
	assert_eq!(event, expected);
	let event: FollowEvent<String> = get_next_event(&mut sub).await;
	let expected = FollowEvent::BestBlockChanged(BestBlockChanged {
		best_block_hash: format!("{:?}", block_2_hash),
	});
	assert_eq!(event, expected);

	// Check block 3.
	let event: FollowEvent<String> = get_next_event(&mut sub).await;
	let expected = FollowEvent::NewBlock(NewBlock {
		block_hash: format!("{:?}", block_3_hash),
		parent_block_hash: format!("{:?}", block_2_hash),
		new_runtime: None,
		with_runtime: false,
	});
	assert_eq!(event, expected);
	let event: FollowEvent<String> = get_next_event(&mut sub).await;
	let expected = FollowEvent::BestBlockChanged(BestBlockChanged {
		best_block_hash: format!("{:?}", block_3_hash),
	});
	assert_eq!(event, expected);

	// Check block 4.
	let event: FollowEvent<String> = get_next_event(&mut sub).await;
	let expected = FollowEvent::NewBlock(NewBlock {
		block_hash: format!("{:?}", block_4_hash),
		parent_block_hash: format!("{:?}", block_2_hash),
		new_runtime: None,
		with_runtime: false,
	});
	assert_eq!(event, expected);
	let event: FollowEvent<String> = get_next_event(&mut sub).await;
	let expected = FollowEvent::BestBlockChanged(BestBlockChanged {
		best_block_hash: format!("{:?}", block_4_hash),
	});
	assert_eq!(event, expected);

	// Check block 5.
	let event: FollowEvent<String> = get_next_event(&mut sub).await;
	let expected = FollowEvent::NewBlock(NewBlock {
		block_hash: format!("{:?}", block_5_hash),
		parent_block_hash: format!("{:?}", block_4_hash),
		new_runtime: None,
		with_runtime: false,
	});
	assert_eq!(event, expected);
	let event: FollowEvent<String> = get_next_event(&mut sub).await;
	let expected = FollowEvent::BestBlockChanged(BestBlockChanged {
		best_block_hash: format!("{:?}", block_5_hash),
	});
	assert_eq!(event, expected);

	// Finalize the block 6 from the fork.
	client.finalize_block(block_6_hash, None).unwrap();

	// Expect to report the best block changed before the finalized event.
	let event: FollowEvent<String> = get_next_event(&mut sub).await;
	let expected = FollowEvent::BestBlockChanged(BestBlockChanged {
		best_block_hash: format!("{:?}", block_6_hash),
	});
	assert_eq!(event, expected);

	// Block 2 must be reported as pruned, even if it was the previous best.
	let event: FollowEvent<String> = get_next_event(&mut sub).await;
	let expected = FollowEvent::Finalized(Finalized {
		finalized_block_hashes: vec![
			format!("{:?}", block_1_hash),
			format!("{:?}", block_2_f_hash),
			format!("{:?}", block_6_hash),
		],
		pruned_block_hashes: vec![],
	});
	assert_eq!(event, expected);

	// Pruned hash can be unpinned.
	let sub_id = sub.subscription_id();
	let sub_id = serde_json::to_string(&sub_id).unwrap();
	let hash = format!("{:?}", block_2_hash);
	let _res: () = api.call("chainHead_unstable_unpin", rpc_params![&sub_id, &hash]).await.unwrap();

	// Check block 7.
	let block_7 = BlockBuilderBuilder::new(&*client)
		.on_parent_block(block_6_hash)
		.with_parent_block_number(3)
		.build()
		.unwrap()
		.build()
		.unwrap()
		.block;
	let block_7_hash = block_7.hash();
	client.import(BlockOrigin::Own, block_7.clone()).await.unwrap();

	let event: FollowEvent<String> = get_next_event(&mut sub).await;
	let expected = FollowEvent::NewBlock(NewBlock {
		block_hash: format!("{:?}", block_7_hash),
		parent_block_hash: format!("{:?}", block_6_hash),
		new_runtime: None,
		with_runtime: false,
	});
	assert_eq!(event, expected);
	let event: FollowEvent<String> = get_next_event(&mut sub).await;
	let expected = FollowEvent::BestBlockChanged(BestBlockChanged {
		best_block_hash: format!("{:?}", block_7_hash),
	});
	assert_eq!(event, expected);

	// Finalize the block 7.
	client.finalize_block(block_7_hash, None).unwrap();

	let event: FollowEvent<String> = get_next_event(&mut sub).await;
	let expected = FollowEvent::Finalized(Finalized {
		finalized_block_hashes: vec![format!("{:?}", block_7_hash)],
		pruned_block_hashes: vec![format!("{:?}", block_2_hash), format!("{:?}", block_3_hash)],
	});
	assert_eq!(event, expected);

	// Check block 8.
	let block_8 = BlockBuilderBuilder::new(&*client)
		.on_parent_block(block_7_hash)
		.with_parent_block_number(4)
		.build()
		.unwrap()
		.build()
		.unwrap()
		.block;
	let block_8_hash = block_8.hash();
	client.import(BlockOrigin::Own, block_8.clone()).await.unwrap();

	let event: FollowEvent<String> = get_next_event(&mut sub).await;
	let expected = FollowEvent::NewBlock(NewBlock {
		block_hash: format!("{:?}", block_8_hash),
		parent_block_hash: format!("{:?}", block_7_hash),
		new_runtime: None,
		with_runtime: false,
	});
	assert_eq!(event, expected);
	let event: FollowEvent<String> = get_next_event(&mut sub).await;
	let expected = FollowEvent::BestBlockChanged(BestBlockChanged {
		best_block_hash: format!("{:?}", block_8_hash),
	});
	assert_eq!(event, expected);

	// Finalize the block 8.
	client.finalize_block(block_8_hash, None).unwrap();

	let event: FollowEvent<String> = get_next_event(&mut sub).await;
	let expected = FollowEvent::Finalized(Finalized {
		finalized_block_hashes: vec![format!("{:?}", block_8_hash)],
		pruned_block_hashes: vec![format!("{:?}", block_4_hash), format!("{:?}", block_5_hash)],
	});
	assert_eq!(event, expected);
=======
	let mut sub = api.subscribe_unbounded("chainHead_unstable_follow", [true]).await.unwrap();
	// Initialized must always be reported first.
	let _event: FollowEvent<String> = get_next_event(&mut sub).await;

	let error = api.subscribe_unbounded("chainHead_unstable_follow", [true]).await.unwrap_err();
	assert!(error
		.to_string()
		.contains("Maximum number of chainHead_follow has been reached"));

	// After dropping the subscription, other subscriptions are allowed to be created.
	drop(sub);
	// Ensure the `chainHead_unfollow` is propagated to the server.
	tokio::time::sleep(std::time::Duration::from_secs(5)).await;

	let mut sub = api.subscribe_unbounded("chainHead_unstable_follow", [true]).await.unwrap();
	// Initialized must always be reported first.
	let _event: FollowEvent<String> = get_next_event(&mut sub).await;
>>>>>>> 9b378a2f
}<|MERGE_RESOLUTION|>--- conflicted
+++ resolved
@@ -3352,13 +3352,6 @@
 }
 
 #[tokio::test]
-<<<<<<< HEAD
-async fn follow_unique_pruned_blocks() {
-	let builder = TestClientBuilder::new();
-	let backend = builder.backend();
-	let mut client = Arc::new(builder.build());
-
-=======
 async fn chain_head_single_connection_context() {
 	let server_addr = run_server().await;
 	let server_url = format!("ws://{}", server_addr);
@@ -3498,7 +3491,6 @@
 	let client = Arc::new(builder.build());
 
 	// Maximum of 1 chainHead_follow subscription.
->>>>>>> 9b378a2f
 	let api = ChainHead::new(
 		client.clone(),
 		backend,
@@ -3508,15 +3500,49 @@
 			subscription_max_pinned_duration: Duration::from_secs(MAX_PINNED_SECS),
 			subscription_max_ongoing_operations: MAX_OPERATIONS,
 			operation_max_storage_items: MAX_PAGINATION_LIMIT,
-<<<<<<< HEAD
-=======
 			max_follow_subscriptions_per_connection: 1,
->>>>>>> 9b378a2f
 		},
 	)
 	.into_rpc();
 
-<<<<<<< HEAD
+	let mut sub = api.subscribe_unbounded("chainHead_unstable_follow", [true]).await.unwrap();
+	// Initialized must always be reported first.
+	let _event: FollowEvent<String> = get_next_event(&mut sub).await;
+
+	let error = api.subscribe_unbounded("chainHead_unstable_follow", [true]).await.unwrap_err();
+	assert!(error
+		.to_string()
+		.contains("Maximum number of chainHead_follow has been reached"));
+
+	// After dropping the subscription, other subscriptions are allowed to be created.
+	drop(sub);
+	// Ensure the `chainHead_unfollow` is propagated to the server.
+	tokio::time::sleep(std::time::Duration::from_secs(5)).await;
+
+	let mut sub = api.subscribe_unbounded("chainHead_unstable_follow", [true]).await.unwrap();
+	// Initialized must always be reported first.
+	let _event: FollowEvent<String> = get_next_event(&mut sub).await;
+}
+
+#[tokio::test]
+async fn follow_unique_pruned_blocks() {
+	let builder = TestClientBuilder::new();
+	let backend = builder.backend();
+	let mut client = Arc::new(builder.build());
+
+	let api = ChainHead::new(
+		client.clone(),
+		backend,
+		Arc::new(TaskExecutor::default()),
+		ChainHeadConfig {
+			global_max_pinned_blocks: MAX_PINNED_BLOCKS,
+			subscription_max_pinned_duration: Duration::from_secs(MAX_PINNED_SECS),
+			subscription_max_ongoing_operations: MAX_OPERATIONS,
+			operation_max_storage_items: MAX_PAGINATION_LIMIT,
+		},
+	)
+	.into_rpc();
+
 	let finalized_hash = client.info().finalized_hash;
 	let mut sub = api.subscribe_unbounded("chainHead_unstable_follow", [false]).await.unwrap();
 
@@ -3855,23 +3881,4 @@
 		pruned_block_hashes: vec![format!("{:?}", block_4_hash), format!("{:?}", block_5_hash)],
 	});
 	assert_eq!(event, expected);
-=======
-	let mut sub = api.subscribe_unbounded("chainHead_unstable_follow", [true]).await.unwrap();
-	// Initialized must always be reported first.
-	let _event: FollowEvent<String> = get_next_event(&mut sub).await;
-
-	let error = api.subscribe_unbounded("chainHead_unstable_follow", [true]).await.unwrap_err();
-	assert!(error
-		.to_string()
-		.contains("Maximum number of chainHead_follow has been reached"));
-
-	// After dropping the subscription, other subscriptions are allowed to be created.
-	drop(sub);
-	// Ensure the `chainHead_unfollow` is propagated to the server.
-	tokio::time::sleep(std::time::Duration::from_secs(5)).await;
-
-	let mut sub = api.subscribe_unbounded("chainHead_unstable_follow", [true]).await.unwrap();
-	// Initialized must always be reported first.
-	let _event: FollowEvent<String> = get_next_event(&mut sub).await;
->>>>>>> 9b378a2f
 }