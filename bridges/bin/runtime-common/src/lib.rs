--- conflicted
+++ resolved
@@ -19,12 +19,6 @@
 #![warn(missing_docs)]
 #![cfg_attr(not(feature = "std"), no_std)]
 
-<<<<<<< HEAD
-use bp_runtime::{Parachain, ParachainIdOf};
-use sp_runtime::traits::{Get, PhantomData};
-
-=======
->>>>>>> 6acf4787
 pub mod extensions;
 pub mod messages;
 pub mod messages_api;
@@ -39,41 +33,4 @@
 #[cfg(feature = "integrity-test")]
 pub mod integrity;
 
-<<<<<<< HEAD
-const LOG_TARGET_BRIDGE_DISPATCH: &str = "runtime::bridge-dispatch";
-
-/// Trait identifying a bridged parachain. A relayer might be refunded for delivering messages
-/// coming from this parachain.
-pub trait RefundableParachainId {
-	/// The instance of the bridge parachains pallet.
-	type Instance: 'static;
-	/// The parachain Id.
-	type Id: Get<u32>;
-}
-
-/// Default implementation of `RefundableParachainId`.
-pub struct DefaultRefundableParachainId<Instance, Id>(PhantomData<(Instance, Id)>);
-
-impl<Instance, Id> RefundableParachainId for DefaultRefundableParachainId<Instance, Id>
-where
-	Instance: 'static,
-	Id: Get<u32>,
-{
-	type Instance = Instance;
-	type Id = Id;
-}
-
-/// Implementation of `RefundableParachainId` for `trait Parachain`.
-pub struct RefundableParachain<Instance, Para>(PhantomData<(Instance, Para)>);
-
-impl<Instance, Para> RefundableParachainId for RefundableParachain<Instance, Para>
-where
-	Instance: 'static,
-	Para: Parachain,
-{
-	type Instance = Instance;
-	type Id = ParachainIdOf<Para>;
-}
-=======
-const LOG_TARGET_BRIDGE_DISPATCH: &str = "runtime::bridge-dispatch";
->>>>>>> 6acf4787
+const LOG_TARGET_BRIDGE_DISPATCH: &str = "runtime::bridge-dispatch";