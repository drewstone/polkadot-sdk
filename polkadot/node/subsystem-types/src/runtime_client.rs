--- conflicted
+++ resolved
@@ -257,14 +257,14 @@
 	) -> Result<Option<async_backing::BackingState>, ApiError>;
 
 	// === v8 ===
-<<<<<<< HEAD
+
+	/// Gets the disabled validators at a specific block height
+	async fn disabled_validators(&self, at: Hash) -> Result<Vec<ValidatorIndex>, ApiError>;
+
+	// === v9 ===
 
 	/// Get the client features.
 	async fn client_features(&self, at: Hash) -> Result<vstaging::ClientFeatures, ApiError>;
-=======
-	/// Gets the disabled validators at a specific block height
-	async fn disabled_validators(&self, at: Hash) -> Result<Vec<ValidatorIndex>, ApiError>;
->>>>>>> 91c4360c
 }
 
 /// Default implementation of [`RuntimeApiSubsystemClient`] using the client.
@@ -514,12 +514,11 @@
 		self.client.runtime_api().async_backing_params(at)
 	}
 
-<<<<<<< HEAD
 	async fn client_features(&self, at: Hash) -> Result<vstaging::ClientFeatures, ApiError> {
 		self.client.runtime_api().client_features(at)
-=======
+	}
+
 	async fn disabled_validators(&self, at: Hash) -> Result<Vec<ValidatorIndex>, ApiError> {
 		self.client.runtime_api().disabled_validators(at)
->>>>>>> 91c4360c
 	}
 }