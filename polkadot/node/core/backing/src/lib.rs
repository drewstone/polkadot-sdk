--- conflicted
+++ resolved
@@ -105,19 +105,12 @@
 	Validator,
 };
 use polkadot_primitives::{
-<<<<<<< HEAD
-	vstaging::NodeFeatures, BackedCandidate, CandidateCommitments, CandidateHash, CandidateReceipt,
-	CommittedCandidateReceipt, CoreIndex, CoreState, ExecutorParams, Hash, Id as ParaId,
-	PersistedValidationData, PvfExecKind, SessionIndex, SigningContext, ValidationCode,
-	ValidatorId, ValidatorIndex, ValidatorSignature, ValidityAttestation,
-=======
 	vstaging::{node_features::FeatureIndex, NodeFeatures},
 	BackedCandidate, CandidateCommitments, CandidateHash, CandidateReceipt,
 	CommittedCandidateReceipt, CoreIndex, CoreState, ExecutorParams, GroupIndex, GroupRotationInfo,
 	Hash, Id as ParaId, IndexedVec, PersistedValidationData, PvfExecKind, SessionIndex,
 	SigningContext, ValidationCode, ValidatorId, ValidatorIndex, ValidatorSignature,
 	ValidityAttestation,
->>>>>>> 6c5a42a6
 };
 use sp_keystore::KeystorePtr;
 use statement_table::{
@@ -214,29 +207,16 @@
 	}
 }
 
-struct Assignment {
-	/// The `ParaId` assigned to the local validator at this relay parent.
-	para_id: ParaId,
-	/// The core index above para id is scheduled on.
-	core_index: CoreIndex,
-}
-
 struct PerRelayParentState {
 	prospective_parachains_mode: ProspectiveParachainsMode,
 	/// The hash of the relay parent on top of which this job is doing it's work.
 	parent: Hash,
-<<<<<<< HEAD
 	/// Session index.
 	session_index: SessionIndex,
-	/// The `ParaId` assigned to the local validator at this relay parent and the core index it's
-	/// scheduled on.
-	assignment: Option<Assignment>,
-=======
 	/// The `ParaId` assigned to the local validator at this relay parent.
 	assigned_para: Option<ParaId>,
 	/// The `CoreIndex` assigned to the local validator at this relay parent.
 	assigned_core: Option<CoreIndex>,
->>>>>>> 6c5a42a6
 	/// The candidates that are backed by enough validators in their group, by hash.
 	backed: HashSet<CandidateHash>,
 	/// The table of candidates and statements under this relay-parent.
@@ -1236,12 +1216,8 @@
 		let group_index = group_rotation_info.group_for_core(core_index, n_cores);
 		if let Some(g) = validator_groups.get(group_index.0 as usize) {
 			if validator.as_ref().map_or(false, |v| g.contains(&v.index())) {
-<<<<<<< HEAD
-				assignment = Some(Assignment { para_id: core_para_id, core_index });
-=======
 				assigned_para = Some(core_para_id);
 				assigned_core = Some(core_index);
->>>>>>> 6c5a42a6
 			}
 			groups.insert(core_index, g.clone());
 		}
@@ -1273,13 +1249,9 @@
 	Ok(Some(PerRelayParentState {
 		prospective_parachains_mode: mode,
 		parent,
-<<<<<<< HEAD
 		session_index,
-		assignment,
-=======
 		assigned_core,
 		assigned_para,
->>>>>>> 6c5a42a6
 		backed: HashSet::new(),
 		table: Table::new(table_config),
 		table_context,
@@ -1927,17 +1899,12 @@
 	>,
 ) -> Result<(), Error> {
 	let candidate_hash = params.candidate.hash();
-	let Some(Assignment { core_index, .. }) = rp_state.assignment else { return Ok(()) };
+	let Some(core_index) = rp_state.assigned_core else { return Ok(()) };
 	if rp_state.awaiting_validation.insert(candidate_hash) {
 		// spawn background task.
 		let bg = async move {
-<<<<<<< HEAD
-			if let Err(e) = validate_and_make_available(params, core_index).await {
-				if let Error::BackgroundValidationMpsc(error) = e {
-=======
-			if let Err(error) = validate_and_make_available(params).await {
+			if let Err(error) = validate_and_make_available(params, core_index).await {
 				if let Error::BackgroundValidationMpsc(error) = error {
->>>>>>> 6c5a42a6
 					gum::debug!(
 						target: LOG_TARGET,
 						?candidate_hash,
@@ -2076,15 +2043,8 @@
 
 		let candidate_hash = summary.candidate;
 
-<<<<<<< HEAD
-		match rp_state.assignment {
-			Some(Assignment { para_id, .. }) if para_id != summary.group_id => return Ok(()),
-			None => return Ok(()),
-			_ => {},
-=======
 		if Some(summary.group_id) != rp_state.assigned_core {
 			return Ok(())
->>>>>>> 6c5a42a6
 		}
 
 		let attesting = match statement.payload() {
@@ -2230,16 +2190,6 @@
 	}
 
 	// Sanity check that candidate is from our assignment.
-<<<<<<< HEAD
-	match rp_state.assignment {
-		Some(Assignment { para_id, .. }) if para_id != candidate.descriptor().para_id => {
-			gum::debug!(
-				target: LOG_TARGET,
-				our_assignment = ?para_id,
-				collation = ?candidate.descriptor().para_id,
-				"Subsystem asked to second for para outside of our assignment",
-			);
-=======
 	if Some(candidate.descriptor().para_id) != rp_state.assigned_para {
 		gum::debug!(
 			target: LOG_TARGET,
@@ -2248,12 +2198,7 @@
 			collation = ?candidate.descriptor().para_id,
 			"Subsystem asked to second for para outside of our assignment",
 		);
->>>>>>> 6c5a42a6
-
-			return Ok(())
-		},
-		None => return Ok(()),
-		_ => {},
+		return Ok(());
 	}
 
 	gum::debug!(
