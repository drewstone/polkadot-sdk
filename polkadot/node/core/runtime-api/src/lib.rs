// Copyright (C) Parity Technologies (UK) Ltd.
// This file is part of Polkadot.

// Polkadot is free software: you can redistribute it and/or modify
// it under the terms of the GNU General Public License as published by
// the Free Software Foundation, either version 3 of the License, or
// (at your option) any later version.

// Polkadot is distributed in the hope that it will be useful,
// but WITHOUT ANY WARRANTY; without even the implied warranty of
// MERCHANTABILITY or FITNESS FOR A PARTICULAR PURPOSE.  See the
// GNU General Public License for more details.

// You should have received a copy of the GNU General Public License
// along with Polkadot.  If not, see <http://www.gnu.org/licenses/>.

//! Implements the Runtime API Subsystem
//!
//! This provides a clean, ownerless wrapper around the parachain-related runtime APIs. This crate
//! can also be used to cache responses from heavy runtime APIs.

#![deny(unused_crate_dependencies)]
#![warn(missing_docs)]

use polkadot_node_subsystem::{
	errors::RuntimeApiError,
	messages::{RuntimeApiMessage, RuntimeApiRequest as Request},
	overseer, FromOrchestra, OverseerSignal, SpawnedSubsystem, SubsystemError, SubsystemResult,
};
use polkadot_node_subsystem_types::RuntimeApiSubsystemClient;
use polkadot_primitives::Hash;

use cache::{RequestResult, RequestResultCache};
use futures::{channel::oneshot, prelude::*, select, stream::FuturesUnordered};
use std::sync::Arc;

mod cache;

mod metrics;
use self::metrics::Metrics;

#[cfg(test)]
mod tests;

const LOG_TARGET: &str = "parachain::runtime-api";

/// The number of maximum runtime API requests can be executed in parallel.
/// Further requests will backpressure the bounded channel.
const MAX_PARALLEL_REQUESTS: usize = 4;

/// The name of the blocking task that executes a runtime API request.
const API_REQUEST_TASK_NAME: &str = "polkadot-runtime-api-request";

/// The `RuntimeApiSubsystem`. See module docs for more details.
pub struct RuntimeApiSubsystem<Client> {
	client: Arc<Client>,
	metrics: Metrics,
	spawn_handle: Box<dyn overseer::gen::Spawner>,
	/// All the active runtime API requests that are currently being executed.
	active_requests: FuturesUnordered<oneshot::Receiver<Option<RequestResult>>>,
	/// Requests results cache
	requests_cache: RequestResultCache,
}

impl<Client> RuntimeApiSubsystem<Client> {
	/// Create a new Runtime API subsystem wrapping the given client and metrics.
	pub fn new(
		client: Arc<Client>,
		metrics: Metrics,
		spawner: impl overseer::gen::Spawner + 'static,
	) -> Self {
		RuntimeApiSubsystem {
			client,
			metrics,
			spawn_handle: Box::new(spawner),
			active_requests: Default::default(),
			requests_cache: RequestResultCache::default(),
		}
	}
}

#[overseer::subsystem(RuntimeApi, error = SubsystemError, prefix = self::overseer)]
impl<Client, Context> RuntimeApiSubsystem<Client>
where
	Client: RuntimeApiSubsystemClient + Send + Sync + 'static,
{
	fn start(self, ctx: Context) -> SpawnedSubsystem {
		SpawnedSubsystem { future: run(ctx, self).boxed(), name: "runtime-api-subsystem" }
	}
}

impl<Client> RuntimeApiSubsystem<Client>
where
	Client: RuntimeApiSubsystemClient + Send + 'static + Sync,
{
	fn store_cache(&mut self, result: RequestResult) {
		use RequestResult::*;

		match result {
			Authorities(relay_parent, authorities) =>
				self.requests_cache.cache_authorities(relay_parent, authorities),
			Validators(relay_parent, validators) =>
				self.requests_cache.cache_validators(relay_parent, validators),
			MinimumBackingVotes(_, session_index, minimum_backing_votes) => self
				.requests_cache
				.cache_minimum_backing_votes(session_index, minimum_backing_votes),
			ValidatorGroups(relay_parent, groups) =>
				self.requests_cache.cache_validator_groups(relay_parent, groups),
			AvailabilityCores(relay_parent, cores) =>
				self.requests_cache.cache_availability_cores(relay_parent, cores),
			PersistedValidationData(relay_parent, para_id, assumption, data) => self
				.requests_cache
				.cache_persisted_validation_data((relay_parent, para_id, assumption), data),
			AssumedValidationData(
				_relay_parent,
				para_id,
				expected_persisted_validation_data_hash,
				data,
			) => self.requests_cache.cache_assumed_validation_data(
				(para_id, expected_persisted_validation_data_hash),
				data,
			),
			CheckValidationOutputs(relay_parent, para_id, commitments, b) => self
				.requests_cache
				.cache_check_validation_outputs((relay_parent, para_id, commitments), b),
			SessionIndexForChild(relay_parent, session_index) =>
				self.requests_cache.cache_session_index_for_child(relay_parent, session_index),
			ValidationCode(relay_parent, para_id, assumption, code) => self
				.requests_cache
				.cache_validation_code((relay_parent, para_id, assumption), code),
			ValidationCodeByHash(_relay_parent, validation_code_hash, code) =>
				self.requests_cache.cache_validation_code_by_hash(validation_code_hash, code),
			CandidatePendingAvailability(relay_parent, para_id, candidate) => self
				.requests_cache
				.cache_candidate_pending_availability((relay_parent, para_id), candidate),
			CandidateEvents(relay_parent, events) =>
				self.requests_cache.cache_candidate_events(relay_parent, events),
			SessionExecutorParams(_relay_parent, session_index, index) =>
				self.requests_cache.cache_session_executor_params(session_index, index),
			SessionInfo(_relay_parent, session_index, info) =>
				if let Some(info) = info {
					self.requests_cache.cache_session_info(session_index, info);
				},
			DmqContents(relay_parent, para_id, messages) =>
				self.requests_cache.cache_dmq_contents((relay_parent, para_id), messages),
			InboundHrmpChannelsContents(relay_parent, para_id, contents) => self
				.requests_cache
				.cache_inbound_hrmp_channel_contents((relay_parent, para_id), contents),
			CurrentBabeEpoch(relay_parent, epoch) =>
				self.requests_cache.cache_current_babe_epoch(relay_parent, epoch),
			FetchOnChainVotes(relay_parent, scraped) =>
				self.requests_cache.cache_on_chain_votes(relay_parent, scraped),
			PvfsRequirePrecheck(relay_parent, pvfs) =>
				self.requests_cache.cache_pvfs_require_precheck(relay_parent, pvfs),
			SubmitPvfCheckStatement(_, _, _, ()) => {},
			ValidationCodeHash(relay_parent, para_id, assumption, hash) => self
				.requests_cache
				.cache_validation_code_hash((relay_parent, para_id, assumption), hash),
			Version(relay_parent, version) =>
				self.requests_cache.cache_version(relay_parent, version),
			Disputes(relay_parent, disputes) =>
				self.requests_cache.cache_disputes(relay_parent, disputes),
			UnappliedSlashes(relay_parent, unapplied_slashes) =>
				self.requests_cache.cache_unapplied_slashes(relay_parent, unapplied_slashes),
			KeyOwnershipProof(relay_parent, validator_id, key_ownership_proof) => self
				.requests_cache
				.cache_key_ownership_proof((relay_parent, validator_id), key_ownership_proof),
			RequestResult::ApprovalVotingParams(relay_parent, params) =>
				self.requests_cache.cache_approval_voting_params(relay_parent, params),
			SubmitReportDisputeLost(_, _, _, _) => {},
			ParaBackingState(relay_parent, para_id, constraints) => self
				.requests_cache
				.cache_para_backing_state((relay_parent, para_id), constraints),
			AsyncBackingParams(relay_parent, params) =>
				self.requests_cache.cache_async_backing_params(relay_parent, params),
		}
	}

	fn query_cache(&mut self, relay_parent: Hash, request: Request) -> Option<Request> {
		macro_rules! query {
			// Just query by relay parent
			($cache_api_name:ident (), $sender:expr) => {{
				let sender = $sender;
				if let Some(value) = self.requests_cache.$cache_api_name(&relay_parent) {
					let _ = sender.send(Ok(value.clone()));
					self.metrics.on_cached_request();
					None
				} else {
					Some(sender)
				}
			}};
			// Query by relay parent + additional parameters
			($cache_api_name:ident ($($param:expr),+), $sender:expr) => {{
				let sender = $sender;
				if let Some(value) = self.requests_cache.$cache_api_name((relay_parent.clone(), $($param.clone()),+)) {
					self.metrics.on_cached_request();
					let _ = sender.send(Ok(value.clone()));
					None
				} else {
					Some(sender)
				}
			}}
		}

		match request {
			Request::Version(sender) =>
				query!(version(), sender).map(|sender| Request::Version(sender)),
			Request::Authorities(sender) =>
				query!(authorities(), sender).map(|sender| Request::Authorities(sender)),
			Request::Validators(sender) =>
				query!(validators(), sender).map(|sender| Request::Validators(sender)),
			Request::ValidatorGroups(sender) =>
				query!(validator_groups(), sender).map(|sender| Request::ValidatorGroups(sender)),
			Request::AvailabilityCores(sender) => query!(availability_cores(), sender)
				.map(|sender| Request::AvailabilityCores(sender)),
			Request::PersistedValidationData(para, assumption, sender) =>
				query!(persisted_validation_data(para, assumption), sender)
					.map(|sender| Request::PersistedValidationData(para, assumption, sender)),
			Request::AssumedValidationData(
				para,
				expected_persisted_validation_data_hash,
				sender,
			) => query!(
				assumed_validation_data(para, expected_persisted_validation_data_hash),
				sender
			)
			.map(|sender| {
				Request::AssumedValidationData(
					para,
					expected_persisted_validation_data_hash,
					sender,
				)
			}),
			Request::CheckValidationOutputs(para, commitments, sender) =>
				query!(check_validation_outputs(para, commitments), sender)
					.map(|sender| Request::CheckValidationOutputs(para, commitments, sender)),
			Request::SessionIndexForChild(sender) => query!(session_index_for_child(), sender)
				.map(|sender| Request::SessionIndexForChild(sender)),
			Request::ValidationCode(para, assumption, sender) =>
				query!(validation_code(para, assumption), sender)
					.map(|sender| Request::ValidationCode(para, assumption, sender)),
			Request::ValidationCodeByHash(validation_code_hash, sender) =>
				query!(validation_code_by_hash(validation_code_hash), sender)
					.map(|sender| Request::ValidationCodeByHash(validation_code_hash, sender)),
			Request::CandidatePendingAvailability(para, sender) =>
				query!(candidate_pending_availability(para), sender)
					.map(|sender| Request::CandidatePendingAvailability(para, sender)),
			Request::CandidateEvents(sender) =>
				query!(candidate_events(), sender).map(|sender| Request::CandidateEvents(sender)),
			Request::SessionExecutorParams(session_index, sender) => {
				if let Some(executor_params) =
					self.requests_cache.session_executor_params(session_index)
				{
					self.metrics.on_cached_request();
					let _ = sender.send(Ok(executor_params.clone()));
					None
				} else {
					Some(Request::SessionExecutorParams(session_index, sender))
				}
			},
			Request::SessionInfo(index, sender) => {
				if let Some(info) = self.requests_cache.session_info(index) {
					self.metrics.on_cached_request();
					let _ = sender.send(Ok(Some(info.clone())));
					None
				} else {
					Some(Request::SessionInfo(index, sender))
				}
			},
			Request::DmqContents(id, sender) =>
				query!(dmq_contents(id), sender).map(|sender| Request::DmqContents(id, sender)),
			Request::InboundHrmpChannelsContents(id, sender) =>
				query!(inbound_hrmp_channels_contents(id), sender)
					.map(|sender| Request::InboundHrmpChannelsContents(id, sender)),
			Request::CurrentBabeEpoch(sender) =>
				query!(current_babe_epoch(), sender).map(|sender| Request::CurrentBabeEpoch(sender)),
			Request::FetchOnChainVotes(sender) =>
				query!(on_chain_votes(), sender).map(|sender| Request::FetchOnChainVotes(sender)),
			Request::PvfsRequirePrecheck(sender) => query!(pvfs_require_precheck(), sender)
				.map(|sender| Request::PvfsRequirePrecheck(sender)),
			request @ Request::SubmitPvfCheckStatement(_, _, _) => {
				// This request is side-effecting and thus cannot be cached.
				Some(request)
			},
			Request::ValidationCodeHash(para, assumption, sender) =>
				query!(validation_code_hash(para, assumption), sender)
					.map(|sender| Request::ValidationCodeHash(para, assumption, sender)),
			Request::Disputes(sender) =>
				query!(disputes(), sender).map(|sender| Request::Disputes(sender)),
			Request::UnappliedSlashes(sender) =>
				query!(unapplied_slashes(), sender).map(|sender| Request::UnappliedSlashes(sender)),
			Request::KeyOwnershipProof(validator_id, sender) =>
				query!(key_ownership_proof(validator_id), sender)
					.map(|sender| Request::KeyOwnershipProof(validator_id, sender)),
			Request::SubmitReportDisputeLost(dispute_proof, key_ownership_proof, sender) =>
				query!(submit_report_dispute_lost(dispute_proof, key_ownership_proof), sender).map(
					|sender| {
						Request::SubmitReportDisputeLost(dispute_proof, key_ownership_proof, sender)
					},
				),
<<<<<<< HEAD
			Request::ApprovalVotingParams(sender) => query!(approval_voting_params(), sender)
				.map(|sender| Request::ApprovalVotingParams(sender)),

			Request::StagingParaBackingState(para, sender) =>
				query!(staging_para_backing_state(para), sender)
					.map(|sender| Request::StagingParaBackingState(para, sender)),
			Request::StagingAsyncBackingParams(sender) =>
				query!(staging_async_backing_params(), sender)
					.map(|sender| Request::StagingAsyncBackingParams(sender)),
=======
			Request::ParaBackingState(para, sender) => query!(para_backing_state(para), sender)
				.map(|sender| Request::ParaBackingState(para, sender)),
			Request::AsyncBackingParams(sender) => query!(async_backing_params(), sender)
				.map(|sender| Request::AsyncBackingParams(sender)),
>>>>>>> 03d92ce1
			Request::MinimumBackingVotes(index, sender) => {
				if let Some(value) = self.requests_cache.minimum_backing_votes(index) {
					self.metrics.on_cached_request();
					let _ = sender.send(Ok(value));
					None
				} else {
					Some(Request::MinimumBackingVotes(index, sender))
				}
			},
		}
	}

	/// Spawn a runtime API request.
	fn spawn_request(&mut self, relay_parent: Hash, request: Request) {
		let client = self.client.clone();
		let metrics = self.metrics.clone();
		let (sender, receiver) = oneshot::channel();

		// TODO: make the cache great again https://github.com/paritytech/polkadot/issues/5546
		let request = match self.query_cache(relay_parent, request) {
			Some(request) => request,
			None => return,
		};

		let request = async move {
			let result = make_runtime_api_request(client, metrics, relay_parent, request).await;
			let _ = sender.send(result);
		}
		.boxed();

		self.spawn_handle
			.spawn_blocking(API_REQUEST_TASK_NAME, Some("runtime-api"), request);
		self.active_requests.push(receiver);
	}

	/// Poll the active runtime API requests.
	async fn poll_requests(&mut self) {
		// If there are no active requests, this future should be pending forever.
		if self.active_requests.len() == 0 {
			return futures::pending!()
		}

		// If there are active requests, this will always resolve to `Some(_)` when a request is
		// finished.
		if let Some(Ok(Some(result))) = self.active_requests.next().await {
			self.store_cache(result);
		}
	}

	/// Returns true if our `active_requests` queue is full.
	fn is_busy(&self) -> bool {
		self.active_requests.len() >= MAX_PARALLEL_REQUESTS
	}
}

#[overseer::contextbounds(RuntimeApi, prefix = self::overseer)]
async fn run<Client, Context>(
	mut ctx: Context,
	mut subsystem: RuntimeApiSubsystem<Client>,
) -> SubsystemResult<()>
where
	Client: RuntimeApiSubsystemClient + Send + Sync + 'static,
{
	loop {
		// Let's add some back pressure when the subsystem is running at `MAX_PARALLEL_REQUESTS`.
		// This can never block forever, because `active_requests` is owned by this task and any
		// mutations happen either in `poll_requests` or `spawn_request` - so if `is_busy` returns
		// true, then even if all of the requests finish before us calling `poll_requests` the
		// `active_requests` length remains invariant.
		if subsystem.is_busy() {
			// Since we are not using any internal waiting queues, we need to wait for exactly
			// one request to complete before we can read the next one from the overseer channel.
			let _ = subsystem.poll_requests().await;
		}

		select! {
			req = ctx.recv().fuse() => match req? {
				FromOrchestra::Signal(OverseerSignal::Conclude) => return Ok(()),
				FromOrchestra::Signal(OverseerSignal::ActiveLeaves(_)) => {},
				FromOrchestra::Signal(OverseerSignal::BlockFinalized(..)) => {},
				FromOrchestra::Communication { msg } => match msg {
					RuntimeApiMessage::Request(relay_parent, request) => {
						subsystem.spawn_request(relay_parent, request);
					},
				}
			},
			_ = subsystem.poll_requests().fuse() => {},
		}
	}
}

async fn make_runtime_api_request<Client>(
	client: Arc<Client>,
	metrics: Metrics,
	relay_parent: Hash,
	request: Request,
) -> Option<RequestResult>
where
	Client: RuntimeApiSubsystemClient + 'static,
{
	let _timer = metrics.time_make_runtime_api_request();

	macro_rules! query {
		($req_variant:ident, $api_name:ident ($($param:expr),*), ver = $version:expr, $sender:expr) => {{
			let sender = $sender;
			let version: u32 = $version;	// enforce type for the version expression
			let runtime_version = client.api_version_parachain_host(relay_parent).await
				.unwrap_or_else(|e| {
					gum::warn!(
						target: LOG_TARGET,
						"cannot query the runtime API version: {}",
						e,
					);
					Some(0)
				})
				.unwrap_or_else(|| {
					gum::warn!(
						target: LOG_TARGET,
						"no runtime version is reported"
					);
					0
				});

			let res = if runtime_version >= version {
				client.$api_name(relay_parent $(, $param.clone() )*).await
					.map_err(|e| RuntimeApiError::Execution {
						runtime_api_name: stringify!($api_name),
						source: std::sync::Arc::new(e),
					})
			} else {
				Err(RuntimeApiError::NotSupported {
					runtime_api_name: stringify!($api_name),
				})
			};
			metrics.on_request(res.is_ok());
			let _ = sender.send(res.clone());

			res.ok().map(|res| RequestResult::$req_variant(relay_parent, $( $param, )* res))
		}}
	}

	match request {
		Request::Version(sender) => {
			let runtime_version = match client.api_version_parachain_host(relay_parent).await {
				Ok(Some(v)) => Ok(v),
				Ok(None) => Err(RuntimeApiError::NotSupported { runtime_api_name: "api_version" }),
				Err(e) => Err(RuntimeApiError::Execution {
					runtime_api_name: "api_version",
					source: std::sync::Arc::new(e),
				}),
			};

			let _ = sender.send(runtime_version.clone());
			runtime_version.ok().map(|v| RequestResult::Version(relay_parent, v))
		},

		Request::Authorities(sender) => query!(Authorities, authorities(), ver = 1, sender),
		Request::Validators(sender) => query!(Validators, validators(), ver = 1, sender),
		Request::ValidatorGroups(sender) => {
			query!(ValidatorGroups, validator_groups(), ver = 1, sender)
		},
		Request::AvailabilityCores(sender) => {
			query!(AvailabilityCores, availability_cores(), ver = 1, sender)
		},
		Request::PersistedValidationData(para, assumption, sender) => query!(
			PersistedValidationData,
			persisted_validation_data(para, assumption),
			ver = 1,
			sender
		),
		Request::AssumedValidationData(para, expected_persisted_validation_data_hash, sender) => {
			query!(
				AssumedValidationData,
				assumed_validation_data(para, expected_persisted_validation_data_hash),
				ver = 1,
				sender
			)
		},
		Request::CheckValidationOutputs(para, commitments, sender) => query!(
			CheckValidationOutputs,
			check_validation_outputs(para, commitments),
			ver = 1,
			sender
		),
		Request::SessionIndexForChild(sender) => {
			query!(SessionIndexForChild, session_index_for_child(), ver = 1, sender)
		},
		Request::ValidationCode(para, assumption, sender) => {
			query!(ValidationCode, validation_code(para, assumption), ver = 1, sender)
		},
		Request::ValidationCodeByHash(validation_code_hash, sender) => query!(
			ValidationCodeByHash,
			validation_code_by_hash(validation_code_hash),
			ver = 1,
			sender
		),
		Request::CandidatePendingAvailability(para, sender) => query!(
			CandidatePendingAvailability,
			candidate_pending_availability(para),
			ver = 1,
			sender
		),
		Request::CandidateEvents(sender) => {
			query!(CandidateEvents, candidate_events(), ver = 1, sender)
		},
		Request::SessionInfo(index, sender) => {
			query!(SessionInfo, session_info(index), ver = 2, sender)
		},
		Request::SessionExecutorParams(session_index, sender) => query!(
			SessionExecutorParams,
			session_executor_params(session_index),
			ver = Request::EXECUTOR_PARAMS_RUNTIME_REQUIREMENT,
			sender
		),
		Request::DmqContents(id, sender) => query!(DmqContents, dmq_contents(id), ver = 1, sender),
		Request::InboundHrmpChannelsContents(id, sender) => {
			query!(InboundHrmpChannelsContents, inbound_hrmp_channels_contents(id), ver = 1, sender)
		},
		Request::CurrentBabeEpoch(sender) => {
			query!(CurrentBabeEpoch, current_epoch(), ver = 1, sender)
		},
		Request::FetchOnChainVotes(sender) => {
			query!(FetchOnChainVotes, on_chain_votes(), ver = 1, sender)
		},
		Request::SubmitPvfCheckStatement(stmt, signature, sender) => {
			query!(
				SubmitPvfCheckStatement,
				submit_pvf_check_statement(stmt, signature),
				ver = 2,
				sender
			)
		},
		Request::PvfsRequirePrecheck(sender) => {
			query!(PvfsRequirePrecheck, pvfs_require_precheck(), ver = 2, sender)
		},
		Request::ValidationCodeHash(para, assumption, sender) => {
			query!(ValidationCodeHash, validation_code_hash(para, assumption), ver = 2, sender)
		},
		Request::Disputes(sender) => {
			query!(Disputes, disputes(), ver = Request::DISPUTES_RUNTIME_REQUIREMENT, sender)
		},
		Request::UnappliedSlashes(sender) => query!(
			UnappliedSlashes,
			unapplied_slashes(),
			ver = Request::UNAPPLIED_SLASHES_RUNTIME_REQUIREMENT,
			sender
		),
		Request::KeyOwnershipProof(validator_id, sender) => query!(
			KeyOwnershipProof,
			key_ownership_proof(validator_id),
			ver = Request::KEY_OWNERSHIP_PROOF_RUNTIME_REQUIREMENT,
			sender
		),
		Request::ApprovalVotingParams(sender) => {
			query!(ApprovalVotingParams, approval_voting_params(), ver = 6, sender)
		},
		Request::SubmitReportDisputeLost(dispute_proof, key_ownership_proof, sender) => query!(
			SubmitReportDisputeLost,
			submit_report_dispute_lost(dispute_proof, key_ownership_proof),
			ver = Request::SUBMIT_REPORT_DISPUTE_LOST_RUNTIME_REQUIREMENT,
			sender
		),
		Request::MinimumBackingVotes(index, sender) => query!(
			MinimumBackingVotes,
			minimum_backing_votes(index),
			ver = Request::MINIMUM_BACKING_VOTES_RUNTIME_REQUIREMENT,
			sender
		),
		Request::ParaBackingState(para, sender) => {
			query!(
				ParaBackingState,
				para_backing_state(para),
				ver = Request::ASYNC_BACKING_STATE_RUNTIME_REQUIREMENT,
				sender
			)
		},
		Request::AsyncBackingParams(sender) => {
			query!(
				AsyncBackingParams,
				async_backing_params(),
				ver = Request::ASYNC_BACKING_STATE_RUNTIME_REQUIREMENT,
				sender
			)
		},
	}
}<|MERGE_RESOLUTION|>--- conflicted
+++ resolved
@@ -298,22 +298,12 @@
 						Request::SubmitReportDisputeLost(dispute_proof, key_ownership_proof, sender)
 					},
 				),
-<<<<<<< HEAD
 			Request::ApprovalVotingParams(sender) => query!(approval_voting_params(), sender)
 				.map(|sender| Request::ApprovalVotingParams(sender)),
-
-			Request::StagingParaBackingState(para, sender) =>
-				query!(staging_para_backing_state(para), sender)
-					.map(|sender| Request::StagingParaBackingState(para, sender)),
-			Request::StagingAsyncBackingParams(sender) =>
-				query!(staging_async_backing_params(), sender)
-					.map(|sender| Request::StagingAsyncBackingParams(sender)),
-=======
 			Request::ParaBackingState(para, sender) => query!(para_backing_state(para), sender)
 				.map(|sender| Request::ParaBackingState(para, sender)),
 			Request::AsyncBackingParams(sender) => query!(async_backing_params(), sender)
 				.map(|sender| Request::AsyncBackingParams(sender)),
->>>>>>> 03d92ce1
 			Request::MinimumBackingVotes(index, sender) => {
 				if let Some(value) = self.requests_cache.minimum_backing_votes(index) {
 					self.metrics.on_cached_request();
