// Copyright (C) Parity Technologies (UK) Ltd.
// SPDX-License-Identifier: Apache-2.0

// Licensed under the Apache License, Version 2.0 (the "License");
// you may not use this file except in compliance with the License.
// You may obtain a copy of the License at
//
// 	http://www.apache.org/licenses/LICENSE-2.0
//
// Unless required by applicable law or agreed to in writing, software
// distributed under the License is distributed on an "AS IS" BASIS,
// WITHOUT WARRANTIES OR CONDITIONS OF ANY KIND, either express or implied.
// See the License for the specific language governing permissions and
// limitations under the License.

use crate::*;
use westend_system_emulated_network::penpal_emulated_chain::LocalTeleportableToAssetHub as PenpalLocalTeleportableToAssetHub;

#[test]
fn swap_locally_on_chain_using_local_assets() {
	let asset_native = Box::new(asset_hub_westend_runtime::xcm_config::WestendLocation::get());
	let asset_one = Box::new(Location {
		parents: 0,
		interior: [PalletInstance(ASSETS_PALLET_ID), GeneralIndex(ASSET_ID.into())].into(),
	});

	AssetHubWestend::execute_with(|| {
		type RuntimeEvent = <AssetHubWestend as Chain>::RuntimeEvent;

		assert_ok!(<AssetHubWestend as AssetHubWestendPallet>::Assets::create(
			<AssetHubWestend as Chain>::RuntimeOrigin::signed(AssetHubWestendSender::get()),
			ASSET_ID.into(),
			AssetHubWestendSender::get().into(),
			1000,
		));
		assert!(<AssetHubWestend as AssetHubWestendPallet>::Assets::asset_exists(ASSET_ID));

		assert_ok!(<AssetHubWestend as AssetHubWestendPallet>::Assets::mint(
			<AssetHubWestend as Chain>::RuntimeOrigin::signed(AssetHubWestendSender::get()),
			ASSET_ID.into(),
			AssetHubWestendSender::get().into(),
			3_000_000_000_000,
		));

		assert_ok!(<AssetHubWestend as AssetHubWestendPallet>::AssetConversion::create_pool(
			<AssetHubWestend as Chain>::RuntimeOrigin::signed(AssetHubWestendSender::get()),
			asset_native.clone(),
			asset_one.clone(),
		));

		assert_expected_events!(
			AssetHubWestend,
			vec![
				RuntimeEvent::AssetConversion(pallet_asset_conversion::Event::PoolCreated { .. }) => {},
			]
		);

		assert_ok!(<AssetHubWestend as AssetHubWestendPallet>::AssetConversion::add_liquidity(
			<AssetHubWestend as Chain>::RuntimeOrigin::signed(AssetHubWestendSender::get()),
			asset_native.clone(),
			asset_one.clone(),
			1_000_000_000_000,
			2_000_000_000_000,
			0,
			0,
			AssetHubWestendSender::get().into()
		));

		assert_expected_events!(
			AssetHubWestend,
			vec![
				RuntimeEvent::AssetConversion(pallet_asset_conversion::Event::LiquidityAdded {lp_token_minted, .. }) => { lp_token_minted: *lp_token_minted == 1414213562273, },
			]
		);

		let path = BoundedVec::<_, _>::truncate_from(vec![asset_native.clone(), asset_one.clone()]);

		assert_ok!(<AssetHubWestend as AssetHubWestendPallet>::AssetConversion::swap_exact_tokens_for_tokens(
			<AssetHubWestend as Chain>::RuntimeOrigin::signed(AssetHubWestendSender::get()),
			path,
			100,
			1,
			AssetHubWestendSender::get().into(),
			true
		));

		assert_expected_events!(
			AssetHubWestend,
			vec![
				RuntimeEvent::AssetConversion(pallet_asset_conversion::Event::SwapExecuted { amount_in, amount_out, .. }) => {
					amount_in: *amount_in == 100,
					amount_out: *amount_out == 199,
				},
			]
		);

		assert_ok!(<AssetHubWestend as AssetHubWestendPallet>::AssetConversion::remove_liquidity(
			<AssetHubWestend as Chain>::RuntimeOrigin::signed(AssetHubWestendSender::get()),
			asset_native,
			asset_one,
			1414213562273 - 2_000_000_000, // all but the 2 EDs can't be retrieved.
			0,
			0,
			AssetHubWestendSender::get().into(),
		));
	});
}

#[test]
fn swap_locally_on_chain_using_foreign_assets() {
	let asset_native = Box::new(asset_hub_westend_runtime::xcm_config::WestendLocation::get());
<<<<<<< HEAD

	let foreign_asset1_at_asset_hub_westend = Box::new(Location {
		parents: 1,
		interior: [
			Parachain(PenpalB::para_id().into()),
			PalletInstance(ASSETS_PALLET_ID),
			GeneralIndex(ASSET_ID.into()),
		]
		.into(),
	});

	let assets_para_destination: VersionedLocation =
		Location { parents: 1, interior: [Parachain(AssetHubWestend::para_id().into())].into() }
			.into();

	let penpal_location =
		Location { parents: 1, interior: [Parachain(PenpalB::para_id().into())].into() };

	// 1. Create asset on penpal:
	PenpalB::execute_with(|| {
		assert_ok!(<PenpalB as PenpalBPallet>::Assets::create(
			<PenpalB as Chain>::RuntimeOrigin::signed(PenpalBSender::get()),
			ASSET_ID.into(),
			PenpalBSender::get().into(),
			1000,
		));

		assert!(<PenpalB as PenpalBPallet>::Assets::asset_exists(ASSET_ID));
	});

	// 2. Create foreign asset on asset_hub_westend:

	let require_weight_at_most = Weight::from_parts(1_100_000_000_000, 30_000);
	let origin_kind = OriginKind::Xcm;
	let sov_penpal_on_asset_hub_westend = AssetHubWestend::sovereign_account_id_of(penpal_location);

	AssetHubWestend::fund_accounts(vec![
		(AssetHubWestendSender::get().into(), 5_000_000 * WESTEND_ED),
		(sov_penpal_on_asset_hub_westend.clone().into(), 1000_000_000_000_000_000 * WESTEND_ED),
	]);

	let sov_penpal_on_asset_hub_westend_as_location: Location = Location {
		parents: 0,
		interior: [AccountId32Junction {
			network: None,
			id: sov_penpal_on_asset_hub_westend.clone().into(),
		}]
		.into(),
	};

	let call_foreign_assets_create =
		<AssetHubWestend as Chain>::RuntimeCall::ForeignAssets(pallet_assets::Call::<
			<AssetHubWestend as Chain>::Runtime,
			Instance2,
		>::create {
			id: *foreign_asset1_at_asset_hub_westend.clone(),
			min_balance: 1000,
			admin: sov_penpal_on_asset_hub_westend.clone().into(),
		})
		.encode()
		.into();

	let buy_execution_fee_amount = parachains_common::westend::fee::WeightToFee::weight_to_fee(
		&Weight::from_parts(10_100_000_000_000, 300_000),
	);
	let buy_execution_fee =
		Asset { id: AssetId(Location::new(1, Here)), fun: Fungible(buy_execution_fee_amount) };

	let xcm = VersionedXcm::from(Xcm(vec![
		WithdrawAsset { 0: vec![buy_execution_fee.clone()].into() },
		BuyExecution { fees: buy_execution_fee.clone(), weight_limit: Unlimited },
		Transact { require_weight_at_most, origin_kind, call: call_foreign_assets_create },
		RefundSurplus,
		DepositAsset {
			assets: All.into(),
			beneficiary: sov_penpal_on_asset_hub_westend_as_location,
		},
	]));

	// Send XCM message from penpal => asset_hub_westend
	let sudo_penpal_origin = <PenpalB as Chain>::RuntimeOrigin::root();
	PenpalB::execute_with(|| {
		assert_ok!(<PenpalB as PenpalBPallet>::PolkadotXcm::send(
			sudo_penpal_origin.clone(),
			bx!(assets_para_destination.clone()),
			bx!(xcm),
		));

		type RuntimeEvent = <PenpalB as Chain>::RuntimeEvent;
=======
	let ah_as_seen_by_penpal = PenpalB::sibling_location_of(AssetHubWestend::para_id());
	let asset_location_on_penpal = PenpalLocalTeleportableToAssetHub::get();
	let asset_id_on_penpal = match asset_location_on_penpal.last() {
		Some(GeneralIndex(id)) => *id as u32,
		_ => unreachable!(),
	};
	let asset_owner_on_penpal = PenpalBSender::get();
	let foreign_asset_at_asset_hub_westend =
		MultiLocation { parents: 1, interior: X1(Parachain(PenpalB::para_id().into())) }
			.appended_with(asset_location_on_penpal)
			.unwrap();

	// 1. Create asset on penpal and, 2. Create foreign asset on asset_hub_westend
	super::penpal_create_foreign_asset_on_asset_hub(
		asset_id_on_penpal,
		foreign_asset_at_asset_hub_westend,
		ah_as_seen_by_penpal,
		true,
		asset_owner_on_penpal,
		ASSET_MIN_BALANCE * 1_000_000,
	);
>>>>>>> be500fc2

	let penpal_as_seen_by_ah = AssetHubWestend::sibling_location_of(PenpalB::para_id());
	let sov_penpal_on_ahw = AssetHubWestend::sovereign_account_id_of(penpal_as_seen_by_ah);
	AssetHubWestend::fund_accounts(vec![
		(AssetHubWestendSender::get().into(), 5_000_000 * WESTEND_ED), /* An account to swap dot
		                                                                * for something else. */
	]);

	AssetHubWestend::execute_with(|| {
<<<<<<< HEAD
		assert!(<AssetHubWestend as AssetHubWestendPallet>::ForeignAssets::asset_exists(
			*foreign_asset1_at_asset_hub_westend.clone()
		));

=======
>>>>>>> be500fc2
		// 3: Mint foreign asset on asset_hub_westend:
		//
		// (While it might be nice to use batch,
		// currently that's disabled due to safe call filters.)

		type RuntimeEvent = <AssetHubWestend as Chain>::RuntimeEvent;
		// 3. Mint foreign asset (in reality this should be a teleport or some such)
		assert_ok!(<AssetHubWestend as AssetHubWestendPallet>::ForeignAssets::mint(
<<<<<<< HEAD
			<AssetHubWestend as Chain>::RuntimeOrigin::signed(
				sov_penpal_on_asset_hub_westend.clone().into()
			),
			*foreign_asset1_at_asset_hub_westend.clone(),
			sov_penpal_on_asset_hub_westend.clone().into(),
=======
			<AssetHubWestend as Chain>::RuntimeOrigin::signed(sov_penpal_on_ahw.clone().into()),
			foreign_asset_at_asset_hub_westend,
			sov_penpal_on_ahw.clone().into(),
>>>>>>> be500fc2
			3_000_000_000_000,
		));

		assert_expected_events!(
			AssetHubWestend,
			vec![
				RuntimeEvent::ForeignAssets(pallet_assets::Event::Issued { .. }) => {},
			]
		);

		let foreign_asset_at_asset_hub_westend = Box::new(foreign_asset_at_asset_hub_westend);
		// 4. Create pool:
		assert_ok!(<AssetHubWestend as AssetHubWestendPallet>::AssetConversion::create_pool(
			<AssetHubWestend as Chain>::RuntimeOrigin::signed(AssetHubWestendSender::get()),
			asset_native.clone(),
			foreign_asset_at_asset_hub_westend.clone(),
		));

		assert_expected_events!(
			AssetHubWestend,
			vec![
				RuntimeEvent::AssetConversion(pallet_asset_conversion::Event::PoolCreated { .. }) => {},
			]
		);

		// 5. Add liquidity:
		assert_ok!(<AssetHubWestend as AssetHubWestendPallet>::AssetConversion::add_liquidity(
			<AssetHubWestend as Chain>::RuntimeOrigin::signed(sov_penpal_on_ahw.clone()),
			asset_native.clone(),
			foreign_asset_at_asset_hub_westend.clone(),
			1_000_000_000_000,
			2_000_000_000_000,
			0,
			0,
			sov_penpal_on_ahw.clone().into()
		));

		assert_expected_events!(
			AssetHubWestend,
			vec![
				RuntimeEvent::AssetConversion(pallet_asset_conversion::Event::LiquidityAdded {lp_token_minted, .. }) => {
					lp_token_minted: *lp_token_minted == 1414213562273,
				},
			]
		);

		// 6. Swap!
		let path = BoundedVec::<_, _>::truncate_from(vec![
			asset_native.clone(),
			foreign_asset_at_asset_hub_westend.clone(),
		]);

		assert_ok!(<AssetHubWestend as AssetHubWestendPallet>::AssetConversion::swap_exact_tokens_for_tokens(
			<AssetHubWestend as Chain>::RuntimeOrigin::signed(AssetHubWestendSender::get()),
			path,
			100000,
			1000,
			AssetHubWestendSender::get().into(),
			true
		));

		assert_expected_events!(
			AssetHubWestend,
			vec![
				RuntimeEvent::AssetConversion(pallet_asset_conversion::Event::SwapExecuted { amount_in, amount_out, .. },) => {
					amount_in: *amount_in == 100000,
					amount_out: *amount_out == 199399,
				},
			]
		);

		// 7. Remove liquidity
		assert_ok!(<AssetHubWestend as AssetHubWestendPallet>::AssetConversion::remove_liquidity(
			<AssetHubWestend as Chain>::RuntimeOrigin::signed(sov_penpal_on_ahw.clone()),
			asset_native,
			foreign_asset_at_asset_hub_westend,
			1414213562273 - 2_000_000_000, // all but the 2 EDs can't be retrieved.
			0,
			0,
			sov_penpal_on_ahw.clone().into(),
		));
	});
}

#[test]
fn cannot_create_pool_from_pool_assets() {
	let asset_native = Box::new(asset_hub_westend_runtime::xcm_config::WestendLocation::get());
	let mut asset_one = asset_hub_westend_runtime::xcm_config::PoolAssetsPalletLocation::get();
	asset_one.append_with(GeneralIndex(ASSET_ID.into())).expect("pool assets");

	AssetHubWestend::execute_with(|| {
		let pool_owner_account_id = asset_hub_westend_runtime::AssetConversionOrigin::get();

		assert_ok!(<AssetHubWestend as AssetHubWestendPallet>::PoolAssets::create(
			<AssetHubWestend as Chain>::RuntimeOrigin::signed(pool_owner_account_id.clone()),
			ASSET_ID.into(),
			pool_owner_account_id.clone().into(),
			1000,
		));
		assert!(<AssetHubWestend as AssetHubWestendPallet>::PoolAssets::asset_exists(ASSET_ID));

		assert_ok!(<AssetHubWestend as AssetHubWestendPallet>::PoolAssets::mint(
			<AssetHubWestend as Chain>::RuntimeOrigin::signed(pool_owner_account_id),
			ASSET_ID.into(),
			AssetHubWestendSender::get().into(),
			3_000_000_000_000,
		));

		assert_matches::assert_matches!(
			<AssetHubWestend as AssetHubWestendPallet>::AssetConversion::create_pool(
				<AssetHubWestend as Chain>::RuntimeOrigin::signed(AssetHubWestendSender::get()),
				asset_native.clone(),
				Box::new(asset_one),
			),
			Err(DispatchError::Module(ModuleError{index: _, error: _, message})) => assert_eq!(message, Some("UnsupportedAsset"))
		);
	});
}<|MERGE_RESOLUTION|>--- conflicted
+++ resolved
@@ -109,97 +109,6 @@
 #[test]
 fn swap_locally_on_chain_using_foreign_assets() {
 	let asset_native = Box::new(asset_hub_westend_runtime::xcm_config::WestendLocation::get());
-<<<<<<< HEAD
-
-	let foreign_asset1_at_asset_hub_westend = Box::new(Location {
-		parents: 1,
-		interior: [
-			Parachain(PenpalB::para_id().into()),
-			PalletInstance(ASSETS_PALLET_ID),
-			GeneralIndex(ASSET_ID.into()),
-		]
-		.into(),
-	});
-
-	let assets_para_destination: VersionedLocation =
-		Location { parents: 1, interior: [Parachain(AssetHubWestend::para_id().into())].into() }
-			.into();
-
-	let penpal_location =
-		Location { parents: 1, interior: [Parachain(PenpalB::para_id().into())].into() };
-
-	// 1. Create asset on penpal:
-	PenpalB::execute_with(|| {
-		assert_ok!(<PenpalB as PenpalBPallet>::Assets::create(
-			<PenpalB as Chain>::RuntimeOrigin::signed(PenpalBSender::get()),
-			ASSET_ID.into(),
-			PenpalBSender::get().into(),
-			1000,
-		));
-
-		assert!(<PenpalB as PenpalBPallet>::Assets::asset_exists(ASSET_ID));
-	});
-
-	// 2. Create foreign asset on asset_hub_westend:
-
-	let require_weight_at_most = Weight::from_parts(1_100_000_000_000, 30_000);
-	let origin_kind = OriginKind::Xcm;
-	let sov_penpal_on_asset_hub_westend = AssetHubWestend::sovereign_account_id_of(penpal_location);
-
-	AssetHubWestend::fund_accounts(vec![
-		(AssetHubWestendSender::get().into(), 5_000_000 * WESTEND_ED),
-		(sov_penpal_on_asset_hub_westend.clone().into(), 1000_000_000_000_000_000 * WESTEND_ED),
-	]);
-
-	let sov_penpal_on_asset_hub_westend_as_location: Location = Location {
-		parents: 0,
-		interior: [AccountId32Junction {
-			network: None,
-			id: sov_penpal_on_asset_hub_westend.clone().into(),
-		}]
-		.into(),
-	};
-
-	let call_foreign_assets_create =
-		<AssetHubWestend as Chain>::RuntimeCall::ForeignAssets(pallet_assets::Call::<
-			<AssetHubWestend as Chain>::Runtime,
-			Instance2,
-		>::create {
-			id: *foreign_asset1_at_asset_hub_westend.clone(),
-			min_balance: 1000,
-			admin: sov_penpal_on_asset_hub_westend.clone().into(),
-		})
-		.encode()
-		.into();
-
-	let buy_execution_fee_amount = parachains_common::westend::fee::WeightToFee::weight_to_fee(
-		&Weight::from_parts(10_100_000_000_000, 300_000),
-	);
-	let buy_execution_fee =
-		Asset { id: AssetId(Location::new(1, Here)), fun: Fungible(buy_execution_fee_amount) };
-
-	let xcm = VersionedXcm::from(Xcm(vec![
-		WithdrawAsset { 0: vec![buy_execution_fee.clone()].into() },
-		BuyExecution { fees: buy_execution_fee.clone(), weight_limit: Unlimited },
-		Transact { require_weight_at_most, origin_kind, call: call_foreign_assets_create },
-		RefundSurplus,
-		DepositAsset {
-			assets: All.into(),
-			beneficiary: sov_penpal_on_asset_hub_westend_as_location,
-		},
-	]));
-
-	// Send XCM message from penpal => asset_hub_westend
-	let sudo_penpal_origin = <PenpalB as Chain>::RuntimeOrigin::root();
-	PenpalB::execute_with(|| {
-		assert_ok!(<PenpalB as PenpalBPallet>::PolkadotXcm::send(
-			sudo_penpal_origin.clone(),
-			bx!(assets_para_destination.clone()),
-			bx!(xcm),
-		));
-
-		type RuntimeEvent = <PenpalB as Chain>::RuntimeEvent;
-=======
 	let ah_as_seen_by_penpal = PenpalB::sibling_location_of(AssetHubWestend::para_id());
 	let asset_location_on_penpal = PenpalLocalTeleportableToAssetHub::get();
 	let asset_id_on_penpal = match asset_location_on_penpal.last() {
@@ -221,7 +130,6 @@
 		asset_owner_on_penpal,
 		ASSET_MIN_BALANCE * 1_000_000,
 	);
->>>>>>> be500fc2
 
 	let penpal_as_seen_by_ah = AssetHubWestend::sibling_location_of(PenpalB::para_id());
 	let sov_penpal_on_ahw = AssetHubWestend::sovereign_account_id_of(penpal_as_seen_by_ah);
@@ -231,13 +139,6 @@
 	]);
 
 	AssetHubWestend::execute_with(|| {
-<<<<<<< HEAD
-		assert!(<AssetHubWestend as AssetHubWestendPallet>::ForeignAssets::asset_exists(
-			*foreign_asset1_at_asset_hub_westend.clone()
-		));
-
-=======
->>>>>>> be500fc2
 		// 3: Mint foreign asset on asset_hub_westend:
 		//
 		// (While it might be nice to use batch,
@@ -246,17 +147,9 @@
 		type RuntimeEvent = <AssetHubWestend as Chain>::RuntimeEvent;
 		// 3. Mint foreign asset (in reality this should be a teleport or some such)
 		assert_ok!(<AssetHubWestend as AssetHubWestendPallet>::ForeignAssets::mint(
-<<<<<<< HEAD
-			<AssetHubWestend as Chain>::RuntimeOrigin::signed(
-				sov_penpal_on_asset_hub_westend.clone().into()
-			),
-			*foreign_asset1_at_asset_hub_westend.clone(),
-			sov_penpal_on_asset_hub_westend.clone().into(),
-=======
 			<AssetHubWestend as Chain>::RuntimeOrigin::signed(sov_penpal_on_ahw.clone().into()),
 			foreign_asset_at_asset_hub_westend,
 			sov_penpal_on_ahw.clone().into(),
->>>>>>> be500fc2
 			3_000_000_000_000,
 		));
 
